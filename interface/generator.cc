--- conflicted
+++ resolved
@@ -123,6 +123,7 @@
 	classes[sub_name].fn_to_str = find_by_name(name + "_to_str", false);
 	classes[sub_name].fn_copy = find_by_name(name + "_copy", true);
 	classes[sub_name].fn_free = find_by_name(name + "_free", true);
+	classes[name].fn_dump = find_by_name(name + "_dump", false);
 }
 
 /* Add a class derived from "decl" to the set of classes,
@@ -133,14 +134,6 @@
 	return add_subclass(decl, "", decl->getName());
 }
 
-<<<<<<< HEAD
-	classes[name].name = name;
-	classes[name].type = decl;
-	classes[name].fn_to_str = find_by_name(name + "_to_str", false);
-	classes[name].fn_copy = find_by_name(name + "_copy", true);
-	classes[name].fn_free = find_by_name(name + "_free", true);
-	classes[name].fn_dump = find_by_name(name + "_dump", false);
-=======
 /* Given a function "fn_type" that returns the subclass type
  * of a C object, create subclasses for each of the (non-negative)
  * return values.
@@ -175,7 +168,6 @@
 static bool less_name(const FunctionDecl *a, const FunctionDecl *b)
 {
 	return a->getName().size() < b->getName().size();
->>>>>>> 0e8f5144
 }
 
 /* Collect all functions that belong to a certain type, separating

#ifndef ISL_INTERFACE_GENERATOR_H
#define ISL_INTERFACE_GENERATOR_H

#include <map>
#include <set>
#include <string>
#include <vector>

#include <llvm/Support/Compiler.h>
#include <clang/AST/Decl.h>

using namespace std;
using namespace clang;

/* Compare the prefix of "s" to "prefix" up to the length of "prefix".
 */
inline int prefixcmp(const char *s, const char *prefix)
{
	return strncmp(s, prefix, strlen(prefix));
}

/* Information about a single enum value of an enum set by a function.
 * "value" is the enum value.
 * "name" is the corresponding name.
 * "method_name" is the the name of the method that sets this value.
 */
struct set_enum {
	int	value;
	string	name;
	string	method_name;
	set_enum(int value, string name, string method_name) :
		value(value), name(name), method_name(method_name) {}
};

/* Helper structure for sorting FunctionDecl pointers
 * on the corresponding function names.
 */
struct function_name_less {
	bool operator()(FunctionDecl *x, FunctionDecl *y) const {
		return x->getName() < y->getName();
	}
};

/* Set of FunctionDecl pointers sorted on function name.
 */
typedef std::set<FunctionDecl *, function_name_less> function_set;

/* isl_class collects all constructors and methods for an isl "class".
 * "name" is the name of the class.
 * If this object describes a subclass of a C type, then
 * "subclass_name" is the name of that subclass and "superclass_name"
 * is the name of the immediate superclass of that subclass.  Otherwise,
 * "subclass_name" is equal to "name" and "superclass_name" is undefined.
 * "type" is the declaration that introduces the type.
 * "persistent_callbacks" contains the set of functions that
 * set a persistent callback.
 * "set_enums" maps the set of functions that set an enum value
 * to information associated to each value.
 * A function is considered to set an enum value if it returns
 * an object of the same type and if its last argument is of an enum type.
 * "methods" contains the set of methods, grouped by method name.
 * "fn_to_str" is a reference to the *_to_str method of this class, if any.
 * "fn_copy" is a reference to the *_copy method of this class, if any.
 * "fn_free" is a reference to the *_free method of this class, if any.
 * "fn_type" is a reference to a function that described subclasses, if any.
 * If "fn_type" is set, then "type_subclasses" maps the values returned
 * by that function to the names of the corresponding subclasses.
 *
 * The following fields are only used for the C++ bindings.
 * For methods that are not derived from a function that applies
 * directly to this class, but are rather copied from some ancestor,
 * "copied_from" records the direct superclass from which the method
 * was copied (where it may have been copied from a further ancestor) and
 * "copy_depth" records the distance to the ancestor to which
 * the function applies.
 * "construction_types" contains the set of isl classes that can be
 * implicitly converted to this class through a unary constructor,
 * mapped to the single argument
 * of this unary constructor.
 */
struct isl_class {
	string name;
	string superclass_name;
	string subclass_name;
	RecordDecl *type;
	function_set constructors;
	set<FunctionDecl *> persistent_callbacks;
	map<FunctionDecl *, vector<set_enum> > set_enums;
	map<string, function_set> methods;
	map<int, string> type_subclasses;
	FunctionDecl *fn_type;
	FunctionDecl *fn_to_str;
	FunctionDecl *fn_copy;
	FunctionDecl *fn_free;

	std::map<clang::FunctionDecl *, const isl_class &> copied_from;
	std::map<clang::FunctionDecl *, int> copy_depth;
	std::map<std::string, clang::ParmVarDecl *> construction_types;

	/* Is the first argument an instance of the class? */
	bool first_arg_matches_class(FunctionDecl *method) const;
	/* Does "method" correspond to a static method? */
	bool is_static(FunctionDecl *method) const;
	/* Is this class a subclass based on a type function? */
	bool is_type_subclass() const { return name != subclass_name; }
	/* Return name of "fd" without type suffixes, if any. */
	static string name_without_type_suffixes(FunctionDecl *fd);
	/* Extract the method name corresponding to "fd"
	 * (including "get" method prefix if any).
	 */
	string base_method_name(FunctionDecl *fd) const {
		string m_name = name_without_type_suffixes(fd);
		return m_name.substr(subclass_name.length() + 1);
	}
	/* The prefix of a "get" method. */
	static const char *get_prefix;
	/* Is function "fd" with the given name a "get" method? */
	bool is_get_method_name(FunctionDecl *fd, const string &name) const;
	/* Is function "fd" a "get" method? */
	bool is_get_method(FunctionDecl *fd) const {
		return is_get_method_name(fd, base_method_name(fd));
	}
	/* Extract the method name corresponding to "fd". */
	string method_name(FunctionDecl *fd) const;
	/* The prefix of any method that may set a (persistent) callback. */
	static const char *set_callback_prefix;
	/* Given a function that sets a persistent callback,
	 * return the name of the callback.
	 */
	string persistent_callback_name(FunctionDecl *fd) const {
		return method_name(fd).substr(strlen(set_callback_prefix));
	}
	/* Does this class have any functions that set a persistent callback?
	 */
	bool has_persistent_callbacks() const {
		return persistent_callbacks.size() != 0;
	}
};

/* Base class for interface generators.
 *
 * "conversions" maps the target type of automatic conversion
 * to the second input argument of the conversion function.
 */
class generator {
protected:
	SourceManager &SM;
	map<string,isl_class> classes;
	map<string, FunctionDecl *> functions_by_name;

public:
	generator(SourceManager &SM, set<RecordDecl *> &exported_types,
		set<FunctionDecl *> exported_functions,
		set<FunctionDecl *> functions);

	virtual void generate() = 0;
	virtual ~generator() {};

protected:
	void add_subclass(RecordDecl *decl, const string &name,
		const string &sub_name);
	void add_class(RecordDecl *decl);
	void add_type_subclasses(FunctionDecl *method);
	isl_class *method2class(FunctionDecl *fd);
	bool callback_takes_argument(ParmVarDecl *param, int pos);
	FunctionDecl *find_by_name(const string &name, bool required);
	std::map<const Type *, ParmVarDecl *> conversions;
private:
	static const std::set<std::string> automatic_conversion_functions;
	void extract_automatic_conversion(FunctionDecl *fd);
	void extract_class_automatic_conversions(const isl_class &clazz);
	void extract_automatic_conversions();
public:
<<<<<<< HEAD
	static LLVM_ATTRIBUTE_NORETURN void die(const char *msg);
	static LLVM_ATTRIBUTE_NORETURN void die(string msg);
=======
	static std::string drop_suffix(const std::string &s,
		const std::string &suffix);
	static void die(const char *msg) __attribute__((noreturn));
	static void die(string msg) __attribute__((noreturn));
>>>>>>> 8853f375
	static vector<string> find_superclasses(Decl *decl);
	static bool is_subclass(FunctionDecl *decl);
	static bool is_overload(Decl *decl);
	static bool is_constructor(Decl *decl);
	static bool takes(Decl *decl);
	static bool keeps(Decl *decl);
	static bool gives(Decl *decl);
	static bool is_isl_ctx(QualType type);
	static bool first_arg_is_isl_ctx(FunctionDecl *fd);
	static bool is_isl_type(QualType type);
	static bool is_isl_neg_error(QualType type);
	static bool is_isl_bool(QualType type);
	static bool is_isl_stat(QualType type);
	static bool is_isl_size(QualType type);
	static bool is_long(QualType type);
	static bool is_callback(QualType type);
	static bool is_string(QualType type);
	static bool is_static(const isl_class &clazz, FunctionDecl *method);
	static bool is_mutator(const isl_class &clazz, FunctionDecl *fd);
	static string extract_type(QualType type);
	static const FunctionProtoType *extract_prototype(QualType type);
	static ParmVarDecl *persistent_callback_arg(FunctionDecl *fd);
};

#endif /* ISL_INTERFACE_GENERATOR_H */<|MERGE_RESOLUTION|>--- conflicted
+++ resolved
@@ -171,15 +171,10 @@
 	void extract_class_automatic_conversions(const isl_class &clazz);
 	void extract_automatic_conversions();
 public:
-<<<<<<< HEAD
-	static LLVM_ATTRIBUTE_NORETURN void die(const char *msg);
-	static LLVM_ATTRIBUTE_NORETURN void die(string msg);
-=======
 	static std::string drop_suffix(const std::string &s,
 		const std::string &suffix);
 	static void die(const char *msg) __attribute__((noreturn));
 	static void die(string msg) __attribute__((noreturn));
->>>>>>> 8853f375
 	static vector<string> find_superclasses(Decl *decl);
 	static bool is_subclass(FunctionDecl *decl);
 	static bool is_overload(Decl *decl);

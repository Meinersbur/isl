#include "generator.h"

using namespace std;
using namespace clang;

/* Generator for C++ bindings.
 *
 * "checked" is set if C++ bindings should be generated
 * that rely on the user to check for error conditions.
 */
class cpp_generator : public generator {
protected:
	bool checked;
public:
	cpp_generator(SourceManager &SM, set<RecordDecl *> &exported_types,
		set<FunctionDecl *> exported_functions,
		set<FunctionDecl *> functions,
		bool checked = false) :
		generator(SM, exported_types, exported_functions, functions),
		checked(checked) {}

	enum function_kind {
		function_kind_static_method,
		function_kind_member_method,
		function_kind_constructor,
	};

	virtual void generate();
private:
	void print_forward_declarations(ostream &os);
	void print_declarations(ostream &os);
	void print_class(ostream &os, const isl_class &clazz);
	void print_subclass_type(ostream &os, const isl_class &clazz);
	void print_class_forward_decl(ostream &os, const isl_class &clazz);
	void print_class_factory_decl(ostream &os, const isl_class &clazz,
		const std::string &prefix = std::string());
	void print_protected_constructors_decl(ostream &os,
		const isl_class &clazz);
	void print_copy_assignment_decl(ostream &os, const isl_class &clazz);
	void print_public_constructors_decl(ostream &os,
		const isl_class &clazz);
	void print_constructors_decl(ostream &os, const isl_class &clazz);
	void print_destructor_decl(ostream &os, const isl_class &clazz);
	void print_ptr_decl(ostream &os, const isl_class &clazz);
	void print_isa_type_template(ostream &os, int indent,
		const isl_class &super);
	void print_downcast_decl(ostream &os, const isl_class &clazz);
	void print_get_ctx_decl(ostream &os);
<<<<<<< HEAD
	void print_str_decl(ostream &os, const isl_class &clazz);
	void print_dump_decl(ostream &os, const isl_class &clazz);
=======
	void print_persistent_callback_prototype(ostream &os,
		const isl_class &clazz, FunctionDecl *method,
		bool is_declaration);
	void print_persistent_callback_setter_prototype(ostream &os,
		const isl_class &clazz, FunctionDecl *method,
		bool is_declaration);
	void print_persistent_callback_data(ostream &os, const isl_class &clazz,
		FunctionDecl *method);
	void print_persistent_callbacks_decl(ostream &os,
		const isl_class &clazz);
>>>>>>> 14a513c6
	void print_methods_decl(ostream &os, const isl_class &clazz);
	void print_method_group_decl(ostream &os, const isl_class &clazz,
		const set<FunctionDecl *> &methods);
	void print_dump(ostream &os, const isl_class &clazz);
	void print_method_decl(ostream &os, const isl_class &clazz,
		FunctionDecl *method, function_kind kind);
	void print_implementations(ostream &os);
	void print_class_impl(ostream &os, const isl_class &clazz);
	void print_check_ptr(ostream &os, const char *ptr);
	void print_check_ptr_start(ostream &os, const isl_class &clazz,
		const char *ptr);
	void print_check_ptr_end(ostream &os, const char *ptr);
	void print_class_factory_impl(ostream &os, const isl_class &clazz);
	void print_protected_constructors_impl(ostream &os,
		const isl_class &clazz);
	void print_public_constructors_impl(ostream &os,
		const isl_class &clazz);
	void print_constructors_impl(ostream &os, const isl_class &clazz);
	void print_copy_assignment_impl(ostream &os, const isl_class &clazz);
	void print_destructor_impl(ostream &os, const isl_class &clazz);
	void print_check_no_persistent_callback(ostream &os,
		const isl_class &clazz, FunctionDecl *fd);
	void print_ptr_impl(ostream &os, const isl_class &clazz);
	bool print_downcast_impl(ostream &os, const isl_class &clazz);
	void print_get_ctx_impl(ostream &os, const isl_class &clazz);
<<<<<<< HEAD
	void print_str_impl(ostream &os, const isl_class &clazz);
	void print_dump_impl(ostream &os, const isl_class &clazz);
=======
	void print_persistent_callbacks_impl(ostream &os,
		const isl_class &clazz);
>>>>>>> 14a513c6
	void print_methods_impl(ostream &os, const isl_class &clazz);
	void print_method_group_impl(ostream &os, const isl_class &clazz,
		const set<FunctionDecl *> &methods);
	void print_argument_validity_check(ostream &os, FunctionDecl *method,
		function_kind kind);
	void print_save_ctx(ostream &os, FunctionDecl *method,
		function_kind kind);
	void print_on_error_continue(ostream &os);
	void print_exceptional_execution_check(ostream &os,
		const isl_class &clazz, FunctionDecl *method,
		function_kind kind);
	void print_set_persistent_callback(ostream &os, const isl_class &clazz,
		FunctionDecl *method, function_kind kind);
	void print_method_return(ostream &os, const isl_class &clazz,
		FunctionDecl *method);
	void print_method_impl(ostream &os, const isl_class &clazz,
		FunctionDecl *method, function_kind kind);
	void print_invalid(ostream &os, int indent, const char *msg,
		const char *checked_code);
	void print_stream_insertion(ostream &os, const isl_class &clazz);
	void print_method_param_use(ostream &os, ParmVarDecl *param,
		bool load_from_this_ptr);
	std::string get_return_type(const isl_class &clazz, FunctionDecl *fd);
	void print_method_header(ostream &os, const isl_class &clazz,
		FunctionDecl *method, bool is_declaration, function_kind kind);
	string generate_callback_args(QualType type, bool cpp);
	string generate_callback_type(QualType type);
	void print_wrapped_call_checked(std::ostream &os, int indent,
		const std::string &call);
	void print_wrapped_call(std::ostream &os, int indent,
		const std::string &call, QualType rtype);
	void print_callback_data_decl(ostream &os, ParmVarDecl *param,
		const string &name);
	void print_callback_body(ostream &os, int indent, ParmVarDecl *param,
		const string &name);
	void print_callback_local(ostream &os, ParmVarDecl *param);
	std::string rename_method(std::string name);
	string isl_bool2cpp();
	string type2cpp(QualType type);
	bool is_implicit_conversion(const isl_class &clazz, FunctionDecl *cons);
	bool is_subclass(QualType subclass_type, const isl_class &class_type);
	function_kind get_method_kind(const isl_class &clazz,
		FunctionDecl *method);
public:
	static string type2cpp(const isl_class &clazz);
	static string type2cpp(string type_string);
};<|MERGE_RESOLUTION|>--- conflicted
+++ resolved
@@ -46,10 +46,6 @@
 		const isl_class &super);
 	void print_downcast_decl(ostream &os, const isl_class &clazz);
 	void print_get_ctx_decl(ostream &os);
-<<<<<<< HEAD
-	void print_str_decl(ostream &os, const isl_class &clazz);
-	void print_dump_decl(ostream &os, const isl_class &clazz);
-=======
 	void print_persistent_callback_prototype(ostream &os,
 		const isl_class &clazz, FunctionDecl *method,
 		bool is_declaration);
@@ -60,11 +56,9 @@
 		FunctionDecl *method);
 	void print_persistent_callbacks_decl(ostream &os,
 		const isl_class &clazz);
->>>>>>> 14a513c6
 	void print_methods_decl(ostream &os, const isl_class &clazz);
 	void print_method_group_decl(ostream &os, const isl_class &clazz,
 		const set<FunctionDecl *> &methods);
-	void print_dump(ostream &os, const isl_class &clazz);
 	void print_method_decl(ostream &os, const isl_class &clazz,
 		FunctionDecl *method, function_kind kind);
 	void print_implementations(ostream &os);
@@ -86,13 +80,8 @@
 	void print_ptr_impl(ostream &os, const isl_class &clazz);
 	bool print_downcast_impl(ostream &os, const isl_class &clazz);
 	void print_get_ctx_impl(ostream &os, const isl_class &clazz);
-<<<<<<< HEAD
-	void print_str_impl(ostream &os, const isl_class &clazz);
-	void print_dump_impl(ostream &os, const isl_class &clazz);
-=======
 	void print_persistent_callbacks_impl(ostream &os,
 		const isl_class &clazz);
->>>>>>> 14a513c6
 	void print_methods_impl(ostream &os, const isl_class &clazz);
 	void print_method_group_impl(ostream &os, const isl_class &clazz,
 		const set<FunctionDecl *> &methods);

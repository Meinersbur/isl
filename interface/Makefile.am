--- conflicted
+++ resolved
@@ -54,16 +54,6 @@
 	isl.py \
 	isl-noexceptions.h
 
-<<<<<<< HEAD
-EXTRA_DIST = \
-	all.h \
-	isl.py.top \
-	isl.py
-
-test: extract_interface
-	./extract_interface$(EXEEXT) $(includes) $(srcdir)/all.h
-=======
->>>>>>> cda2b024
 
 # dummy library that captures the dependencies on all headers
 # that are relevant for the bindings
@@ -73,10 +63,6 @@
 
 isl.py: extract_interface libdep.a isl.py.top
 	(cat $(srcdir)/isl.py.top; \
-<<<<<<< HEAD
-		./extract_interface$(EXEEXT) $(includes) $(srcdir)/all.h) \
-			> isl.py
-=======
 		./extract_interface$(EXEEXT) --language=python $(includes) \
 			$(srcdir)/all.h) \
 			> isl.py
@@ -91,5 +77,4 @@
 			> isl-noexceptions.h
 
 dist-hook: isl.py isl-noexceptions.h
-	cp isl.py isl-noexceptions.h $(distdir)/
->>>>>>> cda2b024
+	cp isl.py isl-noexceptions.h $(distdir)/
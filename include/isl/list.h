/*
 * Copyright 2008-2009 Katholieke Universiteit Leuven
 *
 * Use of this software is governed by the MIT license
 *
 * Written by Sven Verdoolaege, K.U.Leuven, Departement
 * Computerwetenschappen, Celestijnenlaan 200A, B-3001 Leuven, Belgium
 */

#ifndef ISL_LIST_H
#define ISL_LIST_H

#include <isl/ctx.h>
#include <isl/printer_type.h>

#if defined(__cplusplus)
extern "C" {
#endif

#define ISL_DECLARE_LIST_TYPE2(EL,EXPORT)				\
struct isl_##EL;							\
struct __isl_export isl_##EL##_list;						\
typedef struct isl_##EL##_list isl_##EL##_list;
#define ISL_DECLARE_LIST_TYPE(EL)					\
	ISL_DECLARE_LIST_TYPE2(EL,)
#define ISL_DECLARE_EXPORTED_LIST_TYPE(EL)				\
	ISL_DECLARE_LIST_TYPE2(EL,__isl_export)
#define ISL_DECLARE_LIST_FN3(EL,CONSTRUCTOR,EXPORT)			\
isl_ctx *isl_##EL##_list_get_ctx(__isl_keep isl_##EL##_list *list);	\
								\
__isl_give isl_##EL##_list *isl_##EL##_list_from_##EL(			\
	__isl_take isl_##EL *el);					\
								\
__isl_give isl_##EL##_list *isl_##EL##_list_alloc(isl_ctx *ctx, int n);	\
__isl_give isl_##EL##_list *isl_##EL##_list_copy(			\
	__isl_keep isl_##EL##_list *list);				\
__isl_null isl_##EL##_list *isl_##EL##_list_free(			\
	__isl_take isl_##EL##_list *list);				\
EXPORT									\
__isl_give isl_##EL##_list *isl_##EL##_list_add(			\
	__isl_take isl_##EL##_list *list,				\
	__isl_take isl_##EL *el);					\
EXPORT									\
__isl_give isl_##EL##_list *isl_##EL##_list_insert(			\
	__isl_take isl_##EL##_list *list, unsigned pos,			\
<<<<<<< HEAD
	__isl_take isl_##EL *el);				\
=======
	__isl_take isl_##EL *el);					\
EXPORT									\
>>>>>>> cd369f9c
__isl_give isl_##EL##_list *isl_##EL##_list_drop(			\
	__isl_take isl_##EL##_list *list, unsigned first, unsigned n);	\
EXPORT									\
__isl_give isl_##EL##_list *isl_##EL##_list_clear(			\
	__isl_take isl_##EL##_list *list);				\
__isl_give isl_##EL##_list *isl_##EL##_list_swap(			\
	__isl_take isl_##EL##_list *list, unsigned pos1,		\
	unsigned pos2);							\
__isl_give isl_##EL##_list *isl_##EL##_list_reverse(			\
	__isl_take isl_##EL##_list *list);				\
EXPORT									\
__isl_give isl_##EL##_list *isl_##EL##_list_concat(			\
	__isl_take isl_##EL##_list *list1,				\
	__isl_take isl_##EL##_list *list2);				\
EXPORT									\
isl_size isl_##EL##_list_size(__isl_keep isl_##EL##_list *list);	\
isl_size isl_##EL##_list_n_##EL(__isl_keep isl_##EL##_list *list);	\
EXPORT									\
__isl_give isl_##EL *isl_##EL##_list_get_at(				\
	__isl_keep isl_##EL##_list *list, int index);			\
__isl_give isl_##EL *isl_##EL##_list_get_##EL(			\
	__isl_keep isl_##EL##_list *list, int index);			\
__isl_give isl_##EL##_list *isl_##EL##_list_set_##EL(		\
	__isl_take isl_##EL##_list *list, int index,		\
	__isl_take isl_##EL *el);				\
EXPORT									\
isl_stat isl_##EL##_list_foreach(__isl_keep isl_##EL##_list *list,	\
	isl_stat (*fn)(__isl_take isl_##EL *el, void *user),		\
	void *user);							\
isl_bool isl_##EL##_list_every(__isl_keep isl_##EL##_list *list,	\
	isl_bool (*test)(__isl_keep isl_##EL *el, void *user),		\
	void *user);							\
__isl_give isl_##EL##_list *isl_##EL##_list_map(			\
	__isl_take isl_##EL##_list *list,				\
	__isl_give isl_##EL * (*fn)(__isl_take isl_##EL *el,		\
		void *user),						\
	void *user);							\
__isl_give isl_##EL##_list *isl_##EL##_list_sort(			\
	__isl_take isl_##EL##_list *list,				\
	int (*cmp)(__isl_keep isl_##EL *a,			\
		__isl_keep isl_##EL *b,				\
		void *user), void *user);				\
isl_stat isl_##EL##_list_foreach_scc(__isl_keep isl_##EL##_list *list,	\
	isl_bool (*follows)(__isl_keep isl_##EL *a,		\
			__isl_keep isl_##EL *b, void *user),	\
	void *follows_user,						\
	isl_stat (*fn)(__isl_take isl_##EL##_list *scc, void *user),	\
	void *fn_user);							\
__isl_give char *isl_##EL##_list_to_str(				\
	__isl_keep isl_##EL##_list *list);				\
__isl_give isl_printer *isl_printer_print_##EL##_list(			\
	__isl_take isl_printer *p, __isl_keep isl_##EL##_list *list);	\
void isl_##EL##_list_dump(__isl_keep isl_##EL##_list *list);
#define ISL_DECLARE_LIST_FN(EL)						\
	ISL_DECLARE_LIST_FN3(EL,,)
#define ISL_DECLARE_EXPORTED_LIST_FN(EL)				\
	ISL_DECLARE_LIST_FN3(EL,__isl_constructor,__isl_export)

#define ISL_DECLARE_LIST(EL)						\
	ISL_DECLARE_LIST_TYPE(EL)					\
	ISL_DECLARE_LIST_FN(EL)
#define ISL_DECLARE_EXPORTED_LIST(EL)					\
	ISL_DECLARE_EXPORTED_LIST_TYPE(EL)				\
	ISL_DECLARE_EXPORTED_LIST_FN(EL)

#if defined(__cplusplus)
}
#endif

#endif<|MERGE_RESOLUTION|>--- conflicted
+++ resolved
@@ -43,12 +43,8 @@
 EXPORT									\
 __isl_give isl_##EL##_list *isl_##EL##_list_insert(			\
 	__isl_take isl_##EL##_list *list, unsigned pos,			\
-<<<<<<< HEAD
-	__isl_take isl_##EL *el);				\
-=======
 	__isl_take isl_##EL *el);					\
 EXPORT									\
->>>>>>> cd369f9c
 __isl_give isl_##EL##_list *isl_##EL##_list_drop(			\
 	__isl_take isl_##EL##_list *list, unsigned first, unsigned n);	\
 EXPORT									\

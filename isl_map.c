/*
 * Copyright 2008-2009 Katholieke Universiteit Leuven
 * Copyright 2010      INRIA Saclay
 * Copyright 2012-2014 Ecole Normale Superieure
 * Copyright 2014      INRIA Rocquencourt
 * Copyright 2016      INRIA Paris
 * Copyright 2016      Sven Verdoolaege
 * Copyright 2018-2019 Cerebras Systems
 *
 * Use of this software is governed by the MIT license
 *
 * Written by Sven Verdoolaege, K.U.Leuven, Departement
 * Computerwetenschappen, Celestijnenlaan 200A, B-3001 Leuven, Belgium
 * and INRIA Saclay - Ile-de-France, Parc Club Orsay Universite,
 * ZAC des vignes, 4 rue Jacques Monod, 91893 Orsay, France 
 * and Ecole Normale Superieure, 45 rue d’Ulm, 75230 Paris, France
 * and Inria Paris - Rocquencourt, Domaine de Voluceau - Rocquencourt,
 * B.P. 105 - 78153 Le Chesnay, France
 * and Centre de Recherche Inria de Paris, 2 rue Simone Iff - Voie DQ12,
 * CS 42112, 75589 Paris Cedex 12, France
 * and Cerebras Systems, 175 S San Antonio Rd, Los Altos, CA, USA
 */

#include <string.h>
#include <isl_ctx_private.h>
#include <isl_map_private.h>
#include <isl_blk.h>
#include <isl_id_private.h>
#include <isl/constraint.h>
#include "isl_space_private.h"
#include "isl_equalities.h"
#include <isl_lp_private.h>
#include <isl_seq.h>
#include <isl/set.h>
#include <isl/map.h>
#include <isl_reordering.h>
#include "isl_sample.h"
#include <isl_sort.h>
#include "isl_tab.h"
#include <isl/vec.h>
#include <isl_mat_private.h>
#include <isl_vec_private.h>
#include <isl_dim_map.h>
#include <isl_local_space_private.h>
#include <isl_aff_private.h>
#include <isl_options_private.h>
#include <isl_morph.h>
#include <isl_val_private.h>
#include <isl_printer_private.h>

#include <bset_to_bmap.c>
#include <bset_from_bmap.c>
#include <set_to_map.c>
#include <set_from_map.c>

/* Treat "bset" as a basic map.
 * Internally, isl_basic_set is defined to isl_basic_map, so in practice,
 * this function performs a redundant cast.
 */
static __isl_keep const isl_basic_map *const_bset_to_bmap(
	__isl_keep const isl_basic_set *bset)
{
	return (const isl_basic_map *) bset;
}

#undef TYPE
#define TYPE	isl_basic_map
#include "has_single_reference_templ.c"

static unsigned pos(__isl_keep isl_space *dim, enum isl_dim_type type)
{
	switch (type) {
	case isl_dim_param:	return 1;
	case isl_dim_in:	return 1 + dim->nparam;
	case isl_dim_out:	return 1 + dim->nparam + dim->n_in;
	default:		return 0;
	}
}

isl_size isl_basic_map_dim(__isl_keep isl_basic_map *bmap,
				enum isl_dim_type type)
{
	if (!bmap)
		return isl_size_error;
	switch (type) {
	case isl_dim_cst:	return 1;
	case isl_dim_param:
	case isl_dim_in:
	case isl_dim_out:	return isl_space_dim(bmap->dim, type);
	case isl_dim_div:	return bmap->n_div;
	case isl_dim_all:	return isl_basic_map_total_dim(bmap);
	default:		return 0;
	}
}

/* Return the space of "map".
 */
__isl_keep isl_space *isl_map_peek_space(__isl_keep const isl_map *map)
{
	return map ? map->dim : NULL;
}

/* Return the space of "set".
 */
__isl_keep isl_space *isl_set_peek_space(__isl_keep isl_set *set)
{
	return isl_map_peek_space(set_to_map(set));
}

isl_size isl_map_dim(__isl_keep isl_map *map, enum isl_dim_type type)
{
	return isl_space_dim(isl_map_peek_space(map), type);
}

isl_size isl_set_dim(__isl_keep isl_set *set, enum isl_dim_type type)
{
	return isl_map_dim(set_to_map(set), type);
}

/* Return the position of the variables of the given type
 * within the sequence of variables of "bmap".
 */
isl_size isl_basic_map_var_offset(__isl_keep isl_basic_map *bmap,
	enum isl_dim_type type)
{
	isl_space *space;

	space = isl_basic_map_peek_space(bmap);
	if (!space)
		return isl_size_error;

	switch (type) {
	case isl_dim_param:
	case isl_dim_in:
	case isl_dim_out:	return isl_space_offset(space, type);
	case isl_dim_div:	return isl_space_dim(space, isl_dim_all);
	case isl_dim_cst:
	default:
		isl_die(isl_basic_map_get_ctx(bmap), isl_error_invalid,
			"invalid dimension type", return isl_size_error);
	}
}

/* Return the position of the variables of the given type
 * within the sequence of variables of "bset".
 */
isl_size isl_basic_set_var_offset(__isl_keep isl_basic_set *bset,
	enum isl_dim_type type)
{
	return isl_basic_map_var_offset(bset_to_bmap(bset), type);
}

/* Return the position of the coefficients of the variables of the given type
 * within the sequence of coefficients of "bmap".
 */
unsigned isl_basic_map_offset(__isl_keep isl_basic_map *bmap,
	enum isl_dim_type type)
{
	switch (type) {
	case isl_dim_cst:	return 0;
	case isl_dim_param:
	case isl_dim_in:
	case isl_dim_out:
	case isl_dim_div:	return 1 + isl_basic_map_var_offset(bmap, type);
	default:		return 0;
	}
}

unsigned isl_basic_set_offset(__isl_keep isl_basic_set *bset,
					enum isl_dim_type type)
{
	return isl_basic_map_offset(bset, type);
}

static unsigned map_offset(__isl_keep isl_map *map, enum isl_dim_type type)
{
	return pos(map->dim, type);
}

isl_size isl_basic_set_dim(__isl_keep isl_basic_set *bset,
				enum isl_dim_type type)
{
	return isl_basic_map_dim(bset, type);
}

isl_size isl_basic_set_n_dim(__isl_keep isl_basic_set *bset)
{
	return isl_basic_set_dim(bset, isl_dim_set);
}

isl_size isl_basic_set_n_param(__isl_keep isl_basic_set *bset)
{
	return isl_basic_set_dim(bset, isl_dim_param);
}

isl_size isl_basic_set_total_dim(__isl_keep const isl_basic_set *bset)
{
	return isl_basic_map_total_dim(const_bset_to_bmap(bset));
}

isl_size isl_set_n_dim(__isl_keep isl_set *set)
{
	return isl_set_dim(set, isl_dim_set);
}

isl_size isl_set_n_param(__isl_keep isl_set *set)
{
	return isl_set_dim(set, isl_dim_param);
}

isl_size isl_basic_map_total_dim(__isl_keep const isl_basic_map *bmap)
{
	isl_size dim;

	if (!bmap)
		return isl_size_error;
	dim = isl_space_dim(bmap->dim, isl_dim_all);
	if (dim < 0)
		return isl_size_error;
	return dim + bmap->n_div;
}

/* Return the number of equality constraints in the description of "bmap".
 * Return -1 on error.
 */
int isl_basic_map_n_equality(__isl_keep isl_basic_map *bmap)
{
	if (!bmap)
		return -1;
	return bmap->n_eq;
}

/* Return the number of equality constraints in the description of "bset".
 * Return -1 on error.
 */
int isl_basic_set_n_equality(__isl_keep isl_basic_set *bset)
{
	return isl_basic_map_n_equality(bset_to_bmap(bset));
}

/* Return the number of inequality constraints in the description of "bmap".
 * Return -1 on error.
 */
int isl_basic_map_n_inequality(__isl_keep isl_basic_map *bmap)
{
	if (!bmap)
		return -1;
	return bmap->n_ineq;
}

/* Return the number of inequality constraints in the description of "bset".
 * Return -1 on error.
 */
int isl_basic_set_n_inequality(__isl_keep isl_basic_set *bset)
{
	return isl_basic_map_n_inequality(bset_to_bmap(bset));
}

/* Do "bmap1" and "bmap2" have the same parameters?
 */
static isl_bool isl_basic_map_has_equal_params(__isl_keep isl_basic_map *bmap1,
	__isl_keep isl_basic_map *bmap2)
{
	isl_space *space1, *space2;

	space1 = isl_basic_map_peek_space(bmap1);
	space2 = isl_basic_map_peek_space(bmap2);
	return isl_space_has_equal_params(space1, space2);
}

/* Do "map1" and "map2" have the same parameters?
 */
isl_bool isl_map_has_equal_params(__isl_keep isl_map *map1,
	__isl_keep isl_map *map2)
{
	isl_space *space1, *space2;

	space1 = isl_map_peek_space(map1);
	space2 = isl_map_peek_space(map2);
	return isl_space_has_equal_params(space1, space2);
}

/* Do "map" and "set" have the same parameters?
 */
static isl_bool isl_map_set_has_equal_params(__isl_keep isl_map *map,
	__isl_keep isl_set *set)
{
	return isl_map_has_equal_params(map, set_to_map(set));
}

isl_bool isl_map_compatible_domain(__isl_keep isl_map *map,
	__isl_keep isl_set *set)
{
	isl_bool m;
	if (!map || !set)
		return isl_bool_error;
	m = isl_map_has_equal_params(map, set_to_map(set));
	if (m < 0 || !m)
		return m;
	return isl_space_tuple_is_equal(map->dim, isl_dim_in,
					set->dim, isl_dim_set);
}

isl_bool isl_basic_map_compatible_domain(__isl_keep isl_basic_map *bmap,
	__isl_keep isl_basic_set *bset)
{
	isl_bool m;
	if (!bmap || !bset)
		return isl_bool_error;
	m = isl_basic_map_has_equal_params(bmap, bset_to_bmap(bset));
	if (m < 0 || !m)
		return m;
	return isl_space_tuple_is_equal(bmap->dim, isl_dim_in,
					bset->dim, isl_dim_set);
}

isl_bool isl_map_compatible_range(__isl_keep isl_map *map,
	__isl_keep isl_set *set)
{
	isl_bool m;
	if (!map || !set)
		return isl_bool_error;
	m = isl_map_has_equal_params(map, set_to_map(set));
	if (m < 0 || !m)
		return m;
	return isl_space_tuple_is_equal(map->dim, isl_dim_out,
					set->dim, isl_dim_set);
}

isl_bool isl_basic_map_compatible_range(__isl_keep isl_basic_map *bmap,
	__isl_keep isl_basic_set *bset)
{
	isl_bool m;
	if (!bmap || !bset)
		return isl_bool_error;
	m = isl_basic_map_has_equal_params(bmap, bset_to_bmap(bset));
	if (m < 0 || !m)
		return m;
	return isl_space_tuple_is_equal(bmap->dim, isl_dim_out,
					bset->dim, isl_dim_set);
}

isl_ctx *isl_basic_map_get_ctx(__isl_keep isl_basic_map *bmap)
{
	return bmap ? bmap->ctx : NULL;
}

isl_ctx *isl_basic_set_get_ctx(__isl_keep isl_basic_set *bset)
{
	return bset ? bset->ctx : NULL;
}

isl_ctx *isl_map_get_ctx(__isl_keep isl_map *map)
{
	return map ? map->ctx : NULL;
}

isl_ctx *isl_set_get_ctx(__isl_keep isl_set *set)
{
	return set ? set->ctx : NULL;
}

/* Return the space of "bmap".
 */
__isl_keep isl_space *isl_basic_map_peek_space(
	__isl_keep const isl_basic_map *bmap)
{
	return bmap ? bmap->dim : NULL;
}

/* Return the space of "bset".
 */
__isl_keep isl_space *isl_basic_set_peek_space(__isl_keep isl_basic_set *bset)
{
	return isl_basic_map_peek_space(bset_to_bmap(bset));
}

__isl_give isl_space *isl_basic_map_get_space(__isl_keep isl_basic_map *bmap)
{
	return isl_space_copy(isl_basic_map_peek_space(bmap));
}

__isl_give isl_space *isl_basic_set_get_space(__isl_keep isl_basic_set *bset)
{
	return isl_basic_map_get_space(bset_to_bmap(bset));
}

/* Return the space of "bmap".
 * This may be either a copy or the space itself
 * if there is only one reference to "bmap".
 * This allows the space to be modified inplace
 * if both the basic map and its space have only a single reference.
 * The caller is not allowed to modify "bmap" between this call and
 * a subsequent call to isl_basic_map_restore_space.
 * The only exception is that isl_basic_map_free can be called instead.
 */
static __isl_give isl_space *isl_basic_map_take_space(
	__isl_keep isl_basic_map *bmap)
{
	isl_space *space;

	if (!bmap)
		return NULL;
	if (bmap->ref != 1)
		return isl_basic_map_get_space(bmap);
	space = bmap->dim;
	bmap->dim = NULL;
	return space;
}

/* Set the space of "bmap" to "space", where the space of "bmap" may be missing
 * due to a preceding call to isl_basic_map_take_space.
 * However, in this case, "bmap" only has a single reference and
 * then the call to isl_basic_map_cow has no effect.
 */
static __isl_give isl_basic_map *isl_basic_map_restore_space(
	__isl_take isl_basic_map *bmap, __isl_take isl_space *space)
{
	if (!bmap || !space)
		goto error;

	if (bmap->dim == space) {
		isl_space_free(space);
		return bmap;
	}

	bmap = isl_basic_map_cow(bmap);
	if (!bmap)
		goto error;
	isl_space_free(bmap->dim);
	bmap->dim = space;

	return bmap;
error:
	isl_basic_map_free(bmap);
	isl_space_free(space);
	return NULL;
}

/* Extract the divs in "bmap" as a matrix.
 */
__isl_give isl_mat *isl_basic_map_get_divs(__isl_keep isl_basic_map *bmap)
{
	int i;
	isl_ctx *ctx;
	isl_mat *div;
	isl_size v_div;
	unsigned cols;

	v_div = isl_basic_map_var_offset(bmap, isl_dim_div);
	if (v_div < 0)
		return NULL;

	ctx = isl_basic_map_get_ctx(bmap);
	cols = 1 + 1 + v_div + bmap->n_div;
	div = isl_mat_alloc(ctx, bmap->n_div, cols);
	if (!div)
		return NULL;

	for (i = 0; i < bmap->n_div; ++i)
		isl_seq_cpy(div->row[i], bmap->div[i], cols);

	return div;
}

/* Extract the divs in "bset" as a matrix.
 */
__isl_give isl_mat *isl_basic_set_get_divs(__isl_keep isl_basic_set *bset)
{
	return isl_basic_map_get_divs(bset);
}

__isl_give isl_local_space *isl_basic_map_get_local_space(
	__isl_keep isl_basic_map *bmap)
{
	isl_mat *div;

	if (!bmap)
		return NULL;

	div = isl_basic_map_get_divs(bmap);
	return isl_local_space_alloc_div(isl_space_copy(bmap->dim), div);
}

__isl_give isl_local_space *isl_basic_set_get_local_space(
	__isl_keep isl_basic_set *bset)
{
	return isl_basic_map_get_local_space(bset);
}

/* For each known div d = floor(f/m), add the constraints
 *
 *		f - m d >= 0
 *		-(f-(m-1)) + m d >= 0
 *
 * Do not finalize the result.
 */
static __isl_give isl_basic_map *add_known_div_constraints(
	__isl_take isl_basic_map *bmap)
{
	int i;
	isl_size n_div;

	n_div = isl_basic_map_dim(bmap, isl_dim_div);
	if (n_div < 0)
		return isl_basic_map_free(bmap);
	if (n_div == 0)
		return bmap;
	bmap = isl_basic_map_cow(bmap);
	bmap = isl_basic_map_extend_constraints(bmap, 0, 2 * n_div);
	if (!bmap)
		return NULL;
	for (i = 0; i < n_div; ++i) {
		if (isl_int_is_zero(bmap->div[i][0]))
			continue;
		bmap = isl_basic_map_add_div_constraints(bmap, i);
	}

	return bmap;
}

__isl_give isl_basic_map *isl_basic_map_from_local_space(
	__isl_take isl_local_space *ls)
{
	int i;
	isl_size n_div;
	isl_basic_map *bmap;

	n_div = isl_local_space_dim(ls, isl_dim_div);
	if (n_div < 0)
		ls = isl_local_space_free(ls);
	if (!ls)
		return NULL;

	bmap = isl_basic_map_alloc_space(isl_local_space_get_space(ls),
					n_div, 0, 2 * n_div);

	for (i = 0; i < n_div; ++i)
		if (isl_basic_map_alloc_div(bmap) < 0)
			goto error;

	for (i = 0; i < n_div; ++i)
		isl_seq_cpy(bmap->div[i], ls->div->row[i], ls->div->n_col);
	bmap = add_known_div_constraints(bmap);
					
	isl_local_space_free(ls);
	return bmap;
error:
	isl_local_space_free(ls);
	isl_basic_map_free(bmap);
	return NULL;
}

__isl_give isl_basic_set *isl_basic_set_from_local_space(
	__isl_take isl_local_space *ls)
{
	return isl_basic_map_from_local_space(ls);
}

__isl_give isl_space *isl_map_get_space(__isl_keep isl_map *map)
{
	return isl_space_copy(isl_map_peek_space(map));
}

__isl_give isl_space *isl_set_get_space(__isl_keep isl_set *set)
{
	if (!set)
		return NULL;
	return isl_space_copy(set->dim);
}

/* Return the space of "map".
 * This may be either a copy or the space itself
 * if there is only one reference to "map".
 * This allows the space to be modified inplace
 * if both the map and its space have only a single reference.
 * The caller is not allowed to modify "map" between this call and
 * a subsequent call to isl_map_restore_space.
 * The only exception is that isl_map_free can be called instead.
 */
static __isl_give isl_space *isl_map_take_space(__isl_keep isl_map *map)
{
	isl_space *space;

	if (!map)
		return NULL;
	if (map->ref != 1)
		return isl_map_get_space(map);
	space = map->dim;
	map->dim = NULL;
	return space;
}

/* Set the space of "map" to "space", where the space of "map" may be missing
 * due to a preceding call to isl_map_take_space.
 * However, in this case, "map" only has a single reference and
 * then the call to isl_map_cow has no effect.
 */
static __isl_give isl_map *isl_map_restore_space(__isl_take isl_map *map,
	__isl_take isl_space *space)
{
	if (!map || !space)
		goto error;

	if (map->dim == space) {
		isl_space_free(space);
		return map;
	}

	map = isl_map_cow(map);
	if (!map)
		goto error;
	isl_space_free(map->dim);
	map->dim = space;

	return map;
error:
	isl_map_free(map);
	isl_space_free(space);
	return NULL;
}

__isl_give isl_basic_map *isl_basic_map_set_tuple_name(
	__isl_take isl_basic_map *bmap, enum isl_dim_type type, const char *s)
{
	isl_space *space;

	space = isl_basic_map_take_space(bmap);
	space = isl_space_set_tuple_name(space, type, s);
	bmap = isl_basic_map_restore_space(bmap, space);
	bmap = isl_basic_map_finalize(bmap);
	return bmap;
}

__isl_give isl_basic_set *isl_basic_set_set_tuple_name(
	__isl_take isl_basic_set *bset, const char *s)
{
	return isl_basic_map_set_tuple_name(bset, isl_dim_set, s);
}

const char *isl_basic_map_get_tuple_name(__isl_keep isl_basic_map *bmap,
	enum isl_dim_type type)
{
	return bmap ? isl_space_get_tuple_name(bmap->dim, type) : NULL;
}

__isl_give isl_map *isl_map_set_tuple_name(__isl_take isl_map *map,
	enum isl_dim_type type, const char *s)
{
	int i;
	isl_space *space;

	map = isl_map_cow(map);
	if (!map)
		return NULL;

	for (i = 0; i < map->n; ++i) {
		map->p[i] = isl_basic_map_set_tuple_name(map->p[i], type, s);
		if (!map->p[i])
			goto error;
	}

	space = isl_map_take_space(map);
	space = isl_space_set_tuple_name(space, type, s);
	map = isl_map_restore_space(map, space);

	return map;
error:
	isl_map_free(map);
	return NULL;
}

/* Replace the identifier of the tuple of type "type" by "id".
 */
__isl_give isl_basic_map *isl_basic_map_set_tuple_id(
	__isl_take isl_basic_map *bmap,
	enum isl_dim_type type, __isl_take isl_id *id)
{
	isl_space *space;

	space = isl_basic_map_take_space(bmap);
	space = isl_space_set_tuple_id(space, type, id);
	bmap = isl_basic_map_restore_space(bmap, space);
	bmap = isl_basic_map_finalize(bmap);
	return bmap;
}

/* Replace the identifier of the tuple by "id".
 */
__isl_give isl_basic_set *isl_basic_set_set_tuple_id(
	__isl_take isl_basic_set *bset, __isl_take isl_id *id)
{
	return isl_basic_map_set_tuple_id(bset, isl_dim_set, id);
}

/* Does the input or output tuple have a name?
 */
isl_bool isl_map_has_tuple_name(__isl_keep isl_map *map, enum isl_dim_type type)
{
	return map ? isl_space_has_tuple_name(map->dim, type) : isl_bool_error;
}

const char *isl_map_get_tuple_name(__isl_keep isl_map *map,
	enum isl_dim_type type)
{
	return map ? isl_space_get_tuple_name(map->dim, type) : NULL;
}

__isl_give isl_set *isl_set_set_tuple_name(__isl_take isl_set *set,
	const char *s)
{
	return set_from_map(isl_map_set_tuple_name(set_to_map(set),
						isl_dim_set, s));
}

__isl_give isl_map *isl_map_set_tuple_id(__isl_take isl_map *map,
	enum isl_dim_type type, __isl_take isl_id *id)
{
	isl_space *space;

	space = isl_map_take_space(map);
	space = isl_space_set_tuple_id(space, type, id);
	map = isl_map_restore_space(map, space);

	return isl_map_reset_space(map, isl_map_get_space(map));
}

__isl_give isl_set *isl_set_set_tuple_id(__isl_take isl_set *set,
	__isl_take isl_id *id)
{
	return isl_map_set_tuple_id(set, isl_dim_set, id);
}

__isl_give isl_map *isl_map_reset_tuple_id(__isl_take isl_map *map,
	enum isl_dim_type type)
{
	isl_space *space;

	space = isl_map_take_space(map);
	space = isl_space_reset_tuple_id(space, type);
	map = isl_map_restore_space(map, space);

	return isl_map_reset_space(map, isl_map_get_space(map));
}

__isl_give isl_set *isl_set_reset_tuple_id(__isl_take isl_set *set)
{
	return isl_map_reset_tuple_id(set, isl_dim_set);
}

isl_bool isl_map_has_tuple_id(__isl_keep isl_map *map, enum isl_dim_type type)
{
	return map ? isl_space_has_tuple_id(map->dim, type) : isl_bool_error;
}

__isl_give isl_id *isl_map_get_tuple_id(__isl_keep isl_map *map,
	enum isl_dim_type type)
{
	return map ? isl_space_get_tuple_id(map->dim, type) : NULL;
}

isl_bool isl_set_has_tuple_id(__isl_keep isl_set *set)
{
	return isl_map_has_tuple_id(set, isl_dim_set);
}

__isl_give isl_id *isl_set_get_tuple_id(__isl_keep isl_set *set)
{
	return isl_map_get_tuple_id(set, isl_dim_set);
}

/* Does the set tuple have a name?
 */
isl_bool isl_set_has_tuple_name(__isl_keep isl_set *set)
{
	if (!set)
		return isl_bool_error;
	return isl_space_has_tuple_name(set->dim, isl_dim_set);
}


const char *isl_basic_set_get_tuple_name(__isl_keep isl_basic_set *bset)
{
	return bset ? isl_space_get_tuple_name(bset->dim, isl_dim_set) : NULL;
}

const char *isl_set_get_tuple_name(__isl_keep isl_set *set)
{
	return set ? isl_space_get_tuple_name(set->dim, isl_dim_set) : NULL;
}

const char *isl_basic_map_get_dim_name(__isl_keep isl_basic_map *bmap,
	enum isl_dim_type type, unsigned pos)
{
	return bmap ? isl_space_get_dim_name(bmap->dim, type, pos) : NULL;
}

const char *isl_basic_set_get_dim_name(__isl_keep isl_basic_set *bset,
	enum isl_dim_type type, unsigned pos)
{
	return bset ? isl_space_get_dim_name(bset->dim, type, pos) : NULL;
}

/* Does the given dimension have a name?
 */
isl_bool isl_map_has_dim_name(__isl_keep isl_map *map,
	enum isl_dim_type type, unsigned pos)
{
	if (!map)
		return isl_bool_error;
	return isl_space_has_dim_name(map->dim, type, pos);
}

const char *isl_map_get_dim_name(__isl_keep isl_map *map,
	enum isl_dim_type type, unsigned pos)
{
	return map ? isl_space_get_dim_name(map->dim, type, pos) : NULL;
}

const char *isl_set_get_dim_name(__isl_keep isl_set *set,
	enum isl_dim_type type, unsigned pos)
{
	return set ? isl_space_get_dim_name(set->dim, type, pos) : NULL;
}

/* Does the given dimension have a name?
 */
isl_bool isl_set_has_dim_name(__isl_keep isl_set *set,
	enum isl_dim_type type, unsigned pos)
{
	if (!set)
		return isl_bool_error;
	return isl_space_has_dim_name(set->dim, type, pos);
}

__isl_give isl_basic_map *isl_basic_map_set_dim_name(
	__isl_take isl_basic_map *bmap,
	enum isl_dim_type type, unsigned pos, const char *s)
{
	isl_space *space;

	space = isl_basic_map_take_space(bmap);
	space = isl_space_set_dim_name(space, type, pos, s);
	bmap = isl_basic_map_restore_space(bmap, space);
	return isl_basic_map_finalize(bmap);
}

__isl_give isl_map *isl_map_set_dim_name(__isl_take isl_map *map,
	enum isl_dim_type type, unsigned pos, const char *s)
{
	int i;
	isl_space *space;

	map = isl_map_cow(map);
	if (!map)
		return NULL;

	for (i = 0; i < map->n; ++i) {
		map->p[i] = isl_basic_map_set_dim_name(map->p[i], type, pos, s);
		if (!map->p[i])
			goto error;
	}

	space = isl_map_take_space(map);
	space = isl_space_set_dim_name(space, type, pos, s);
	map = isl_map_restore_space(map, space);

	return map;
error:
	isl_map_free(map);
	return NULL;
}

__isl_give isl_basic_set *isl_basic_set_set_dim_name(
	__isl_take isl_basic_set *bset,
	enum isl_dim_type type, unsigned pos, const char *s)
{
	return bset_from_bmap(isl_basic_map_set_dim_name(bset_to_bmap(bset),
							type, pos, s));
}

__isl_give isl_set *isl_set_set_dim_name(__isl_take isl_set *set,
	enum isl_dim_type type, unsigned pos, const char *s)
{
	return set_from_map(isl_map_set_dim_name(set_to_map(set),
							type, pos, s));
}

isl_bool isl_basic_map_has_dim_id(__isl_keep isl_basic_map *bmap,
	enum isl_dim_type type, unsigned pos)
{
	if (!bmap)
		return isl_bool_error;
	return isl_space_has_dim_id(bmap->dim, type, pos);
}

__isl_give isl_id *isl_basic_set_get_dim_id(__isl_keep isl_basic_set *bset,
	enum isl_dim_type type, unsigned pos)
{
	return bset ? isl_space_get_dim_id(bset->dim, type, pos) : NULL;
}

isl_bool isl_map_has_dim_id(__isl_keep isl_map *map,
	enum isl_dim_type type, unsigned pos)
{
	return map ? isl_space_has_dim_id(map->dim, type, pos) : isl_bool_error;
}

__isl_give isl_id *isl_map_get_dim_id(__isl_keep isl_map *map,
	enum isl_dim_type type, unsigned pos)
{
	return map ? isl_space_get_dim_id(map->dim, type, pos) : NULL;
}

isl_bool isl_set_has_dim_id(__isl_keep isl_set *set,
	enum isl_dim_type type, unsigned pos)
{
	return isl_map_has_dim_id(set, type, pos);
}

__isl_give isl_id *isl_set_get_dim_id(__isl_keep isl_set *set,
	enum isl_dim_type type, unsigned pos)
{
	return isl_map_get_dim_id(set, type, pos);
}

__isl_give isl_map *isl_map_set_dim_id(__isl_take isl_map *map,
	enum isl_dim_type type, unsigned pos, __isl_take isl_id *id)
{
	isl_space *space;

	space = isl_map_take_space(map);
	space = isl_space_set_dim_id(space, type, pos, id);
	map = isl_map_restore_space(map, space);

	return isl_map_reset_space(map, isl_map_get_space(map));
}

__isl_give isl_set *isl_set_set_dim_id(__isl_take isl_set *set,
	enum isl_dim_type type, unsigned pos, __isl_take isl_id *id)
{
	return isl_map_set_dim_id(set, type, pos, id);
}

int isl_map_find_dim_by_id(__isl_keep isl_map *map, enum isl_dim_type type,
	__isl_keep isl_id *id)
{
	if (!map)
		return -1;
	return isl_space_find_dim_by_id(map->dim, type, id);
}

int isl_set_find_dim_by_id(__isl_keep isl_set *set, enum isl_dim_type type,
	__isl_keep isl_id *id)
{
	return isl_map_find_dim_by_id(set, type, id);
}

/* Return the position of the dimension of the given type and name
 * in "bmap".
 * Return -1 if no such dimension can be found.
 */
int isl_basic_map_find_dim_by_name(__isl_keep isl_basic_map *bmap,
	enum isl_dim_type type, const char *name)
{
	if (!bmap)
		return -1;
	return isl_space_find_dim_by_name(bmap->dim, type, name);
}

int isl_map_find_dim_by_name(__isl_keep isl_map *map, enum isl_dim_type type,
	const char *name)
{
	if (!map)
		return -1;
	return isl_space_find_dim_by_name(map->dim, type, name);
}

int isl_set_find_dim_by_name(__isl_keep isl_set *set, enum isl_dim_type type,
	const char *name)
{
	return isl_map_find_dim_by_name(set, type, name);
}

/* Check whether equality i of bset is a pure stride constraint
 * on a single dimension, i.e., of the form
 *
 *	v = k e
 *
 * with k a constant and e an existentially quantified variable.
 */
isl_bool isl_basic_set_eq_is_stride(__isl_keep isl_basic_set *bset, int i)
{
	isl_size nparam;
	isl_size d;
	isl_size n_div;
	int pos1;
	int pos2;

	nparam = isl_basic_set_dim(bset, isl_dim_param);
	d = isl_basic_set_dim(bset, isl_dim_set);
	n_div = isl_basic_set_dim(bset, isl_dim_div);
	if (nparam < 0 || d < 0 || n_div < 0)
		return isl_bool_error;

	if (!isl_int_is_zero(bset->eq[i][0]))
		return isl_bool_false;

	if (isl_seq_first_non_zero(bset->eq[i] + 1, nparam) != -1)
		return isl_bool_false;
	pos1 = isl_seq_first_non_zero(bset->eq[i] + 1 + nparam, d);
	if (pos1 == -1)
		return isl_bool_false;
	if (isl_seq_first_non_zero(bset->eq[i] + 1 + nparam + pos1 + 1,
					d - pos1 - 1) != -1)
		return isl_bool_false;

	pos2 = isl_seq_first_non_zero(bset->eq[i] + 1 + nparam + d, n_div);
	if (pos2 == -1)
		return isl_bool_false;
	if (isl_seq_first_non_zero(bset->eq[i] + 1 + nparam + d  + pos2 + 1,
				   n_div - pos2 - 1) != -1)
		return isl_bool_false;
	if (!isl_int_is_one(bset->eq[i][1 + nparam + pos1]) &&
	    !isl_int_is_negone(bset->eq[i][1 + nparam + pos1]))
		return isl_bool_false;

	return isl_bool_true;
}

/* Reset the user pointer on all identifiers of parameters and tuples
 * of the space of "map".
 */
__isl_give isl_map *isl_map_reset_user(__isl_take isl_map *map)
{
	isl_space *space;

	space = isl_map_get_space(map);
	space = isl_space_reset_user(space);
	map = isl_map_reset_space(map, space);

	return map;
}

/* Reset the user pointer on all identifiers of parameters and tuples
 * of the space of "set".
 */
__isl_give isl_set *isl_set_reset_user(__isl_take isl_set *set)
{
	return isl_map_reset_user(set);
}

isl_bool isl_basic_map_is_rational(__isl_keep isl_basic_map *bmap)
{
	if (!bmap)
		return isl_bool_error;
	return ISL_F_ISSET(bmap, ISL_BASIC_MAP_RATIONAL);
}

/* Has "map" been marked as a rational map?
 * In particular, have all basic maps in "map" been marked this way?
 * An empty map is not considered to be rational.
 * Maps where only some of the basic maps are marked rational
 * are not allowed.
 */
isl_bool isl_map_is_rational(__isl_keep isl_map *map)
{
	int i;
	isl_bool rational;

	if (!map)
		return isl_bool_error;
	if (map->n == 0)
		return isl_bool_false;
	rational = isl_basic_map_is_rational(map->p[0]);
	if (rational < 0)
		return rational;
	for (i = 1; i < map->n; ++i) {
		isl_bool rational_i;

		rational_i = isl_basic_map_is_rational(map->p[i]);
		if (rational_i < 0)
			return rational_i;
		if (rational != rational_i)
			isl_die(isl_map_get_ctx(map), isl_error_unsupported,
				"mixed rational and integer basic maps "
				"not supported", return isl_bool_error);
	}

	return rational;
}

/* Has "set" been marked as a rational set?
 * In particular, have all basic set in "set" been marked this way?
 * An empty set is not considered to be rational.
 * Sets where only some of the basic sets are marked rational
 * are not allowed.
 */
isl_bool isl_set_is_rational(__isl_keep isl_set *set)
{
	return isl_map_is_rational(set);
}

int isl_basic_set_is_rational(__isl_keep isl_basic_set *bset)
{
	return isl_basic_map_is_rational(bset);
}

/* Does "bmap" contain any rational points?
 *
 * If "bmap" has an equality for each dimension, equating the dimension
 * to an integer constant, then it has no rational points, even if it
 * is marked as rational.
 */
isl_bool isl_basic_map_has_rational(__isl_keep isl_basic_map *bmap)
{
	isl_bool has_rational = isl_bool_true;
	isl_size total;

	if (!bmap)
		return isl_bool_error;
	if (isl_basic_map_plain_is_empty(bmap))
		return isl_bool_false;
	if (!isl_basic_map_is_rational(bmap))
		return isl_bool_false;
	bmap = isl_basic_map_copy(bmap);
	bmap = isl_basic_map_implicit_equalities(bmap);
	total = isl_basic_map_dim(bmap, isl_dim_all);
	if (total < 0)
		return isl_bool_error;
	if (bmap->n_eq == total) {
		int i, j;
		for (i = 0; i < bmap->n_eq; ++i) {
			j = isl_seq_first_non_zero(bmap->eq[i] + 1, total);
			if (j < 0)
				break;
			if (!isl_int_is_one(bmap->eq[i][1 + j]) &&
			    !isl_int_is_negone(bmap->eq[i][1 + j]))
				break;
			j = isl_seq_first_non_zero(bmap->eq[i] + 1 + j + 1,
						    total - j - 1);
			if (j >= 0)
				break;
		}
		if (i == bmap->n_eq)
			has_rational = isl_bool_false;
	}
	isl_basic_map_free(bmap);

	return has_rational;
}

/* Does "map" contain any rational points?
 */
isl_bool isl_map_has_rational(__isl_keep isl_map *map)
{
	int i;
	isl_bool has_rational;

	if (!map)
		return isl_bool_error;
	for (i = 0; i < map->n; ++i) {
		has_rational = isl_basic_map_has_rational(map->p[i]);
		if (has_rational < 0 || has_rational)
			return has_rational;
	}
	return isl_bool_false;
}

/* Does "set" contain any rational points?
 */
isl_bool isl_set_has_rational(__isl_keep isl_set *set)
{
	return isl_map_has_rational(set);
}

/* Is this basic set a parameter domain?
 */
isl_bool isl_basic_set_is_params(__isl_keep isl_basic_set *bset)
{
	if (!bset)
		return isl_bool_error;
	return isl_space_is_params(bset->dim);
}

/* Is this set a parameter domain?
 */
isl_bool isl_set_is_params(__isl_keep isl_set *set)
{
	if (!set)
		return isl_bool_error;
	return isl_space_is_params(set->dim);
}

/* Is this map actually a parameter domain?
 * Users should never call this function.  Outside of isl,
 * a map can never be a parameter domain.
 */
isl_bool isl_map_is_params(__isl_keep isl_map *map)
{
	if (!map)
		return isl_bool_error;
	return isl_space_is_params(map->dim);
}

static __isl_give isl_basic_map *basic_map_init(isl_ctx *ctx,
	__isl_take isl_basic_map *bmap, unsigned extra,
	unsigned n_eq, unsigned n_ineq)
{
	int i;
	isl_space *space = isl_basic_map_peek_space(bmap);
	isl_size n_var = isl_space_dim(space, isl_dim_all);
	size_t row_size = 1 + n_var + extra;

	bmap->ctx = ctx;
	isl_ctx_ref(ctx);

	if (n_var < 0)
		return isl_basic_map_free(bmap);

	bmap->block = isl_blk_alloc(ctx, (n_ineq + n_eq) * row_size);
	if (isl_blk_is_error(bmap->block))
		goto error;

	bmap->ineq = isl_alloc_array(ctx, isl_int *, n_ineq + n_eq);
	if ((n_ineq + n_eq) && !bmap->ineq)
		goto error;

	if (extra == 0) {
		bmap->block2 = isl_blk_empty();
		bmap->div = NULL;
	} else {
		bmap->block2 = isl_blk_alloc(ctx, extra * (1 + row_size));
		if (isl_blk_is_error(bmap->block2))
			goto error;

		bmap->div = isl_alloc_array(ctx, isl_int *, extra);
		if (!bmap->div)
			goto error;
	}

	for (i = 0; i < n_ineq + n_eq; ++i)
		bmap->ineq[i] = bmap->block.data + i * row_size;

	for (i = 0; i < extra; ++i)
		bmap->div[i] = bmap->block2.data + i * (1 + row_size);

	bmap->ref = 1;
	bmap->flags = 0;
	bmap->c_size = n_eq + n_ineq;
	bmap->eq = bmap->ineq + n_ineq;
	bmap->extra = extra;
	bmap->n_eq = 0;
	bmap->n_ineq = 0;
	bmap->n_div = 0;
	bmap->sample = NULL;

	return bmap;
error:
	isl_basic_map_free(bmap);
	return NULL;
}

struct isl_basic_set *isl_basic_set_alloc(struct isl_ctx *ctx,
		unsigned nparam, unsigned dim, unsigned extra,
		unsigned n_eq, unsigned n_ineq)
{
	struct isl_basic_map *bmap;
	isl_space *space;

	space = isl_space_set_alloc(ctx, nparam, dim);
	if (!space)
		return NULL;

	bmap = isl_basic_map_alloc_space(space, extra, n_eq, n_ineq);
	return bset_from_bmap(bmap);
}

__isl_give isl_basic_set *isl_basic_set_alloc_space(__isl_take isl_space *dim,
		unsigned extra, unsigned n_eq, unsigned n_ineq)
{
	struct isl_basic_map *bmap;
	if (!dim)
		return NULL;
	isl_assert(dim->ctx, dim->n_in == 0, goto error);
	bmap = isl_basic_map_alloc_space(dim, extra, n_eq, n_ineq);
	return bset_from_bmap(bmap);
error:
	isl_space_free(dim);
	return NULL;
}

__isl_give isl_basic_map *isl_basic_map_alloc_space(__isl_take isl_space *space,
		unsigned extra, unsigned n_eq, unsigned n_ineq)
{
	struct isl_basic_map *bmap;

	if (!space)
		return NULL;
	bmap = isl_calloc_type(space->ctx, struct isl_basic_map);
	if (!bmap)
		goto error;
	bmap->dim = space;

	return basic_map_init(space->ctx, bmap, extra, n_eq, n_ineq);
error:
	isl_space_free(space);
	return NULL;
}

struct isl_basic_map *isl_basic_map_alloc(struct isl_ctx *ctx,
		unsigned nparam, unsigned in, unsigned out, unsigned extra,
		unsigned n_eq, unsigned n_ineq)
{
	struct isl_basic_map *bmap;
	isl_space *dim;

	dim = isl_space_alloc(ctx, nparam, in, out);
	if (!dim)
		return NULL;

	bmap = isl_basic_map_alloc_space(dim, extra, n_eq, n_ineq);
	return bmap;
}

static __isl_give isl_basic_map *dup_constraints(__isl_take isl_basic_map *dst,
	__isl_keep isl_basic_map *src)
{
	int i;
	isl_size total = isl_basic_map_dim(src, isl_dim_all);

	if (!dst || total < 0)
		return isl_basic_map_free(dst);

	for (i = 0; i < src->n_eq; ++i) {
		int j = isl_basic_map_alloc_equality(dst);
		if (j < 0)
			return isl_basic_map_free(dst);
		isl_seq_cpy(dst->eq[j], src->eq[i], 1+total);
	}

	for (i = 0; i < src->n_ineq; ++i) {
		int j = isl_basic_map_alloc_inequality(dst);
		if (j < 0)
			return isl_basic_map_free(dst);
		isl_seq_cpy(dst->ineq[j], src->ineq[i], 1+total);
	}

	for (i = 0; i < src->n_div; ++i) {
		int j = isl_basic_map_alloc_div(dst);
		if (j < 0)
			return isl_basic_map_free(dst);
		isl_seq_cpy(dst->div[j], src->div[i], 1+1+total);
	}
	ISL_F_SET(dst, ISL_BASIC_SET_FINAL);
	return dst;
}

__isl_give isl_basic_map *isl_basic_map_dup(__isl_keep isl_basic_map *bmap)
{
	struct isl_basic_map *dup;

	if (!bmap)
		return NULL;
	dup = isl_basic_map_alloc_space(isl_space_copy(bmap->dim),
			bmap->n_div, bmap->n_eq, bmap->n_ineq);
	dup = dup_constraints(dup, bmap);
	if (!dup)
		return NULL;
	dup->flags = bmap->flags;
	dup->sample = isl_vec_copy(bmap->sample);
	return dup;
}

struct isl_basic_set *isl_basic_set_dup(struct isl_basic_set *bset)
{
	struct isl_basic_map *dup;

	dup = isl_basic_map_dup(bset_to_bmap(bset));
	return bset_from_bmap(dup);
}

__isl_give isl_basic_set *isl_basic_set_copy(__isl_keep isl_basic_set *bset)
{
	if (!bset)
		return NULL;

	if (ISL_F_ISSET(bset, ISL_BASIC_SET_FINAL)) {
		bset->ref++;
		return bset;
	}
	return isl_basic_set_dup(bset);
}

__isl_give isl_set *isl_set_copy(__isl_keep isl_set *set)
{
	if (!set)
		return NULL;

	set->ref++;
	return set;
}

__isl_give isl_basic_map *isl_basic_map_copy(__isl_keep isl_basic_map *bmap)
{
	if (!bmap)
		return NULL;

	if (ISL_F_ISSET(bmap, ISL_BASIC_SET_FINAL)) {
		bmap->ref++;
		return bmap;
	}
	bmap = isl_basic_map_dup(bmap);
	if (bmap)
		ISL_F_SET(bmap, ISL_BASIC_SET_FINAL);
	return bmap;
}

__isl_give isl_map *isl_map_copy(__isl_keep isl_map *map)
{
	if (!map)
		return NULL;

	map->ref++;
	return map;
}

__isl_null isl_basic_map *isl_basic_map_free(__isl_take isl_basic_map *bmap)
{
	if (!bmap)
		return NULL;

	if (--bmap->ref > 0)
		return NULL;

	isl_ctx_deref(bmap->ctx);
	free(bmap->div);
	isl_blk_free(bmap->ctx, bmap->block2);
	free(bmap->ineq);
	isl_blk_free(bmap->ctx, bmap->block);
	isl_vec_free(bmap->sample);
	isl_space_free(bmap->dim);
	free(bmap);

	return NULL;
}

__isl_null isl_basic_set *isl_basic_set_free(__isl_take isl_basic_set *bset)
{
	return isl_basic_map_free(bset_to_bmap(bset));
}

static int room_for_con(struct isl_basic_map *bmap, unsigned n)
{
	return bmap->n_eq + bmap->n_ineq + n <= bmap->c_size;
}

/* Check that "bset" does not involve any parameters.
 */
isl_stat isl_basic_set_check_no_params(__isl_keep isl_basic_set *bset)
{
	isl_size nparam;

	nparam = isl_basic_set_dim(bset, isl_dim_param);
	if (nparam < 0)
		return isl_stat_error;
	if (nparam != 0)
		isl_die(isl_basic_set_get_ctx(bset), isl_error_invalid,
			"basic set should not have any parameters",
			return isl_stat_error);
	return isl_stat_ok;
}

/* Check that "bset" does not involve any local variables.
 */
isl_stat isl_basic_set_check_no_locals(__isl_keep isl_basic_set *bset)
{
	isl_size n_div;

	n_div = isl_basic_set_dim(bset, isl_dim_div);
	if (n_div < 0)
		return isl_stat_error;
	if (n_div != 0)
		isl_die(isl_basic_set_get_ctx(bset), isl_error_invalid,
			"basic set should not have any local variables",
			return isl_stat_error);
	return isl_stat_ok;
}

/* Check that "map" has only named parameters, reporting an error
 * if it does not.
 */
isl_stat isl_map_check_named_params(__isl_keep isl_map *map)
{
	return isl_space_check_named_params(isl_map_peek_space(map));
}

/* Check that "bmap" has only named parameters, reporting an error
 * if it does not.
 */
static isl_stat isl_basic_map_check_named_params(__isl_keep isl_basic_map *bmap)
{
	return isl_space_check_named_params(isl_basic_map_peek_space(bmap));
}

/* Check that "bmap1" and "bmap2" have the same parameters,
 * reporting an error if they do not.
 */
static isl_stat isl_basic_map_check_equal_params(
	__isl_keep isl_basic_map *bmap1, __isl_keep isl_basic_map *bmap2)
{
	isl_bool match;

	match = isl_basic_map_has_equal_params(bmap1, bmap2);
	if (match < 0)
		return isl_stat_error;
	if (!match)
		isl_die(isl_basic_map_get_ctx(bmap1), isl_error_invalid,
			"parameters don't match", return isl_stat_error);
	return isl_stat_ok;
}

__isl_give isl_map *isl_map_align_params_map_map_and(
	__isl_take isl_map *map1, __isl_take isl_map *map2,
	__isl_give isl_map *(*fn)(__isl_take isl_map *map1,
				    __isl_take isl_map *map2))
{
	if (!map1 || !map2)
		goto error;
	if (isl_map_has_equal_params(map1, map2))
		return fn(map1, map2);
	if (isl_map_check_named_params(map1) < 0)
		goto error;
	if (isl_map_check_named_params(map2) < 0)
		goto error;
	map1 = isl_map_align_params(map1, isl_map_get_space(map2));
	map2 = isl_map_align_params(map2, isl_map_get_space(map1));
	return fn(map1, map2);
error:
	isl_map_free(map1);
	isl_map_free(map2);
	return NULL;
}

isl_bool isl_map_align_params_map_map_and_test(__isl_keep isl_map *map1,
	__isl_keep isl_map *map2,
	isl_bool (*fn)(__isl_keep isl_map *map1, __isl_keep isl_map *map2))
{
	isl_bool r;

	if (!map1 || !map2)
		return isl_bool_error;
	if (isl_map_has_equal_params(map1, map2))
		return fn(map1, map2);
	if (isl_map_check_named_params(map1) < 0)
		return isl_bool_error;
	if (isl_map_check_named_params(map2) < 0)
		return isl_bool_error;
	map1 = isl_map_copy(map1);
	map2 = isl_map_copy(map2);
	map1 = isl_map_align_params(map1, isl_map_get_space(map2));
	map2 = isl_map_align_params(map2, isl_map_get_space(map1));
	r = fn(map1, map2);
	isl_map_free(map1);
	isl_map_free(map2);
	return r;
}

int isl_basic_map_alloc_equality(struct isl_basic_map *bmap)
{
	isl_size total;
	struct isl_ctx *ctx;

	total = isl_basic_map_dim(bmap, isl_dim_all);
	if (total < 0)
		return -1;
	ctx = bmap->ctx;
	isl_assert(ctx, room_for_con(bmap, 1), return -1);
	isl_assert(ctx, (bmap->eq - bmap->ineq) + bmap->n_eq <= bmap->c_size,
			return -1);
	ISL_F_CLR(bmap, ISL_BASIC_MAP_NO_REDUNDANT);
	ISL_F_CLR(bmap, ISL_BASIC_MAP_NO_IMPLICIT);
	ISL_F_CLR(bmap, ISL_BASIC_MAP_ALL_EQUALITIES);
	ISL_F_CLR(bmap, ISL_BASIC_MAP_NORMALIZED_DIVS);
	if ((bmap->eq - bmap->ineq) + bmap->n_eq == bmap->c_size) {
		isl_int *t;
		int j = isl_basic_map_alloc_inequality(bmap);
		if (j < 0)
			return -1;
		t = bmap->ineq[j];
		bmap->ineq[j] = bmap->ineq[bmap->n_ineq - 1];
		bmap->ineq[bmap->n_ineq - 1] = bmap->eq[-1];
		bmap->eq[-1] = t;
		bmap->n_eq++;
		bmap->n_ineq--;
		bmap->eq--;
		return 0;
	}
	isl_seq_clr(bmap->eq[bmap->n_eq] + 1 + total,
		      bmap->extra - bmap->n_div);
	return bmap->n_eq++;
}

int isl_basic_set_alloc_equality(struct isl_basic_set *bset)
{
	return isl_basic_map_alloc_equality(bset_to_bmap(bset));
}

__isl_give isl_basic_map *isl_basic_map_free_equality(
	__isl_take isl_basic_map *bmap, unsigned n)
{
	if (!bmap)
		return NULL;
	if (n > bmap->n_eq)
		isl_die(isl_basic_map_get_ctx(bmap), isl_error_invalid,
			"invalid number of equalities",
			isl_basic_map_free(bmap));
	bmap->n_eq -= n;
	return bmap;
}

__isl_give isl_basic_set *isl_basic_set_free_equality(
	__isl_take isl_basic_set *bset, unsigned n)
{
	return bset_from_bmap(isl_basic_map_free_equality(bset_to_bmap(bset),
							    n));
}

/* Drop the equality constraint at position "pos",
 * preserving the order of the other equality constraints.
 */
int isl_basic_map_drop_equality(struct isl_basic_map *bmap, unsigned pos)
{
	isl_int *t;
	int r;

	if (!bmap)
		return -1;
	isl_assert(bmap->ctx, pos < bmap->n_eq, return -1);

	t = bmap->eq[pos];
	bmap->n_eq--;
	for (r = pos; r < bmap->n_eq; ++r)
		bmap->eq[r] = bmap->eq[r + 1];
	bmap->eq[bmap->n_eq] = t;

	return 0;
}

/* Turn inequality "pos" of "bmap" into an equality.
 *
 * In particular, we move the inequality in front of the equalities
 * and move the last inequality in the position of the moved inequality.
 * Note that isl_tab_make_equalities_explicit depends on this particular
 * change in the ordering of the constraints.
 */
void isl_basic_map_inequality_to_equality(
		struct isl_basic_map *bmap, unsigned pos)
{
	isl_int *t;

	t = bmap->ineq[pos];
	bmap->ineq[pos] = bmap->ineq[bmap->n_ineq - 1];
	bmap->ineq[bmap->n_ineq - 1] = bmap->eq[-1];
	bmap->eq[-1] = t;
	bmap->n_eq++;
	bmap->n_ineq--;
	bmap->eq--;
	ISL_F_CLR(bmap, ISL_BASIC_MAP_NO_REDUNDANT);
	ISL_F_CLR(bmap, ISL_BASIC_MAP_SORTED);
	ISL_F_CLR(bmap, ISL_BASIC_MAP_NORMALIZED_DIVS);
	ISL_F_CLR(bmap, ISL_BASIC_MAP_ALL_EQUALITIES);
}

static int room_for_ineq(struct isl_basic_map *bmap, unsigned n)
{
	return bmap->n_ineq + n <= bmap->eq - bmap->ineq;
}

int isl_basic_map_alloc_inequality(__isl_keep isl_basic_map *bmap)
{
	isl_size total;
	struct isl_ctx *ctx;

	total = isl_basic_map_dim(bmap, isl_dim_all);
	if (total < 0)
		return -1;
	ctx = bmap->ctx;
	isl_assert(ctx, room_for_ineq(bmap, 1), return -1);
	ISL_F_CLR(bmap, ISL_BASIC_MAP_NO_IMPLICIT);
	ISL_F_CLR(bmap, ISL_BASIC_MAP_NO_REDUNDANT);
	ISL_F_CLR(bmap, ISL_BASIC_MAP_SORTED);
	ISL_F_CLR(bmap, ISL_BASIC_MAP_ALL_EQUALITIES);
	isl_seq_clr(bmap->ineq[bmap->n_ineq] + 1 + total,
		      bmap->extra - bmap->n_div);
	return bmap->n_ineq++;
}

int isl_basic_set_alloc_inequality(__isl_keep isl_basic_set *bset)
{
	return isl_basic_map_alloc_inequality(bset_to_bmap(bset));
}

__isl_give isl_basic_map *isl_basic_map_free_inequality(
	__isl_take isl_basic_map *bmap, unsigned n)
{
	if (!bmap)
		return NULL;
	if (n > bmap->n_ineq)
		isl_die(isl_basic_map_get_ctx(bmap), isl_error_invalid,
			"invalid number of inequalities",
			return isl_basic_map_free(bmap));
	bmap->n_ineq -= n;
	return bmap;
}

__isl_give isl_basic_set *isl_basic_set_free_inequality(
	__isl_take isl_basic_set *bset, unsigned n)
{
	return bset_from_bmap(isl_basic_map_free_inequality(bset_to_bmap(bset),
							    n));
}

int isl_basic_map_drop_inequality(struct isl_basic_map *bmap, unsigned pos)
{
	isl_int *t;
	if (!bmap)
		return -1;
	isl_assert(bmap->ctx, pos < bmap->n_ineq, return -1);

	if (pos != bmap->n_ineq - 1) {
		t = bmap->ineq[pos];
		bmap->ineq[pos] = bmap->ineq[bmap->n_ineq - 1];
		bmap->ineq[bmap->n_ineq - 1] = t;
		ISL_F_CLR(bmap, ISL_BASIC_MAP_SORTED);
	}
	bmap->n_ineq--;
	return 0;
}

int isl_basic_set_drop_inequality(struct isl_basic_set *bset, unsigned pos)
{
	return isl_basic_map_drop_inequality(bset_to_bmap(bset), pos);
}

__isl_give isl_basic_map *isl_basic_map_add_eq(__isl_take isl_basic_map *bmap,
	isl_int *eq)
{
	isl_bool empty;
	isl_size total;
	int k;

	empty = isl_basic_map_plain_is_empty(bmap);
	if (empty < 0)
		return isl_basic_map_free(bmap);
	if (empty)
		return bmap;

	bmap = isl_basic_map_cow(bmap);
	bmap = isl_basic_map_extend_constraints(bmap, 1, 0);
	total = isl_basic_map_dim(bmap, isl_dim_all);
	if (total < 0)
		return isl_basic_map_free(bmap);
	k = isl_basic_map_alloc_equality(bmap);
	if (k < 0)
		goto error;
	isl_seq_cpy(bmap->eq[k], eq, 1 + total);
	return bmap;
error:
	isl_basic_map_free(bmap);
	return NULL;
}

__isl_give isl_basic_set *isl_basic_set_add_eq(__isl_take isl_basic_set *bset,
	isl_int *eq)
{
	return bset_from_bmap(isl_basic_map_add_eq(bset_to_bmap(bset), eq));
}

__isl_give isl_basic_map *isl_basic_map_add_ineq(__isl_take isl_basic_map *bmap,
	isl_int *ineq)
{
	isl_size total;
	int k;

	bmap = isl_basic_map_cow(bmap);
	bmap = isl_basic_map_extend_constraints(bmap, 0, 1);
	total = isl_basic_map_dim(bmap, isl_dim_all);
	if (total < 0)
		return isl_basic_map_free(bmap);
	k = isl_basic_map_alloc_inequality(bmap);
	if (k < 0)
		goto error;
	isl_seq_cpy(bmap->ineq[k], ineq, 1 + total);
	return bmap;
error:
	isl_basic_map_free(bmap);
	return NULL;
}

__isl_give isl_basic_set *isl_basic_set_add_ineq(__isl_take isl_basic_set *bset,
	isl_int *ineq)
{
	return bset_from_bmap(isl_basic_map_add_ineq(bset_to_bmap(bset), ineq));
}

int isl_basic_map_alloc_div(struct isl_basic_map *bmap)
{
	isl_size total;

	total = isl_basic_map_dim(bmap, isl_dim_all);
	if (total < 0)
		return -1;
	isl_assert(bmap->ctx, bmap->n_div < bmap->extra, return -1);
	isl_seq_clr(bmap->div[bmap->n_div] + 1 + 1 + total,
		      bmap->extra - bmap->n_div);
	ISL_F_CLR(bmap, ISL_BASIC_MAP_NORMALIZED_DIVS);
	return bmap->n_div++;
}

int isl_basic_set_alloc_div(struct isl_basic_set *bset)
{
	return isl_basic_map_alloc_div(bset_to_bmap(bset));
}

#undef TYPE
#define TYPE	isl_basic_map
#include "check_type_range_templ.c"

/* Check that there are "n" dimensions of type "type" starting at "first"
 * in "bset".
 */
isl_stat isl_basic_set_check_range(__isl_keep isl_basic_set *bset,
	enum isl_dim_type type, unsigned first, unsigned n)
{
	return isl_basic_map_check_range(bset_to_bmap(bset),
					type, first, n);
}

/* Insert an extra integer division, prescribed by "div", to "bmap"
 * at (integer division) position "pos".
 *
 * The integer division is first added at the end and then moved
 * into the right position.
 */
__isl_give isl_basic_map *isl_basic_map_insert_div(
	__isl_take isl_basic_map *bmap, int pos, __isl_keep isl_vec *div)
{
	int i, k;
	isl_size total;

	bmap = isl_basic_map_cow(bmap);
	total = isl_basic_map_dim(bmap, isl_dim_all);
	if (total < 0 || !div)
		return isl_basic_map_free(bmap);

	if (div->size != 1 + 1 + total)
		isl_die(isl_basic_map_get_ctx(bmap), isl_error_invalid,
			"unexpected size", return isl_basic_map_free(bmap));
	if (isl_basic_map_check_range(bmap, isl_dim_div, pos, 0) < 0)
		return isl_basic_map_free(bmap);

	bmap = isl_basic_map_extend_space(bmap,
					isl_basic_map_get_space(bmap), 1, 0, 2);
	k = isl_basic_map_alloc_div(bmap);
	if (k < 0)
		return isl_basic_map_free(bmap);
	isl_seq_cpy(bmap->div[k], div->el, div->size);
	isl_int_set_si(bmap->div[k][div->size], 0);

	for (i = k; i > pos; --i)
		bmap = isl_basic_map_swap_div(bmap, i, i - 1);

	return bmap;
}

isl_stat isl_basic_map_free_div(struct isl_basic_map *bmap, unsigned n)
{
	if (!bmap)
		return isl_stat_error;
	isl_assert(bmap->ctx, n <= bmap->n_div, return isl_stat_error);
	bmap->n_div -= n;
	return isl_stat_ok;
}

static __isl_give isl_basic_map *add_constraints(
	__isl_take isl_basic_map *bmap1, __isl_take isl_basic_map *bmap2,
	unsigned i_pos, unsigned o_pos)
{
	isl_size total, n_param, n_in, n_out, n_div;
	unsigned o_in, o_out;
	isl_ctx *ctx;
	isl_space *space;
	struct isl_dim_map *dim_map;

	space = isl_basic_map_peek_space(bmap2);
	if (!bmap1 || !space)
		goto error;

	total = isl_basic_map_dim(bmap1, isl_dim_all);
	n_param = isl_basic_map_dim(bmap2, isl_dim_param);
	n_in = isl_basic_map_dim(bmap2, isl_dim_in);
	o_in = isl_basic_map_offset(bmap1, isl_dim_in) - 1 + i_pos;
	n_out = isl_basic_map_dim(bmap2, isl_dim_out);
	o_out = isl_basic_map_offset(bmap1, isl_dim_out) - 1 + o_pos;
	n_div = isl_basic_map_dim(bmap2, isl_dim_div);
	if (total < 0 || n_param < 0 || n_in < 0 || n_out < 0 || n_div < 0)
		goto error;
	ctx = isl_basic_map_get_ctx(bmap1);
	dim_map = isl_dim_map_alloc(ctx, total + n_div);
	isl_dim_map_dim_range(dim_map, space, isl_dim_param, 0, n_param, 0);
	isl_dim_map_dim_range(dim_map, space, isl_dim_in, 0, n_in, o_in);
	isl_dim_map_dim_range(dim_map, space, isl_dim_out, 0, n_out, o_out);
	isl_dim_map_div(dim_map, bmap2, total);

	return isl_basic_map_add_constraints_dim_map(bmap1, bmap2, dim_map);
error:
	isl_basic_map_free(bmap1);
	isl_basic_map_free(bmap2);
	return NULL;
}

struct isl_basic_set *isl_basic_set_add_constraints(struct isl_basic_set *bset1,
		struct isl_basic_set *bset2, unsigned pos)
{
	return bset_from_bmap(add_constraints(bset_to_bmap(bset1),
						bset_to_bmap(bset2), 0, pos));
}

__isl_give isl_basic_map *isl_basic_map_extend_space(
	__isl_take isl_basic_map *base, __isl_take isl_space *space,
	unsigned extra, unsigned n_eq, unsigned n_ineq)
{
	struct isl_basic_map *ext;
	unsigned flags;
	int dims_ok;

	if (!space)
		goto error;

	if (!base)
		goto error;

	dims_ok = isl_space_is_equal(base->dim, space) &&
		  base->extra >= base->n_div + extra;

	if (dims_ok && room_for_con(base, n_eq + n_ineq) &&
		       room_for_ineq(base, n_ineq)) {
		isl_space_free(space);
		return base;
	}

	isl_assert(base->ctx, base->dim->nparam <= space->nparam, goto error);
	isl_assert(base->ctx, base->dim->n_in <= space->n_in, goto error);
	isl_assert(base->ctx, base->dim->n_out <= space->n_out, goto error);
	extra += base->extra;
	n_eq += base->n_eq;
	n_ineq += base->n_ineq;

	ext = isl_basic_map_alloc_space(space, extra, n_eq, n_ineq);
	space = NULL;
	if (!ext)
		goto error;

	if (dims_ok)
		ext->sample = isl_vec_copy(base->sample);
	flags = base->flags;
	ext = add_constraints(ext, base, 0, 0);
	if (ext) {
		ext->flags = flags;
		ISL_F_CLR(ext, ISL_BASIC_SET_FINAL);
	}

	return ext;

error:
	isl_space_free(space);
	isl_basic_map_free(base);
	return NULL;
}

__isl_give isl_basic_set *isl_basic_set_extend_space(
	__isl_take isl_basic_set *base,
		__isl_take isl_space *dim, unsigned extra,
		unsigned n_eq, unsigned n_ineq)
{
	return bset_from_bmap(isl_basic_map_extend_space(bset_to_bmap(base),
						    dim, extra, n_eq, n_ineq));
}

struct isl_basic_map *isl_basic_map_extend_constraints(
		struct isl_basic_map *base, unsigned n_eq, unsigned n_ineq)
{
	if (!base)
		return NULL;
	return isl_basic_map_extend_space(base, isl_space_copy(base->dim),
					0, n_eq, n_ineq);
}

struct isl_basic_map *isl_basic_map_extend(struct isl_basic_map *base,
		unsigned nparam, unsigned n_in, unsigned n_out, unsigned extra,
		unsigned n_eq, unsigned n_ineq)
{
	struct isl_basic_map *bmap;
	isl_space *dim;

	if (!base)
		return NULL;
	dim = isl_space_alloc(base->ctx, nparam, n_in, n_out);
	if (!dim)
		goto error;

	bmap = isl_basic_map_extend_space(base, dim, extra, n_eq, n_ineq);
	return bmap;
error:
	isl_basic_map_free(base);
	return NULL;
}

struct isl_basic_set *isl_basic_set_extend_constraints(
		struct isl_basic_set *base, unsigned n_eq, unsigned n_ineq)
{
	isl_basic_map *bmap = bset_to_bmap(base);
	bmap = isl_basic_map_extend_constraints(bmap, n_eq, n_ineq);
	return bset_from_bmap(bmap);
}

__isl_give isl_basic_set *isl_basic_set_cow(__isl_take isl_basic_set *bset)
{
	return bset_from_bmap(isl_basic_map_cow(bset_to_bmap(bset)));
}

__isl_give isl_basic_map *isl_basic_map_cow(__isl_take isl_basic_map *bmap)
{
	if (!bmap)
		return NULL;

	if (bmap->ref > 1) {
		bmap->ref--;
		bmap = isl_basic_map_dup(bmap);
	}
	if (bmap) {
		ISL_F_CLR(bmap, ISL_BASIC_SET_FINAL);
		ISL_F_CLR(bmap, ISL_BASIC_MAP_REDUCED_COEFFICIENTS);
	}
	return bmap;
}

/* Clear all cached information in "map", either because it is about
 * to be modified or because it is being freed.
 * Always return the same pointer that is passed in.
 * This is needed for the use in isl_map_free.
 */
static __isl_give isl_map *clear_caches(__isl_take isl_map *map)
{
	isl_basic_map_free(map->cached_simple_hull[0]);
	isl_basic_map_free(map->cached_simple_hull[1]);
	map->cached_simple_hull[0] = NULL;
	map->cached_simple_hull[1] = NULL;
	return map;
}

__isl_give isl_set *isl_set_cow(__isl_take isl_set *set)
{
	return isl_map_cow(set);
}

/* Return an isl_map that is equal to "map" and that has only
 * a single reference.
 *
 * If the original input already has only one reference, then
 * simply return it, but clear all cached information, since
 * it may be rendered invalid by the operations that will be
 * performed on the result.
 *
 * Otherwise, create a duplicate (without any cached information).
 */
__isl_give isl_map *isl_map_cow(__isl_take isl_map *map)
{
	if (!map)
		return NULL;

	if (map->ref == 1)
		return clear_caches(map);
	map->ref--;
	return isl_map_dup(map);
}

static void swap_vars(struct isl_blk blk, isl_int *a,
			unsigned a_len, unsigned b_len)
{
	isl_seq_cpy(blk.data, a+a_len, b_len);
	isl_seq_cpy(blk.data+b_len, a, a_len);
	isl_seq_cpy(a, blk.data, b_len+a_len);
}

static __isl_give isl_basic_map *isl_basic_map_swap_vars(
	__isl_take isl_basic_map *bmap, unsigned pos, unsigned n1, unsigned n2)
{
	int i;
	struct isl_blk blk;

	if (isl_basic_map_check_range(bmap, isl_dim_all, pos - 1, n1 + n2) < 0)
		goto error;

	if (n1 == 0 || n2 == 0)
		return bmap;

	bmap = isl_basic_map_cow(bmap);
	if (!bmap)
		return NULL;

	blk = isl_blk_alloc(bmap->ctx, n1 + n2);
	if (isl_blk_is_error(blk))
		goto error;

	for (i = 0; i < bmap->n_eq; ++i)
		swap_vars(blk,
			  bmap->eq[i] + pos, n1, n2);

	for (i = 0; i < bmap->n_ineq; ++i)
		swap_vars(blk,
			  bmap->ineq[i] + pos, n1, n2);

	for (i = 0; i < bmap->n_div; ++i)
		swap_vars(blk,
			  bmap->div[i]+1 + pos, n1, n2);

	isl_blk_free(bmap->ctx, blk);

	ISL_F_CLR(bmap, ISL_BASIC_SET_SORTED);
	bmap = isl_basic_map_gauss(bmap, NULL);
	return isl_basic_map_finalize(bmap);
error:
	isl_basic_map_free(bmap);
	return NULL;
}

__isl_give isl_basic_map *isl_basic_map_set_to_empty(
	__isl_take isl_basic_map *bmap)
{
	int i = 0;
	isl_size total;

	total = isl_basic_map_dim(bmap, isl_dim_all);
	if (total < 0)
		return isl_basic_map_free(bmap);
	if (isl_basic_map_free_div(bmap, bmap->n_div) < 0)
		return isl_basic_map_free(bmap);
	bmap = isl_basic_map_free_inequality(bmap, bmap->n_ineq);
	if (!bmap)
		return NULL;
	if (bmap->n_eq > 0) {
		bmap = isl_basic_map_free_equality(bmap, bmap->n_eq - 1);
		if (!bmap)
			return NULL;
	} else {
		i = isl_basic_map_alloc_equality(bmap);
		if (i < 0)
			goto error;
	}
	isl_int_set_si(bmap->eq[i][0], 1);
	isl_seq_clr(bmap->eq[i]+1, total);
	ISL_F_SET(bmap, ISL_BASIC_MAP_EMPTY);
	isl_vec_free(bmap->sample);
	bmap->sample = NULL;
	return isl_basic_map_finalize(bmap);
error:
	isl_basic_map_free(bmap);
	return NULL;
}

__isl_give isl_basic_set *isl_basic_set_set_to_empty(
	__isl_take isl_basic_set *bset)
{
	return bset_from_bmap(isl_basic_map_set_to_empty(bset_to_bmap(bset)));
}

__isl_give isl_basic_map *isl_basic_map_set_rational(
	__isl_take isl_basic_map *bmap)
{
	if (!bmap)
		return NULL;

	if (ISL_F_ISSET(bmap, ISL_BASIC_MAP_RATIONAL))
		return bmap;

	bmap = isl_basic_map_cow(bmap);
	if (!bmap)
		return NULL;

	ISL_F_SET(bmap, ISL_BASIC_MAP_RATIONAL);

	return isl_basic_map_finalize(bmap);
}

__isl_give isl_basic_set *isl_basic_set_set_rational(
	__isl_take isl_basic_set *bset)
{
	return isl_basic_map_set_rational(bset);
}

__isl_give isl_basic_set *isl_basic_set_set_integral(
	__isl_take isl_basic_set *bset)
{
	if (!bset)
		return NULL;

	if (!ISL_F_ISSET(bset, ISL_BASIC_MAP_RATIONAL))
		return bset;

	bset = isl_basic_set_cow(bset);
	if (!bset)
		return NULL;

	ISL_F_CLR(bset, ISL_BASIC_MAP_RATIONAL);

	return isl_basic_set_finalize(bset);
}

__isl_give isl_map *isl_map_set_rational(__isl_take isl_map *map)
{
	int i;

	map = isl_map_cow(map);
	if (!map)
		return NULL;
	for (i = 0; i < map->n; ++i) {
		map->p[i] = isl_basic_map_set_rational(map->p[i]);
		if (!map->p[i])
			goto error;
	}
	return map;
error:
	isl_map_free(map);
	return NULL;
}

__isl_give isl_set *isl_set_set_rational(__isl_take isl_set *set)
{
	return isl_map_set_rational(set);
}

/* Swap divs "a" and "b" in "bmap" (without modifying any of the constraints
 * of "bmap").
 */
static void swap_div(__isl_keep isl_basic_map *bmap, int a, int b)
{
	isl_int *t = bmap->div[a];
	bmap->div[a] = bmap->div[b];
	bmap->div[b] = t;
}

/* Swap divs "a" and "b" in "bmap" and adjust the constraints and
 * div definitions accordingly.
 */
__isl_give isl_basic_map *isl_basic_map_swap_div(__isl_take isl_basic_map *bmap,
	int a, int b)
{
	int i;
	isl_size off;

	off = isl_basic_map_var_offset(bmap, isl_dim_div);
	if (off < 0)
		return isl_basic_map_free(bmap);

	swap_div(bmap, a, b);

	for (i = 0; i < bmap->n_eq; ++i)
		isl_int_swap(bmap->eq[i][1+off+a], bmap->eq[i][1+off+b]);

	for (i = 0; i < bmap->n_ineq; ++i)
		isl_int_swap(bmap->ineq[i][1+off+a], bmap->ineq[i][1+off+b]);

	for (i = 0; i < bmap->n_div; ++i)
		isl_int_swap(bmap->div[i][1+1+off+a], bmap->div[i][1+1+off+b]);
	ISL_F_CLR(bmap, ISL_BASIC_MAP_SORTED);

	return bmap;
}

static void constraint_drop_vars(isl_int *c, unsigned n, unsigned rem)
{
	isl_seq_cpy(c, c + n, rem);
	isl_seq_clr(c + rem, n);
}

/* Drop n dimensions starting at first.
 *
 * In principle, this frees up some extra variables as the number
 * of columns remains constant, but we would have to extend
 * the div array too as the number of rows in this array is assumed
 * to be equal to extra.
 */
__isl_give isl_basic_set *isl_basic_set_drop_dims(
	__isl_take isl_basic_set *bset, unsigned first, unsigned n)
{
	return isl_basic_map_drop(bset_to_bmap(bset), isl_dim_set, first, n);
}

/* Move "n" divs starting at "first" to the end of the list of divs.
 */
static struct isl_basic_map *move_divs_last(struct isl_basic_map *bmap,
	unsigned first, unsigned n)
{
	isl_int **div;
	int i;

	if (first + n == bmap->n_div)
		return bmap;

	div = isl_alloc_array(bmap->ctx, isl_int *, n);
	if (!div)
		goto error;
	for (i = 0; i < n; ++i)
		div[i] = bmap->div[first + i];
	for (i = 0; i < bmap->n_div - first - n; ++i)
		bmap->div[first + i] = bmap->div[first + n + i];
	for (i = 0; i < n; ++i)
		bmap->div[bmap->n_div - n + i] = div[i];
	free(div);
	return bmap;
error:
	isl_basic_map_free(bmap);
	return NULL;
}

#undef TYPE
#define TYPE	isl_map
static
#include "check_type_range_templ.c"

/* Check that there are "n" dimensions of type "type" starting at "first"
 * in "set".
 */
static isl_stat isl_set_check_range(__isl_keep isl_set *set,
	enum isl_dim_type type, unsigned first, unsigned n)
{
	return isl_map_check_range(set_to_map(set), type, first, n);
}

/* Drop "n" dimensions of type "type" starting at "first".
 * Perform the core computation, without cowing or
 * simplifying and finalizing the result.
 *
 * In principle, this frees up some extra variables as the number
 * of columns remains constant, but we would have to extend
 * the div array too as the number of rows in this array is assumed
 * to be equal to extra.
 */
__isl_give isl_basic_map *isl_basic_map_drop_core(
	__isl_take isl_basic_map *bmap, enum isl_dim_type type,
	unsigned first, unsigned n)
{
	int i;
	unsigned offset;
	unsigned left;
	isl_size total;

	if (isl_basic_map_check_range(bmap, type, first, n) < 0)
		return isl_basic_map_free(bmap);

	total = isl_basic_map_dim(bmap, isl_dim_all);
	if (total < 0)
		return isl_basic_map_free(bmap);

	offset = isl_basic_map_offset(bmap, type) + first;
	left = total - (offset - 1) - n;
	for (i = 0; i < bmap->n_eq; ++i)
		constraint_drop_vars(bmap->eq[i]+offset, n, left);

	for (i = 0; i < bmap->n_ineq; ++i)
		constraint_drop_vars(bmap->ineq[i]+offset, n, left);

	for (i = 0; i < bmap->n_div; ++i)
		constraint_drop_vars(bmap->div[i]+1+offset, n, left);

	if (type == isl_dim_div) {
		bmap = move_divs_last(bmap, first, n);
		if (!bmap)
			return NULL;
		if (isl_basic_map_free_div(bmap, n) < 0)
			return isl_basic_map_free(bmap);
	} else
		bmap->dim = isl_space_drop_dims(bmap->dim, type, first, n);
	if (!bmap->dim)
		return isl_basic_map_free(bmap);

	ISL_F_CLR(bmap, ISL_BASIC_MAP_NO_REDUNDANT);
	ISL_F_CLR(bmap, ISL_BASIC_MAP_SORTED);
	return bmap;
}

/* Drop "n" dimensions of type "type" starting at "first".
 *
 * In principle, this frees up some extra variables as the number
 * of columns remains constant, but we would have to extend
 * the div array too as the number of rows in this array is assumed
 * to be equal to extra.
 */
__isl_give isl_basic_map *isl_basic_map_drop(__isl_take isl_basic_map *bmap,
	enum isl_dim_type type, unsigned first, unsigned n)
{
	if (!bmap)
		return NULL;
	if (n == 0 && !isl_space_is_named_or_nested(bmap->dim, type))
		return bmap;

	bmap = isl_basic_map_cow(bmap);
	if (!bmap)
		return NULL;

	bmap = isl_basic_map_drop_core(bmap, type, first, n);

	bmap = isl_basic_map_simplify(bmap);
	return isl_basic_map_finalize(bmap);
}

__isl_give isl_basic_set *isl_basic_set_drop(__isl_take isl_basic_set *bset,
	enum isl_dim_type type, unsigned first, unsigned n)
{
	return bset_from_bmap(isl_basic_map_drop(bset_to_bmap(bset),
							type, first, n));
}

/* No longer consider "map" to be normalized.
 */
static __isl_give isl_map *isl_map_unmark_normalized(__isl_take isl_map *map)
{
	if (!map)
		return NULL;
	ISL_F_CLR(map, ISL_MAP_NORMALIZED);
	return map;
}

__isl_give isl_map *isl_map_drop(__isl_take isl_map *map,
	enum isl_dim_type type, unsigned first, unsigned n)
{
	int i;
	isl_space *space;

	if (isl_map_check_range(map, type, first, n) < 0)
		return isl_map_free(map);

	if (n == 0 && !isl_space_is_named_or_nested(map->dim, type))
		return map;
	map = isl_map_cow(map);
	if (!map)
		goto error;

	for (i = 0; i < map->n; ++i) {
		map->p[i] = isl_basic_map_drop(map->p[i], type, first, n);
		if (!map->p[i])
			goto error;
	}
	map = isl_map_unmark_normalized(map);

	space = isl_map_take_space(map);
	space = isl_space_drop_dims(space, type, first, n);
	map = isl_map_restore_space(map, space);

	return map;
error:
	isl_map_free(map);
	return NULL;
}

__isl_give isl_set *isl_set_drop(__isl_take isl_set *set,
	enum isl_dim_type type, unsigned first, unsigned n)
{
	return set_from_map(isl_map_drop(set_to_map(set), type, first, n));
}

/* Drop the integer division at position "div", which is assumed
 * not to appear in any of the constraints or
 * in any of the other integer divisions.
 *
 * Since the integer division is redundant, there is no need to cow.
 */
__isl_give isl_basic_map *isl_basic_map_drop_div(
	__isl_take isl_basic_map *bmap, unsigned div)
{
	return isl_basic_map_drop_core(bmap, isl_dim_div, div, 1);
}

/* Eliminate the specified n dimensions starting at first from the
 * constraints, without removing the dimensions from the space.
 * If the set is rational, the dimensions are eliminated using Fourier-Motzkin.
 */
__isl_give isl_map *isl_map_eliminate(__isl_take isl_map *map,
	enum isl_dim_type type, unsigned first, unsigned n)
{
	int i;

	if (n == 0)
		return map;

	if (isl_map_check_range(map, type, first, n) < 0)
		return isl_map_free(map);

	map = isl_map_cow(map);
	if (!map)
		return NULL;

	for (i = 0; i < map->n; ++i) {
		map->p[i] = isl_basic_map_eliminate(map->p[i], type, first, n);
		if (!map->p[i])
			goto error;
	}
	return map;
error:
	isl_map_free(map);
	return NULL;
}

/* Eliminate the specified n dimensions starting at first from the
 * constraints, without removing the dimensions from the space.
 * If the set is rational, the dimensions are eliminated using Fourier-Motzkin.
 */
__isl_give isl_set *isl_set_eliminate(__isl_take isl_set *set,
	enum isl_dim_type type, unsigned first, unsigned n)
{
	return set_from_map(isl_map_eliminate(set_to_map(set), type, first, n));
}

/* Eliminate the specified n dimensions starting at first from the
 * constraints, without removing the dimensions from the space.
 * If the set is rational, the dimensions are eliminated using Fourier-Motzkin.
 */
__isl_give isl_set *isl_set_eliminate_dims(__isl_take isl_set *set,
	unsigned first, unsigned n)
{
	return isl_set_eliminate(set, isl_dim_set, first, n);
}

__isl_give isl_basic_map *isl_basic_map_remove_divs(
	__isl_take isl_basic_map *bmap)
{
	isl_size v_div;

	v_div = isl_basic_map_var_offset(bmap, isl_dim_div);
	if (v_div < 0)
		return isl_basic_map_free(bmap);
	bmap = isl_basic_map_eliminate_vars(bmap, v_div, bmap->n_div);
	if (!bmap)
		return NULL;
	bmap->n_div = 0;
	return isl_basic_map_finalize(bmap);
}

__isl_give isl_basic_set *isl_basic_set_remove_divs(
	__isl_take isl_basic_set *bset)
{
	return bset_from_bmap(isl_basic_map_remove_divs(bset_to_bmap(bset)));
}

__isl_give isl_map *isl_map_remove_divs(__isl_take isl_map *map)
{
	int i;

	if (!map)
		return NULL;
	if (map->n == 0)
		return map;

	map = isl_map_cow(map);
	if (!map)
		return NULL;
	
	for (i = 0; i < map->n; ++i) {
		map->p[i] = isl_basic_map_remove_divs(map->p[i]);
		if (!map->p[i])
			goto error;
	}
	return map;
error:
	isl_map_free(map);
	return NULL;
}

__isl_give isl_set *isl_set_remove_divs(__isl_take isl_set *set)
{
	return isl_map_remove_divs(set);
}

__isl_give isl_basic_map *isl_basic_map_remove_dims(
	__isl_take isl_basic_map *bmap, enum isl_dim_type type,
	unsigned first, unsigned n)
{
	if (isl_basic_map_check_range(bmap, type, first, n) < 0)
		return isl_basic_map_free(bmap);
	if (n == 0 && !isl_space_is_named_or_nested(bmap->dim, type))
		return bmap;
	bmap = isl_basic_map_eliminate_vars(bmap,
			isl_basic_map_offset(bmap, type) - 1 + first, n);
	if (!bmap)
		return bmap;
	if (ISL_F_ISSET(bmap, ISL_BASIC_MAP_EMPTY) && type == isl_dim_div)
		return bmap;
	bmap = isl_basic_map_drop(bmap, type, first, n);
	return bmap;
}

/* Return true if the definition of the given div (recursively) involves
 * any of the given variables.
 */
static isl_bool div_involves_vars(__isl_keep isl_basic_map *bmap, int div,
	unsigned first, unsigned n)
{
	int i;
	unsigned div_offset = isl_basic_map_offset(bmap, isl_dim_div);

	if (isl_int_is_zero(bmap->div[div][0]))
		return isl_bool_false;
	if (isl_seq_first_non_zero(bmap->div[div] + 1 + first, n) >= 0)
		return isl_bool_true;

	for (i = bmap->n_div - 1; i >= 0; --i) {
		isl_bool involves;

		if (isl_int_is_zero(bmap->div[div][1 + div_offset + i]))
			continue;
		involves = div_involves_vars(bmap, i, first, n);
		if (involves < 0 || involves)
			return involves;
	}

	return isl_bool_false;
}

/* Try and add a lower and/or upper bound on "div" to "bmap"
 * based on inequality "i".
 * "total" is the total number of variables (excluding the divs).
 * "v" is a temporary object that can be used during the calculations.
 * If "lb" is set, then a lower bound should be constructed.
 * If "ub" is set, then an upper bound should be constructed.
 *
 * The calling function has already checked that the inequality does not
 * reference "div", but we still need to check that the inequality is
 * of the right form.  We'll consider the case where we want to construct
 * a lower bound.  The construction of upper bounds is similar.
 *
 * Let "div" be of the form
 *
 *	q = floor((a + f(x))/d)
 *
 * We essentially check if constraint "i" is of the form
 *
 *	b + f(x) >= 0
 *
 * so that we can use it to derive a lower bound on "div".
 * However, we allow a slightly more general form
 *
 *	b + g(x) >= 0
 *
 * with the condition that the coefficients of g(x) - f(x) are all
 * divisible by d.
 * Rewriting this constraint as
 *
 *	0 >= -b - g(x)
 *
 * adding a + f(x) to both sides and dividing by d, we obtain
 *
 *	(a + f(x))/d >= (a-b)/d + (f(x)-g(x))/d
 *
 * Taking the floor on both sides, we obtain
 *
 *	q >= floor((a-b)/d) + (f(x)-g(x))/d
 *
 * or
 *
 *	(g(x)-f(x))/d + ceil((b-a)/d) + q >= 0
 *
 * In the case of an upper bound, we construct the constraint
 *
 *	(g(x)+f(x))/d + floor((b+a)/d) - q >= 0
 *
 */
static __isl_give isl_basic_map *insert_bounds_on_div_from_ineq(
	__isl_take isl_basic_map *bmap, int div, int i,
	unsigned total, isl_int v, int lb, int ub)
{
	int j;

	for (j = 0; (lb || ub) && j < total + bmap->n_div; ++j) {
		if (lb) {
			isl_int_sub(v, bmap->ineq[i][1 + j],
					bmap->div[div][1 + 1 + j]);
			lb = isl_int_is_divisible_by(v, bmap->div[div][0]);
		}
		if (ub) {
			isl_int_add(v, bmap->ineq[i][1 + j],
					bmap->div[div][1 + 1 + j]);
			ub = isl_int_is_divisible_by(v, bmap->div[div][0]);
		}
	}
	if (!lb && !ub)
		return bmap;

	bmap = isl_basic_map_cow(bmap);
	bmap = isl_basic_map_extend_constraints(bmap, 0, lb + ub);
	if (lb) {
		int k = isl_basic_map_alloc_inequality(bmap);
		if (k < 0)
			goto error;
		for (j = 0; j < 1 + total + bmap->n_div; ++j) {
			isl_int_sub(bmap->ineq[k][j], bmap->ineq[i][j],
					bmap->div[div][1 + j]);
			isl_int_cdiv_q(bmap->ineq[k][j],
					bmap->ineq[k][j], bmap->div[div][0]);
		}
		isl_int_set_si(bmap->ineq[k][1 + total + div], 1);
	}
	if (ub) {
		int k = isl_basic_map_alloc_inequality(bmap);
		if (k < 0)
			goto error;
		for (j = 0; j < 1 + total + bmap->n_div; ++j) {
			isl_int_add(bmap->ineq[k][j], bmap->ineq[i][j],
					bmap->div[div][1 + j]);
			isl_int_fdiv_q(bmap->ineq[k][j],
					bmap->ineq[k][j], bmap->div[div][0]);
		}
		isl_int_set_si(bmap->ineq[k][1 + total + div], -1);
	}

	return bmap;
error:
	isl_basic_map_free(bmap);
	return NULL;
}

/* This function is called right before "div" is eliminated from "bmap"
 * using Fourier-Motzkin.
 * Look through the constraints of "bmap" for constraints on the argument
 * of the integer division and use them to construct constraints on the
 * integer division itself.  These constraints can then be combined
 * during the Fourier-Motzkin elimination.
 * Note that it is only useful to introduce lower bounds on "div"
 * if "bmap" already contains upper bounds on "div" as the newly
 * introduce lower bounds can then be combined with the pre-existing
 * upper bounds.  Similarly for upper bounds.
 * We therefore first check if "bmap" contains any lower and/or upper bounds
 * on "div".
 *
 * It is interesting to note that the introduction of these constraints
 * can indeed lead to more accurate results, even when compared to
 * deriving constraints on the argument of "div" from constraints on "div".
 * Consider, for example, the set
 *
 *	{ [i,j,k] : 3 + i + 2j >= 0 and 2 * [(i+2j)/4] <= k }
 *
 * The second constraint can be rewritten as
 *
 *	2 * [(-i-2j+3)/4] + k >= 0
 *
 * from which we can derive
 *
 *	-i - 2j + 3 >= -2k
 *
 * or
 *
 *	i + 2j <= 3 + 2k
 *
 * Combined with the first constraint, we obtain
 *
 *	-3 <= 3 + 2k	or	k >= -3
 *
 * If, on the other hand we derive a constraint on [(i+2j)/4] from
 * the first constraint, we obtain
 *
 *	[(i + 2j)/4] >= [-3/4] = -1
 *
 * Combining this constraint with the second constraint, we obtain
 *
 *	k >= -2
 */
static __isl_give isl_basic_map *insert_bounds_on_div(
	__isl_take isl_basic_map *bmap, int div)
{
	int i;
	int check_lb, check_ub;
	isl_int v;
	isl_size v_div;

	if (!bmap)
		return NULL;

	if (isl_int_is_zero(bmap->div[div][0]))
		return bmap;

	v_div = isl_basic_map_var_offset(bmap, isl_dim_div);
	if (v_div < 0)
		return isl_basic_map_free(bmap);

	check_lb = 0;
	check_ub = 0;
	for (i = 0; (!check_lb || !check_ub) && i < bmap->n_ineq; ++i) {
		int s = isl_int_sgn(bmap->ineq[i][1 + v_div + div]);
		if (s > 0)
			check_ub = 1;
		if (s < 0)
			check_lb = 1;
	}

	if (!check_lb && !check_ub)
		return bmap;

	isl_int_init(v);

	for (i = 0; bmap && i < bmap->n_ineq; ++i) {
		if (!isl_int_is_zero(bmap->ineq[i][1 + v_div + div]))
			continue;

		bmap = insert_bounds_on_div_from_ineq(bmap, div, i, v_div, v,
							check_lb, check_ub);
	}

	isl_int_clear(v);

	return bmap;
}

/* Remove all divs (recursively) involving any of the given dimensions
 * in their definitions.
 */
__isl_give isl_basic_map *isl_basic_map_remove_divs_involving_dims(
	__isl_take isl_basic_map *bmap,
	enum isl_dim_type type, unsigned first, unsigned n)
{
	int i;

	if (isl_basic_map_check_range(bmap, type, first, n) < 0)
		return isl_basic_map_free(bmap);
	first += isl_basic_map_offset(bmap, type);

	for (i = bmap->n_div - 1; i >= 0; --i) {
		isl_bool involves;

		involves = div_involves_vars(bmap, i, first, n);
		if (involves < 0)
			return isl_basic_map_free(bmap);
		if (!involves)
			continue;
		bmap = insert_bounds_on_div(bmap, i);
		bmap = isl_basic_map_remove_dims(bmap, isl_dim_div, i, 1);
		if (!bmap)
			return NULL;
		i = bmap->n_div;
	}

	return bmap;
}

__isl_give isl_basic_set *isl_basic_set_remove_divs_involving_dims(
	__isl_take isl_basic_set *bset,
	enum isl_dim_type type, unsigned first, unsigned n)
{
	return isl_basic_map_remove_divs_involving_dims(bset, type, first, n);
}

__isl_give isl_map *isl_map_remove_divs_involving_dims(__isl_take isl_map *map,
	enum isl_dim_type type, unsigned first, unsigned n)
{
	int i;

	if (!map)
		return NULL;
	if (map->n == 0)
		return map;

	map = isl_map_cow(map);
	if (!map)
		return NULL;

	for (i = 0; i < map->n; ++i) {
		map->p[i] = isl_basic_map_remove_divs_involving_dims(map->p[i],
								type, first, n);
		if (!map->p[i])
			goto error;
	}
	return map;
error:
	isl_map_free(map);
	return NULL;
}

__isl_give isl_set *isl_set_remove_divs_involving_dims(__isl_take isl_set *set,
	enum isl_dim_type type, unsigned first, unsigned n)
{
	return set_from_map(isl_map_remove_divs_involving_dims(set_to_map(set),
							      type, first, n));
}

/* Does the description of "bmap" depend on the specified dimensions?
 * We also check whether the dimensions appear in any of the div definitions.
 * In principle there is no need for this check.  If the dimensions appear
 * in a div definition, they also appear in the defining constraints of that
 * div.
 */
isl_bool isl_basic_map_involves_dims(__isl_keep isl_basic_map *bmap,
	enum isl_dim_type type, unsigned first, unsigned n)
{
	int i;

	if (isl_basic_map_check_range(bmap, type, first, n) < 0)
		return isl_bool_error;

	first += isl_basic_map_offset(bmap, type);
	for (i = 0; i < bmap->n_eq; ++i)
		if (isl_seq_first_non_zero(bmap->eq[i] + first, n) >= 0)
			return isl_bool_true;
	for (i = 0; i < bmap->n_ineq; ++i)
		if (isl_seq_first_non_zero(bmap->ineq[i] + first, n) >= 0)
			return isl_bool_true;
	for (i = 0; i < bmap->n_div; ++i) {
		if (isl_int_is_zero(bmap->div[i][0]))
			continue;
		if (isl_seq_first_non_zero(bmap->div[i] + 1 + first, n) >= 0)
			return isl_bool_true;
	}

	return isl_bool_false;
}

isl_bool isl_map_involves_dims(__isl_keep isl_map *map,
	enum isl_dim_type type, unsigned first, unsigned n)
{
	int i;

	if (isl_map_check_range(map, type, first, n) < 0)
		return isl_bool_error;

	for (i = 0; i < map->n; ++i) {
		isl_bool involves = isl_basic_map_involves_dims(map->p[i],
							    type, first, n);
		if (involves < 0 || involves)
			return involves;
	}

	return isl_bool_false;
}

isl_bool isl_basic_set_involves_dims(__isl_keep isl_basic_set *bset,
	enum isl_dim_type type, unsigned first, unsigned n)
{
	return isl_basic_map_involves_dims(bset, type, first, n);
}

isl_bool isl_set_involves_dims(__isl_keep isl_set *set,
	enum isl_dim_type type, unsigned first, unsigned n)
{
	return isl_map_involves_dims(set, type, first, n);
}

/* Drop all constraints in bmap that involve any of the dimensions
 * first to first+n-1.
 * This function only performs the actual removal of constraints.
 *
 * This function should not call finalize since it is used by
 * remove_redundant_divs, which in turn is called by isl_basic_map_finalize.
 */
__isl_give isl_basic_map *isl_basic_map_drop_constraints_involving(
	__isl_take isl_basic_map *bmap, unsigned first, unsigned n)
{
	int i;

	if (n == 0)
		return bmap;

	bmap = isl_basic_map_cow(bmap);

	if (!bmap)
		return NULL;

	for (i = bmap->n_eq - 1; i >= 0; --i) {
		if (isl_seq_first_non_zero(bmap->eq[i] + 1 + first, n) == -1)
			continue;
		if (isl_basic_map_drop_equality(bmap, i) < 0)
			return isl_basic_map_free(bmap);
	}

	for (i = bmap->n_ineq - 1; i >= 0; --i) {
		if (isl_seq_first_non_zero(bmap->ineq[i] + 1 + first, n) == -1)
			continue;
		if (isl_basic_map_drop_inequality(bmap, i) < 0)
			return isl_basic_map_free(bmap);
	}

	return bmap;
}

/* Drop all constraints in bset that involve any of the dimensions
 * first to first+n-1.
 * This function only performs the actual removal of constraints.
 */
__isl_give isl_basic_set *isl_basic_set_drop_constraints_involving(
	__isl_take isl_basic_set *bset, unsigned first, unsigned n)
{
	return isl_basic_map_drop_constraints_involving(bset, first, n);
}

/* Drop all constraints in bmap that do not involve any of the dimensions
 * first to first + n - 1 of the given type.
 */
__isl_give isl_basic_map *isl_basic_map_drop_constraints_not_involving_dims(
	__isl_take isl_basic_map *bmap,
	enum isl_dim_type type, unsigned first, unsigned n)
{
	int i;

	if (n == 0) {
		isl_space *space = isl_basic_map_get_space(bmap);
		isl_basic_map_free(bmap);
		return isl_basic_map_universe(space);
	}
	bmap = isl_basic_map_cow(bmap);
	if (!bmap)
		return NULL;

	if (isl_basic_map_check_range(bmap, type, first, n) < 0)
		return isl_basic_map_free(bmap);

	first += isl_basic_map_offset(bmap, type) - 1;

	for (i = bmap->n_eq - 1; i >= 0; --i) {
		if (isl_seq_first_non_zero(bmap->eq[i] + 1 + first, n) != -1)
			continue;
		if (isl_basic_map_drop_equality(bmap, i) < 0)
			return isl_basic_map_free(bmap);
	}

	for (i = bmap->n_ineq - 1; i >= 0; --i) {
		if (isl_seq_first_non_zero(bmap->ineq[i] + 1 + first, n) != -1)
			continue;
		if (isl_basic_map_drop_inequality(bmap, i) < 0)
			return isl_basic_map_free(bmap);
	}

	bmap = isl_basic_map_add_known_div_constraints(bmap);
	return bmap;
}

/* Drop all constraints in bset that do not involve any of the dimensions
 * first to first + n - 1 of the given type.
 */
__isl_give isl_basic_set *isl_basic_set_drop_constraints_not_involving_dims(
	__isl_take isl_basic_set *bset,
	enum isl_dim_type type, unsigned first, unsigned n)
{
	return isl_basic_map_drop_constraints_not_involving_dims(bset,
							    type, first, n);
}

/* Drop all constraints in bmap that involve any of the dimensions
 * first to first + n - 1 of the given type.
 */
__isl_give isl_basic_map *isl_basic_map_drop_constraints_involving_dims(
	__isl_take isl_basic_map *bmap,
	enum isl_dim_type type, unsigned first, unsigned n)
{
	if (!bmap)
		return NULL;
	if (n == 0)
		return bmap;

	if (isl_basic_map_check_range(bmap, type, first, n) < 0)
		return isl_basic_map_free(bmap);

	bmap = isl_basic_map_remove_divs_involving_dims(bmap, type, first, n);
	first += isl_basic_map_offset(bmap, type) - 1;
	bmap = isl_basic_map_drop_constraints_involving(bmap, first, n);
	bmap = isl_basic_map_add_known_div_constraints(bmap);
	return bmap;
}

/* Drop all constraints in bset that involve any of the dimensions
 * first to first + n - 1 of the given type.
 */
__isl_give isl_basic_set *isl_basic_set_drop_constraints_involving_dims(
	__isl_take isl_basic_set *bset,
	enum isl_dim_type type, unsigned first, unsigned n)
{
	return isl_basic_map_drop_constraints_involving_dims(bset,
							    type, first, n);
}

/* Drop constraints from "map" by applying "drop" to each basic map.
 */
static __isl_give isl_map *drop_constraints(__isl_take isl_map *map,
	enum isl_dim_type type, unsigned first, unsigned n,
	__isl_give isl_basic_map *(*drop)(__isl_take isl_basic_map *bmap,
		enum isl_dim_type type, unsigned first, unsigned n))
{
	int i;

	if (isl_map_check_range(map, type, first, n) < 0)
		return isl_map_free(map);

	map = isl_map_cow(map);
	if (!map)
		return NULL;

	for (i = 0; i < map->n; ++i) {
		map->p[i] = drop(map->p[i], type, first, n);
		if (!map->p[i])
			return isl_map_free(map);
	}

	if (map->n > 1)
		ISL_F_CLR(map, ISL_MAP_DISJOINT);

	return map;
}

/* Drop all constraints in map that involve any of the dimensions
 * first to first + n - 1 of the given type.
 */
__isl_give isl_map *isl_map_drop_constraints_involving_dims(
	__isl_take isl_map *map,
	enum isl_dim_type type, unsigned first, unsigned n)
{
	if (n == 0)
		return map;
	return drop_constraints(map, type, first, n,
				&isl_basic_map_drop_constraints_involving_dims);
}

/* Drop all constraints in "map" that do not involve any of the dimensions
 * first to first + n - 1 of the given type.
 */
__isl_give isl_map *isl_map_drop_constraints_not_involving_dims(
	__isl_take isl_map *map,
	enum isl_dim_type type, unsigned first, unsigned n)
{
	if (n == 0) {
		isl_space *space = isl_map_get_space(map);
		isl_map_free(map);
		return isl_map_universe(space);
	}
	return drop_constraints(map, type, first, n,
			    &isl_basic_map_drop_constraints_not_involving_dims);
}

/* Drop all constraints in set that involve any of the dimensions
 * first to first + n - 1 of the given type.
 */
__isl_give isl_set *isl_set_drop_constraints_involving_dims(
	__isl_take isl_set *set,
	enum isl_dim_type type, unsigned first, unsigned n)
{
	return isl_map_drop_constraints_involving_dims(set, type, first, n);
}

/* Drop all constraints in "set" that do not involve any of the dimensions
 * first to first + n - 1 of the given type.
 */
__isl_give isl_set *isl_set_drop_constraints_not_involving_dims(
	__isl_take isl_set *set,
	enum isl_dim_type type, unsigned first, unsigned n)
{
	return isl_map_drop_constraints_not_involving_dims(set, type, first, n);
}

/* Does local variable "div" of "bmap" have a complete explicit representation?
 * Having a complete explicit representation requires not only
 * an explicit representation, but also that all local variables
 * that appear in this explicit representation in turn have
 * a complete explicit representation.
 */
isl_bool isl_basic_map_div_is_known(__isl_keep isl_basic_map *bmap, int div)
{
	int i;
	unsigned div_offset = isl_basic_map_offset(bmap, isl_dim_div);
	isl_bool marked;

	marked = isl_basic_map_div_is_marked_unknown(bmap, div);
	if (marked < 0 || marked)
		return isl_bool_not(marked);

	for (i = bmap->n_div - 1; i >= 0; --i) {
		isl_bool known;

		if (isl_int_is_zero(bmap->div[div][1 + div_offset + i]))
			continue;
		known = isl_basic_map_div_is_known(bmap, i);
		if (known < 0 || !known)
			return known;
	}

	return isl_bool_true;
}

/* Remove all divs that are unknown or defined in terms of unknown divs.
 */
__isl_give isl_basic_map *isl_basic_map_remove_unknown_divs(
	__isl_take isl_basic_map *bmap)
{
	int i;

	if (!bmap)
		return NULL;

	for (i = bmap->n_div - 1; i >= 0; --i) {
		if (isl_basic_map_div_is_known(bmap, i))
			continue;
		bmap = isl_basic_map_remove_dims(bmap, isl_dim_div, i, 1);
		if (!bmap)
			return NULL;
		i = bmap->n_div;
	}

	return bmap;
}

/* Remove all divs that are unknown or defined in terms of unknown divs.
 */
__isl_give isl_basic_set *isl_basic_set_remove_unknown_divs(
	__isl_take isl_basic_set *bset)
{
	return isl_basic_map_remove_unknown_divs(bset);
}

__isl_give isl_map *isl_map_remove_unknown_divs(__isl_take isl_map *map)
{
	int i;

	if (!map)
		return NULL;
	if (map->n == 0)
		return map;

	map = isl_map_cow(map);
	if (!map)
		return NULL;

	for (i = 0; i < map->n; ++i) {
		map->p[i] = isl_basic_map_remove_unknown_divs(map->p[i]);
		if (!map->p[i])
			goto error;
	}
	return map;
error:
	isl_map_free(map);
	return NULL;
}

__isl_give isl_set *isl_set_remove_unknown_divs(__isl_take isl_set *set)
{
	return set_from_map(isl_map_remove_unknown_divs(set_to_map(set)));
}

__isl_give isl_basic_set *isl_basic_set_remove_dims(
	__isl_take isl_basic_set *bset,
	enum isl_dim_type type, unsigned first, unsigned n)
{
	isl_basic_map *bmap = bset_to_bmap(bset);
	bmap = isl_basic_map_remove_dims(bmap, type, first, n);
	return bset_from_bmap(bmap);
}

__isl_give isl_map *isl_map_remove_dims(__isl_take isl_map *map,
	enum isl_dim_type type, unsigned first, unsigned n)
{
	int i;

	if (n == 0)
		return map;

	map = isl_map_cow(map);
	if (isl_map_check_range(map, type, first, n) < 0)
		return isl_map_free(map);
	
	for (i = 0; i < map->n; ++i) {
		map->p[i] = isl_basic_map_eliminate_vars(map->p[i],
			isl_basic_map_offset(map->p[i], type) - 1 + first, n);
		if (!map->p[i])
			goto error;
	}
	map = isl_map_drop(map, type, first, n);
	return map;
error:
	isl_map_free(map);
	return NULL;
}

__isl_give isl_set *isl_set_remove_dims(__isl_take isl_set *bset,
	enum isl_dim_type type, unsigned first, unsigned n)
{
	return set_from_map(isl_map_remove_dims(set_to_map(bset),
						type, first, n));
}

/* Project out n inputs starting at first using Fourier-Motzkin */
struct isl_map *isl_map_remove_inputs(struct isl_map *map,
	unsigned first, unsigned n)
{
	return isl_map_remove_dims(map, isl_dim_in, first, n);
}

void isl_basic_set_print_internal(struct isl_basic_set *bset,
	FILE *out, int indent)
{
	isl_printer *p;

	if (!bset) {
		fprintf(out, "null basic set\n");
		return;
	}

	fprintf(out, "%*s", indent, "");
	fprintf(out, "ref: %d, nparam: %d, dim: %d, extra: %d, flags: %x\n",
			bset->ref, bset->dim->nparam, bset->dim->n_out,
			bset->extra, bset->flags);

	p = isl_printer_to_file(isl_basic_set_get_ctx(bset), out);
	p = isl_printer_set_dump(p, 1);
	p = isl_printer_set_indent(p, indent);
	p = isl_printer_start_line(p);
	p = isl_printer_print_basic_set(p, bset);
	p = isl_printer_end_line(p);
	isl_printer_free(p);
}

void isl_basic_map_print_internal(struct isl_basic_map *bmap,
	FILE *out, int indent)
{
	isl_printer *p;

	if (!bmap) {
		fprintf(out, "null basic map\n");
		return;
	}

	fprintf(out, "%*s", indent, "");
	fprintf(out, "ref: %d, nparam: %d, in: %d, out: %d, extra: %d, "
			"flags: %x, n_name: %d\n",
		bmap->ref,
		bmap->dim->nparam, bmap->dim->n_in, bmap->dim->n_out,
		bmap->extra, bmap->flags, bmap->dim->n_id);

	p = isl_printer_to_file(isl_basic_map_get_ctx(bmap), out);
	p = isl_printer_set_dump(p, 1);
	p = isl_printer_set_indent(p, indent);
	p = isl_printer_start_line(p);
	p = isl_printer_print_basic_map(p, bmap);
	p = isl_printer_end_line(p);
	isl_printer_free(p);
}

__isl_give isl_basic_map *isl_inequality_negate(__isl_take isl_basic_map *bmap,
	unsigned pos)
{
	isl_size total;

	total = isl_basic_map_dim(bmap, isl_dim_all);
	if (total < 0)
		return isl_basic_map_free(bmap);
	if (pos >= bmap->n_ineq)
		isl_die(isl_basic_map_get_ctx(bmap), isl_error_invalid,
			"invalid position", return isl_basic_map_free(bmap));
	isl_seq_neg(bmap->ineq[pos], bmap->ineq[pos], 1 + total);
	isl_int_sub_ui(bmap->ineq[pos][0], bmap->ineq[pos][0], 1);
	ISL_F_CLR(bmap, ISL_BASIC_MAP_NO_REDUNDANT);
	ISL_F_CLR(bmap, ISL_BASIC_MAP_SORTED);
	return bmap;
}

__isl_give isl_set *isl_set_alloc_space(__isl_take isl_space *space, int n,
	unsigned flags)
{
	if (isl_space_check_is_set(space) < 0)
		goto error;
	return isl_map_alloc_space(space, n, flags);
error:
	isl_space_free(space);
	return NULL;
}

/* Make sure "map" has room for at least "n" more basic maps.
 */
__isl_give isl_map *isl_map_grow(__isl_take isl_map *map, int n)
{
	int i;
	struct isl_map *grown = NULL;

	if (!map)
		return NULL;
	isl_assert(map->ctx, n >= 0, goto error);
	if (map->n + n <= map->size)
		return map;
	grown = isl_map_alloc_space(isl_map_get_space(map), map->n + n, map->flags);
	if (!grown)
		goto error;
	for (i = 0; i < map->n; ++i) {
		grown->p[i] = isl_basic_map_copy(map->p[i]);
		if (!grown->p[i])
			goto error;
		grown->n++;
	}
	isl_map_free(map);
	return grown;
error:
	isl_map_free(grown);
	isl_map_free(map);
	return NULL;
}

/* Make sure "set" has room for at least "n" more basic sets.
 */
struct isl_set *isl_set_grow(struct isl_set *set, int n)
{
	return set_from_map(isl_map_grow(set_to_map(set), n));
}

__isl_give isl_set *isl_set_from_basic_set(__isl_take isl_basic_set *bset)
{
	return isl_map_from_basic_map(bset);
}

__isl_give isl_map *isl_map_from_basic_map(__isl_take isl_basic_map *bmap)
{
	struct isl_map *map;

	if (!bmap)
		return NULL;

	map = isl_map_alloc_space(isl_space_copy(bmap->dim), 1, ISL_MAP_DISJOINT);
	return isl_map_add_basic_map(map, bmap);
}

__isl_give isl_set *isl_set_add_basic_set(__isl_take isl_set *set,
						__isl_take isl_basic_set *bset)
{
	return set_from_map(isl_map_add_basic_map(set_to_map(set),
						bset_to_bmap(bset)));
}

__isl_null isl_set *isl_set_free(__isl_take isl_set *set)
{
	return isl_map_free(set);
}

void isl_set_print_internal(struct isl_set *set, FILE *out, int indent)
{
	int i;

	if (!set) {
		fprintf(out, "null set\n");
		return;
	}

	fprintf(out, "%*s", indent, "");
	fprintf(out, "ref: %d, n: %d, nparam: %d, dim: %d, flags: %x\n",
			set->ref, set->n, set->dim->nparam, set->dim->n_out,
			set->flags);
	for (i = 0; i < set->n; ++i) {
		fprintf(out, "%*s", indent, "");
		fprintf(out, "basic set %d:\n", i);
		isl_basic_set_print_internal(set->p[i], out, indent+4);
	}
}

void isl_map_print_internal(struct isl_map *map, FILE *out, int indent)
{
	int i;

	if (!map) {
		fprintf(out, "null map\n");
		return;
	}

	fprintf(out, "%*s", indent, "");
	fprintf(out, "ref: %d, n: %d, nparam: %d, in: %d, out: %d, "
		     "flags: %x, n_name: %d\n",
			map->ref, map->n, map->dim->nparam, map->dim->n_in,
			map->dim->n_out, map->flags, map->dim->n_id);
	for (i = 0; i < map->n; ++i) {
		fprintf(out, "%*s", indent, "");
		fprintf(out, "basic map %d:\n", i);
		isl_basic_map_print_internal(map->p[i], out, indent+4);
	}
}

__isl_give isl_basic_map *isl_basic_map_intersect_domain(
	__isl_take isl_basic_map *bmap, __isl_take isl_basic_set *bset)
{
	struct isl_basic_map *bmap_domain;
	isl_size dim;

	if (isl_basic_map_check_equal_params(bmap, bset_to_bmap(bset)) < 0)
		goto error;

	dim = isl_basic_set_dim(bset, isl_dim_set);
	if (dim < 0)
		goto error;
	if (dim != 0)
		isl_assert(bset->ctx,
		    isl_basic_map_compatible_domain(bmap, bset), goto error);

	bmap = isl_basic_map_cow(bmap);
	if (!bmap)
		goto error;
	bmap = isl_basic_map_extend_space(bmap, isl_space_copy(bmap->dim),
			bset->n_div, bset->n_eq, bset->n_ineq);
	bmap_domain = isl_basic_map_from_domain(bset);
	bmap = add_constraints(bmap, bmap_domain, 0, 0);

	bmap = isl_basic_map_simplify(bmap);
	return isl_basic_map_finalize(bmap);
error:
	isl_basic_map_free(bmap);
	isl_basic_set_free(bset);
	return NULL;
}

/* Check that the space of "bset" is the same as that of the range of "bmap".
 */
static isl_stat isl_basic_map_check_compatible_range(
	__isl_keep isl_basic_map *bmap, __isl_keep isl_basic_set *bset)
{
	isl_bool ok;

	ok = isl_basic_map_compatible_range(bmap, bset);
	if (ok < 0)
		return isl_stat_error;
	if (!ok)
		isl_die(isl_basic_set_get_ctx(bset), isl_error_invalid,
			"incompatible spaces", return isl_stat_error);

	return isl_stat_ok;
}

__isl_give isl_basic_map *isl_basic_map_intersect_range(
	__isl_take isl_basic_map *bmap, __isl_take isl_basic_set *bset)
{
	struct isl_basic_map *bmap_range;
	isl_size dim;

	if (isl_basic_map_check_equal_params(bmap, bset_to_bmap(bset)) < 0)
		goto error;

	dim = isl_basic_set_dim(bset, isl_dim_set);
	if (dim < 0)
		goto error;
	if (dim != 0 && isl_basic_map_check_compatible_range(bmap, bset) < 0)
		goto error;

	if (isl_basic_set_plain_is_universe(bset)) {
		isl_basic_set_free(bset);
		return bmap;
	}

	bmap = isl_basic_map_cow(bmap);
	if (!bmap)
		goto error;
	bmap = isl_basic_map_extend_space(bmap, isl_space_copy(bmap->dim),
			bset->n_div, bset->n_eq, bset->n_ineq);
	bmap_range = bset_to_bmap(bset);
	bmap = add_constraints(bmap, bmap_range, 0, 0);

	bmap = isl_basic_map_simplify(bmap);
	return isl_basic_map_finalize(bmap);
error:
	isl_basic_map_free(bmap);
	isl_basic_set_free(bset);
	return NULL;
}

isl_bool isl_basic_map_contains(__isl_keep isl_basic_map *bmap,
	__isl_keep isl_vec *vec)
{
	int i;
	isl_size total;
	isl_int s;

	total = isl_basic_map_dim(bmap, isl_dim_all);
	if (total < 0 || !vec)
		return isl_bool_error;

	if (1 + total != vec->size)
		return isl_bool_false;

	isl_int_init(s);

	for (i = 0; i < bmap->n_eq; ++i) {
		isl_seq_inner_product(vec->el, bmap->eq[i], 1 + total, &s);
		if (!isl_int_is_zero(s)) {
			isl_int_clear(s);
			return isl_bool_false;
		}
	}

	for (i = 0; i < bmap->n_ineq; ++i) {
		isl_seq_inner_product(vec->el, bmap->ineq[i], 1 + total, &s);
		if (isl_int_is_neg(s)) {
			isl_int_clear(s);
			return isl_bool_false;
		}
	}

	isl_int_clear(s);

	return isl_bool_true;
}

isl_bool isl_basic_set_contains(__isl_keep isl_basic_set *bset,
	__isl_keep isl_vec *vec)
{
	return isl_basic_map_contains(bset_to_bmap(bset), vec);
}

__isl_give isl_basic_map *isl_basic_map_intersect(
	__isl_take isl_basic_map *bmap1, __isl_take isl_basic_map *bmap2)
{
	struct isl_vec *sample = NULL;
	isl_space *space1, *space2;
	isl_size dim1, dim2, nparam1, nparam2;

	if (isl_basic_map_check_equal_params(bmap1, bmap2) < 0)
		goto error;
	space1 = isl_basic_map_peek_space(bmap1);
	space2 = isl_basic_map_peek_space(bmap2);
	dim1 = isl_space_dim(space1, isl_dim_all);
	dim2 = isl_space_dim(space2, isl_dim_all);
	nparam1 = isl_space_dim(space1, isl_dim_param);
	nparam2 = isl_space_dim(space2, isl_dim_param);
	if (dim1 < 0 || dim2 < 0 || nparam1 < 0 || nparam2 < 0)
		goto error;
	if (dim1 == nparam1 && dim2 != nparam2)
		return isl_basic_map_intersect(bmap2, bmap1);

	if (dim2 != nparam2)
		isl_assert(bmap1->ctx,
			    isl_space_is_equal(bmap1->dim, bmap2->dim), goto error);

	if (isl_basic_map_plain_is_empty(bmap1)) {
		isl_basic_map_free(bmap2);
		return bmap1;
	}
	if (isl_basic_map_plain_is_empty(bmap2)) {
		isl_basic_map_free(bmap1);
		return bmap2;
	}

	if (bmap1->sample &&
	    isl_basic_map_contains(bmap1, bmap1->sample) > 0 &&
	    isl_basic_map_contains(bmap2, bmap1->sample) > 0)
		sample = isl_vec_copy(bmap1->sample);
	else if (bmap2->sample &&
	    isl_basic_map_contains(bmap1, bmap2->sample) > 0 &&
	    isl_basic_map_contains(bmap2, bmap2->sample) > 0)
		sample = isl_vec_copy(bmap2->sample);

	bmap1 = isl_basic_map_cow(bmap1);
	if (!bmap1)
		goto error;
	bmap1 = isl_basic_map_extend_space(bmap1, isl_space_copy(bmap1->dim),
			bmap2->n_div, bmap2->n_eq, bmap2->n_ineq);
	bmap1 = add_constraints(bmap1, bmap2, 0, 0);

	if (!bmap1)
		isl_vec_free(sample);
	else if (sample) {
		isl_vec_free(bmap1->sample);
		bmap1->sample = sample;
	}

	bmap1 = isl_basic_map_simplify(bmap1);
	return isl_basic_map_finalize(bmap1);
error:
	if (sample)
		isl_vec_free(sample);
	isl_basic_map_free(bmap1);
	isl_basic_map_free(bmap2);
	return NULL;
}

struct isl_basic_set *isl_basic_set_intersect(
		struct isl_basic_set *bset1, struct isl_basic_set *bset2)
{
	return bset_from_bmap(isl_basic_map_intersect(bset_to_bmap(bset1),
							bset_to_bmap(bset2)));
}

__isl_give isl_basic_set *isl_basic_set_intersect_params(
	__isl_take isl_basic_set *bset1, __isl_take isl_basic_set *bset2)
{
	return isl_basic_set_intersect(bset1, bset2);
}

/* Special case of isl_map_intersect, where both map1 and map2
 * are convex, without any divs and such that either map1 or map2
 * contains a single constraint.  This constraint is then simply
 * added to the other map.
 */
static __isl_give isl_map *map_intersect_add_constraint(
	__isl_take isl_map *map1, __isl_take isl_map *map2)
{
	isl_assert(map1->ctx, map1->n == 1, goto error);
	isl_assert(map2->ctx, map1->n == 1, goto error);
	isl_assert(map1->ctx, map1->p[0]->n_div == 0, goto error);
	isl_assert(map2->ctx, map1->p[0]->n_div == 0, goto error);

	if (map2->p[0]->n_eq + map2->p[0]->n_ineq != 1)
		return isl_map_intersect(map2, map1);

	map1 = isl_map_cow(map1);
	if (!map1)
		goto error;
	if (isl_map_plain_is_empty(map1)) {
		isl_map_free(map2);
		return map1;
	}
	if (map2->p[0]->n_eq == 1)
		map1->p[0] = isl_basic_map_add_eq(map1->p[0], map2->p[0]->eq[0]);
	else
		map1->p[0] = isl_basic_map_add_ineq(map1->p[0],
							map2->p[0]->ineq[0]);

	map1->p[0] = isl_basic_map_simplify(map1->p[0]);
	map1->p[0] = isl_basic_map_finalize(map1->p[0]);
	if (!map1->p[0])
		goto error;

	if (isl_basic_map_plain_is_empty(map1->p[0])) {
		isl_basic_map_free(map1->p[0]);
		map1->n = 0;
	}

	isl_map_free(map2);

	map1 = isl_map_unmark_normalized(map1);
	return map1;
error:
	isl_map_free(map1);
	isl_map_free(map2);
	return NULL;
}

/* map2 may be either a parameter domain or a map living in the same
 * space as map1.
 */
static __isl_give isl_map *map_intersect_internal(__isl_take isl_map *map1,
	__isl_take isl_map *map2)
{
	unsigned flags = 0;
	isl_bool equal;
	isl_map *result;
	int i, j;
	isl_size dim2, nparam2;

	if (!map1 || !map2)
		goto error;

	if ((isl_map_plain_is_empty(map1) ||
	     isl_map_plain_is_universe(map2)) &&
	    isl_space_is_equal(map1->dim, map2->dim)) {
		isl_map_free(map2);
		return map1;
	}
	if ((isl_map_plain_is_empty(map2) ||
	     isl_map_plain_is_universe(map1)) &&
	    isl_space_is_equal(map1->dim, map2->dim)) {
		isl_map_free(map1);
		return map2;
	}

	if (map1->n == 1 && map2->n == 1 &&
	    map1->p[0]->n_div == 0 && map2->p[0]->n_div == 0 &&
	    isl_space_is_equal(map1->dim, map2->dim) &&
	    (map1->p[0]->n_eq + map1->p[0]->n_ineq == 1 ||
	     map2->p[0]->n_eq + map2->p[0]->n_ineq == 1))
		return map_intersect_add_constraint(map1, map2);

	equal = isl_map_plain_is_equal(map1, map2);
	if (equal < 0)
		goto error;
	if (equal) {
		isl_map_free(map2);
		return map1;
	}

	dim2 = isl_map_dim(map2, isl_dim_all);
	nparam2 = isl_map_dim(map2, isl_dim_param);
	if (dim2 < 0 || nparam2 < 0)
		goto error;
	if (dim2 != nparam2)
		isl_assert(map1->ctx,
			    isl_space_is_equal(map1->dim, map2->dim), goto error);

	if (ISL_F_ISSET(map1, ISL_MAP_DISJOINT) &&
	    ISL_F_ISSET(map2, ISL_MAP_DISJOINT))
		ISL_FL_SET(flags, ISL_MAP_DISJOINT);

	result = isl_map_alloc_space(isl_space_copy(map1->dim),
				map1->n * map2->n, flags);
	if (!result)
		goto error;
	for (i = 0; i < map1->n; ++i)
		for (j = 0; j < map2->n; ++j) {
			struct isl_basic_map *part;
			part = isl_basic_map_intersect(
				    isl_basic_map_copy(map1->p[i]),
				    isl_basic_map_copy(map2->p[j]));
			if (isl_basic_map_is_empty(part) < 0)
				part = isl_basic_map_free(part);
			result = isl_map_add_basic_map(result, part);
			if (!result)
				goto error;
		}
	isl_map_free(map1);
	isl_map_free(map2);
	return result;
error:
	isl_map_free(map1);
	isl_map_free(map2);
	return NULL;
}

static __isl_give isl_map *map_intersect(__isl_take isl_map *map1,
	__isl_take isl_map *map2)
{
	if (!map1 || !map2)
		goto error;
	if (!isl_space_is_equal(map1->dim, map2->dim))
		isl_die(isl_map_get_ctx(map1), isl_error_invalid,
			"spaces don't match", goto error);
	return map_intersect_internal(map1, map2);
error:
	isl_map_free(map1);
	isl_map_free(map2);
	return NULL;
}

__isl_give isl_map *isl_map_intersect(__isl_take isl_map *map1,
	__isl_take isl_map *map2)
{
	return isl_map_align_params_map_map_and(map1, map2, &map_intersect);
}

struct isl_set *isl_set_intersect(struct isl_set *set1, struct isl_set *set2)
{
	return set_from_map(isl_map_intersect(set_to_map(set1),
					      set_to_map(set2)));
}

/* map_intersect_internal accepts intersections
 * with parameter domains, so we can just call that function.
 */
static __isl_give isl_map *map_intersect_params(__isl_take isl_map *map,
		__isl_take isl_set *params)
{
	return map_intersect_internal(map, params);
}

__isl_give isl_map *isl_map_intersect_params(__isl_take isl_map *map1,
	__isl_take isl_map *map2)
{
	return isl_map_align_params_map_map_and(map1, map2, &map_intersect_params);
}

__isl_give isl_set *isl_set_intersect_params(__isl_take isl_set *set,
		__isl_take isl_set *params)
{
	return isl_map_intersect_params(set, params);
}

__isl_give isl_basic_map *isl_basic_map_reverse(__isl_take isl_basic_map *bmap)
{
	isl_space *space;
	unsigned pos;
	isl_size n1, n2;

	if (!bmap)
		return NULL;
	bmap = isl_basic_map_cow(bmap);
	if (!bmap)
		return NULL;
	space = isl_space_reverse(isl_space_copy(bmap->dim));
	pos = isl_basic_map_offset(bmap, isl_dim_in);
	n1 = isl_basic_map_dim(bmap, isl_dim_in);
	n2 = isl_basic_map_dim(bmap, isl_dim_out);
	if (n1 < 0 || n2 < 0)
		bmap = isl_basic_map_free(bmap);
	bmap = isl_basic_map_swap_vars(bmap, pos, n1, n2);
	return isl_basic_map_reset_space(bmap, space);
}

/* Given a basic map A -> (B -> C), return the corresponding basic map
 * A -> (C -> B).
 */
static __isl_give isl_basic_map *isl_basic_map_range_reverse(
	__isl_take isl_basic_map *bmap)
{
	isl_space *space;
	isl_size offset, n1, n2;

	space = isl_basic_map_peek_space(bmap);
	if (isl_space_check_range_is_wrapping(space) < 0)
		return isl_basic_map_free(bmap);
	offset = isl_basic_map_var_offset(bmap, isl_dim_out);
	n1 = isl_space_wrapped_dim(space, isl_dim_out, isl_dim_in);
	n2 = isl_space_wrapped_dim(space, isl_dim_out, isl_dim_out);
	if (offset < 0 || n1 < 0 || n2 < 0)
		return isl_basic_map_free(bmap);

	bmap = isl_basic_map_swap_vars(bmap, 1 + offset, n1, n2);

	space = isl_basic_map_take_space(bmap);
	space = isl_space_range_reverse(space);
	bmap = isl_basic_map_restore_space(bmap, space);

	return bmap;
}

static __isl_give isl_basic_map *basic_map_space_reset(
	__isl_take isl_basic_map *bmap, enum isl_dim_type type)
{
	isl_space *space;

	if (!bmap)
		return NULL;
	if (!isl_space_is_named_or_nested(bmap->dim, type))
		return bmap;

	space = isl_basic_map_get_space(bmap);
	space = isl_space_reset(space, type);
	bmap = isl_basic_map_reset_space(bmap, space);
	return bmap;
}

__isl_give isl_basic_map *isl_basic_map_insert_dims(
	__isl_take isl_basic_map *bmap, enum isl_dim_type type,
	unsigned pos, unsigned n)
{
	isl_bool rational, is_empty;
	isl_space *res_space;
	struct isl_basic_map *res;
	struct isl_dim_map *dim_map;
	isl_size total;
	unsigned off;
	enum isl_dim_type t;

	if (n == 0)
		return basic_map_space_reset(bmap, type);

	is_empty = isl_basic_map_plain_is_empty(bmap);
	total = isl_basic_map_dim(bmap, isl_dim_all);
	if (is_empty < 0 || total < 0)
		return isl_basic_map_free(bmap);
	res_space = isl_space_insert_dims(isl_basic_map_get_space(bmap),
					type, pos, n);
	if (!res_space)
		return isl_basic_map_free(bmap);
	if (is_empty) {
		isl_basic_map_free(bmap);
		return isl_basic_map_empty(res_space);
	}

	dim_map = isl_dim_map_alloc(bmap->ctx, total + n);
	off = 0;
	for (t = isl_dim_param; t <= isl_dim_out; ++t) {
		isl_size dim;

		if (t != type) {
			isl_dim_map_dim(dim_map, bmap->dim, t, off);
		} else {
			isl_size size = isl_basic_map_dim(bmap, t);
			if (size < 0)
				dim_map = isl_dim_map_free(dim_map);
			isl_dim_map_dim_range(dim_map, bmap->dim, t,
						0, pos, off);
			isl_dim_map_dim_range(dim_map, bmap->dim, t,
						pos, size - pos, off + pos + n);
		}
		dim = isl_space_dim(res_space, t);
		if (dim < 0)
			dim_map = isl_dim_map_free(dim_map);
		off += dim;
	}
	isl_dim_map_div(dim_map, bmap, off);

	res = isl_basic_map_alloc_space(res_space,
			bmap->n_div, bmap->n_eq, bmap->n_ineq);
	rational = isl_basic_map_is_rational(bmap);
	if (rational < 0)
		res = isl_basic_map_free(res);
	if (rational)
		res = isl_basic_map_set_rational(res);
	res = isl_basic_map_add_constraints_dim_map(res, bmap, dim_map);
	return isl_basic_map_finalize(res);
}

__isl_give isl_basic_set *isl_basic_set_insert_dims(
	__isl_take isl_basic_set *bset,
	enum isl_dim_type type, unsigned pos, unsigned n)
{
	return isl_basic_map_insert_dims(bset, type, pos, n);
}

__isl_give isl_basic_map *isl_basic_map_add_dims(__isl_take isl_basic_map *bmap,
		enum isl_dim_type type, unsigned n)
{
	isl_size dim;

	dim = isl_basic_map_dim(bmap, type);
	if (dim < 0)
		return isl_basic_map_free(bmap);
	return isl_basic_map_insert_dims(bmap, type, dim, n);
}

__isl_give isl_basic_set *isl_basic_set_add_dims(__isl_take isl_basic_set *bset,
		enum isl_dim_type type, unsigned n)
{
	if (!bset)
		return NULL;
	isl_assert(bset->ctx, type != isl_dim_in, goto error);
	return isl_basic_map_add_dims(bset, type, n);
error:
	isl_basic_set_free(bset);
	return NULL;
}

static __isl_give isl_map *map_space_reset(__isl_take isl_map *map,
	enum isl_dim_type type)
{
	isl_space *space;

	if (!map || !isl_space_is_named_or_nested(map->dim, type))
		return map;

	space = isl_map_get_space(map);
	space = isl_space_reset(space, type);
	map = isl_map_reset_space(map, space);
	return map;
}

__isl_give isl_map *isl_map_insert_dims(__isl_take isl_map *map,
		enum isl_dim_type type, unsigned pos, unsigned n)
{
	int i;
	isl_space *space;

	if (n == 0)
		return map_space_reset(map, type);

	map = isl_map_cow(map);
	if (!map)
		return NULL;

	for (i = 0; i < map->n; ++i) {
		map->p[i] = isl_basic_map_insert_dims(map->p[i], type, pos, n);
		if (!map->p[i])
			goto error;
	}

	space = isl_map_take_space(map);
	space = isl_space_insert_dims(space, type, pos, n);
	map = isl_map_restore_space(map, space);

	return map;
error:
	isl_map_free(map);
	return NULL;
}

__isl_give isl_set *isl_set_insert_dims(__isl_take isl_set *set,
		enum isl_dim_type type, unsigned pos, unsigned n)
{
	return isl_map_insert_dims(set, type, pos, n);
}

__isl_give isl_map *isl_map_add_dims(__isl_take isl_map *map,
		enum isl_dim_type type, unsigned n)
{
	isl_size dim;

	dim = isl_map_dim(map, type);
	if (dim < 0)
		return isl_map_free(map);
	return isl_map_insert_dims(map, type, dim, n);
}

__isl_give isl_set *isl_set_add_dims(__isl_take isl_set *set,
		enum isl_dim_type type, unsigned n)
{
	if (!set)
		return NULL;
	isl_assert(set->ctx, type != isl_dim_in, goto error);
	return set_from_map(isl_map_add_dims(set_to_map(set), type, n));
error:
	isl_set_free(set);
	return NULL;
}

__isl_give isl_basic_map *isl_basic_map_move_dims(
	__isl_take isl_basic_map *bmap,
	enum isl_dim_type dst_type, unsigned dst_pos,
	enum isl_dim_type src_type, unsigned src_pos, unsigned n)
{
	isl_space *space;
	struct isl_dim_map *dim_map;
	struct isl_basic_map *res;
	enum isl_dim_type t;
	isl_size total;
	unsigned off;

	if (!bmap)
		return NULL;
	if (n == 0) {
		bmap = isl_basic_map_reset(bmap, src_type);
		bmap = isl_basic_map_reset(bmap, dst_type);
		return bmap;
	}

	if (isl_basic_map_check_range(bmap, src_type, src_pos, n) < 0)
		return isl_basic_map_free(bmap);

	if (dst_type == src_type && dst_pos == src_pos)
		return bmap;

	isl_assert(bmap->ctx, dst_type != src_type, goto error);

	if (pos(bmap->dim, dst_type) + dst_pos ==
	    pos(bmap->dim, src_type) + src_pos +
					    ((src_type < dst_type) ? n : 0)) {
		space = isl_basic_map_take_space(bmap);
		space = isl_space_move_dims(space, dst_type, dst_pos,
						src_type, src_pos, n);
		bmap = isl_basic_map_restore_space(bmap, space);
		bmap = isl_basic_map_finalize(bmap);

		return bmap;
	}

	total = isl_basic_map_dim(bmap, isl_dim_all);
	if (total < 0)
		return isl_basic_map_free(bmap);
	dim_map = isl_dim_map_alloc(bmap->ctx, total);

	off = 0;
	space = isl_basic_map_peek_space(bmap);
	for (t = isl_dim_param; t <= isl_dim_out; ++t) {
		isl_size size = isl_space_dim(space, t);
		if (size < 0)
			dim_map = isl_dim_map_free(dim_map);
		if (t == dst_type) {
			isl_dim_map_dim_range(dim_map, space, t,
					    0, dst_pos, off);
			off += dst_pos;
			isl_dim_map_dim_range(dim_map, space, src_type,
					    src_pos, n, off);
			off += n;
			isl_dim_map_dim_range(dim_map, space, t,
					    dst_pos, size - dst_pos, off);
			off += size - dst_pos;
		} else if (t == src_type) {
			isl_dim_map_dim_range(dim_map, space, t,
					    0, src_pos, off);
			off += src_pos;
			isl_dim_map_dim_range(dim_map, space, t,
					src_pos + n, size - src_pos - n, off);
			off += size - src_pos - n;
		} else {
			isl_dim_map_dim(dim_map, space, t, off);
			off += size;
		}
	}
	isl_dim_map_div(dim_map, bmap, off);

	res = isl_basic_map_alloc_space(isl_basic_map_get_space(bmap),
			bmap->n_div, bmap->n_eq, bmap->n_ineq);
	bmap = isl_basic_map_add_constraints_dim_map(res, bmap, dim_map);
	space = isl_basic_map_take_space(bmap);
	space = isl_space_move_dims(space, dst_type, dst_pos,
					src_type, src_pos, n);
	bmap = isl_basic_map_restore_space(bmap, space);
	if (!bmap)
		goto error;

	ISL_F_CLR(bmap, ISL_BASIC_MAP_SORTED);
	bmap = isl_basic_map_gauss(bmap, NULL);
	bmap = isl_basic_map_finalize(bmap);

	return bmap;
error:
	isl_basic_map_free(bmap);
	return NULL;
}

__isl_give isl_basic_set *isl_basic_set_move_dims(__isl_take isl_basic_set *bset,
	enum isl_dim_type dst_type, unsigned dst_pos,
	enum isl_dim_type src_type, unsigned src_pos, unsigned n)
{
	isl_basic_map *bmap = bset_to_bmap(bset);
	bmap = isl_basic_map_move_dims(bmap, dst_type, dst_pos,
					src_type, src_pos, n);
	return bset_from_bmap(bmap);
}

__isl_give isl_set *isl_set_move_dims(__isl_take isl_set *set,
	enum isl_dim_type dst_type, unsigned dst_pos,
	enum isl_dim_type src_type, unsigned src_pos, unsigned n)
{
	if (!set)
		return NULL;
	isl_assert(set->ctx, dst_type != isl_dim_in, goto error);
	return set_from_map(isl_map_move_dims(set_to_map(set),
				    dst_type, dst_pos, src_type, src_pos, n));
error:
	isl_set_free(set);
	return NULL;
}

__isl_give isl_map *isl_map_move_dims(__isl_take isl_map *map,
	enum isl_dim_type dst_type, unsigned dst_pos,
	enum isl_dim_type src_type, unsigned src_pos, unsigned n)
{
	int i;
	isl_space *space;

	if (n == 0) {
		map = isl_map_reset(map, src_type);
		map = isl_map_reset(map, dst_type);
		return map;
	}

	if (isl_map_check_range(map, src_type, src_pos, n))
		return isl_map_free(map);

	if (dst_type == src_type && dst_pos == src_pos)
		return map;

	isl_assert(map->ctx, dst_type != src_type, goto error);

	map = isl_map_cow(map);
	if (!map)
		return NULL;

	for (i = 0; i < map->n; ++i) {
		map->p[i] = isl_basic_map_move_dims(map->p[i],
						dst_type, dst_pos,
						src_type, src_pos, n);
		if (!map->p[i])
			goto error;
	}

	space = isl_map_take_space(map);
	space = isl_space_move_dims(space, dst_type, dst_pos,
					    src_type, src_pos, n);
	map = isl_map_restore_space(map, space);

	return map;
error:
	isl_map_free(map);
	return NULL;
}

/* Move the specified dimensions to the last columns right before
 * the divs.  Don't change the dimension specification of bmap.
 * That's the responsibility of the caller.
 */
static __isl_give isl_basic_map *move_last(__isl_take isl_basic_map *bmap,
	enum isl_dim_type type, unsigned first, unsigned n)
{
	isl_space *space;
	struct isl_dim_map *dim_map;
	struct isl_basic_map *res;
	enum isl_dim_type t;
	isl_size total;
	unsigned off;

	if (!bmap)
		return NULL;
	if (isl_basic_map_offset(bmap, type) + first + n ==
				isl_basic_map_offset(bmap, isl_dim_div))
		return bmap;

	total = isl_basic_map_dim(bmap, isl_dim_all);
	if (total < 0)
		return isl_basic_map_free(bmap);
	dim_map = isl_dim_map_alloc(bmap->ctx, total);

	off = 0;
	space = isl_basic_map_peek_space(bmap);
	for (t = isl_dim_param; t <= isl_dim_out; ++t) {
		isl_size size = isl_space_dim(space, t);
		if (size < 0)
			dim_map = isl_dim_map_free(dim_map);
		if (t == type) {
			isl_dim_map_dim_range(dim_map, space, t,
					    0, first, off);
			off += first;
			isl_dim_map_dim_range(dim_map, space, t,
					    first, n, total - bmap->n_div - n);
			isl_dim_map_dim_range(dim_map, space, t,
					    first + n, size - (first + n), off);
			off += size - (first + n);
		} else {
			isl_dim_map_dim(dim_map, space, t, off);
			off += size;
		}
	}
	isl_dim_map_div(dim_map, bmap, off + n);

	res = isl_basic_map_alloc_space(isl_basic_map_get_space(bmap),
			bmap->n_div, bmap->n_eq, bmap->n_ineq);
	res = isl_basic_map_add_constraints_dim_map(res, bmap, dim_map);
	return res;
}

/* Insert "n" rows in the divs of "bmap".
 *
 * The number of columns is not changed, which means that the last
 * dimensions of "bmap" are being reintepreted as the new divs.
 * The space of "bmap" is not adjusted, however, which means
 * that "bmap" is left in an inconsistent state.  Removing "n" dimensions
 * from the space of "bmap" is the responsibility of the caller.
 */
static __isl_give isl_basic_map *insert_div_rows(__isl_take isl_basic_map *bmap,
	int n)
{
	int i;
	size_t row_size;
	isl_int **new_div;
	isl_int *old;

	bmap = isl_basic_map_cow(bmap);
	if (!bmap)
		return NULL;

	row_size = isl_basic_map_offset(bmap, isl_dim_div) + bmap->extra;
	old = bmap->block2.data;
	bmap->block2 = isl_blk_extend(bmap->ctx, bmap->block2,
					(bmap->extra + n) * (1 + row_size));
	if (!bmap->block2.data)
		return isl_basic_map_free(bmap);
	new_div = isl_alloc_array(bmap->ctx, isl_int *, bmap->extra + n);
	if (!new_div)
		return isl_basic_map_free(bmap);
	for (i = 0; i < n; ++i) {
		new_div[i] = bmap->block2.data +
				(bmap->extra + i) * (1 + row_size);
		isl_seq_clr(new_div[i], 1 + row_size);
	}
	for (i = 0; i < bmap->extra; ++i)
		new_div[n + i] = bmap->block2.data + (bmap->div[i] - old);
	free(bmap->div);
	bmap->div = new_div;
	bmap->n_div += n;
	bmap->extra += n;

	return bmap;
}

/* Drop constraints from "bmap" that only involve the variables
 * of "type" in the range [first, first + n] that are not related
 * to any of the variables outside that interval.
 * These constraints cannot influence the values for the variables
 * outside the interval, except in case they cause "bmap" to be empty.
 * Only drop the constraints if "bmap" is known to be non-empty.
 */
static __isl_give isl_basic_map *drop_irrelevant_constraints(
	__isl_take isl_basic_map *bmap, enum isl_dim_type type,
	unsigned first, unsigned n)
{
	int i;
	int *groups;
	isl_size dim, n_div;
	isl_bool non_empty;

	non_empty = isl_basic_map_plain_is_non_empty(bmap);
	if (non_empty < 0)
		return isl_basic_map_free(bmap);
	if (!non_empty)
		return bmap;

	dim = isl_basic_map_dim(bmap, isl_dim_all);
	n_div = isl_basic_map_dim(bmap, isl_dim_div);
	if (dim < 0 || n_div < 0)
		return isl_basic_map_free(bmap);
	groups = isl_calloc_array(isl_basic_map_get_ctx(bmap), int, dim);
	if (!groups)
		return isl_basic_map_free(bmap);
	first += isl_basic_map_offset(bmap, type) - 1;
	for (i = 0; i < first; ++i)
		groups[i] = -1;
	for (i = first + n; i < dim - n_div; ++i)
		groups[i] = -1;

	bmap = isl_basic_map_drop_unrelated_constraints(bmap, groups);

	return bmap;
}

/* Turn the n dimensions of type type, starting at first
 * into existentially quantified variables.
 *
 * If a subset of the projected out variables are unrelated
 * to any of the variables that remain, then the constraints
 * involving this subset are simply dropped first.
 */
__isl_give isl_basic_map *isl_basic_map_project_out(
		__isl_take isl_basic_map *bmap,
		enum isl_dim_type type, unsigned first, unsigned n)
{
	isl_bool empty;
	isl_space *space;

	if (n == 0)
		return basic_map_space_reset(bmap, type);
	if (type == isl_dim_div)
		isl_die(isl_basic_map_get_ctx(bmap), isl_error_invalid,
			"cannot project out existentially quantified variables",
			return isl_basic_map_free(bmap));

	empty = isl_basic_map_plain_is_empty(bmap);
	if (empty < 0)
		return isl_basic_map_free(bmap);
	if (empty)
		bmap = isl_basic_map_set_to_empty(bmap);

	bmap = drop_irrelevant_constraints(bmap, type, first, n);
	if (!bmap)
		return NULL;

	if (ISL_F_ISSET(bmap, ISL_BASIC_MAP_RATIONAL))
		return isl_basic_map_remove_dims(bmap, type, first, n);

	if (isl_basic_map_check_range(bmap, type, first, n) < 0)
		return isl_basic_map_free(bmap);

	bmap = move_last(bmap, type, first, n);
	bmap = isl_basic_map_cow(bmap);
	bmap = insert_div_rows(bmap, n);

	space = isl_basic_map_take_space(bmap);
	space = isl_space_drop_dims(space, type, first, n);
	bmap = isl_basic_map_restore_space(bmap, space);
	bmap = isl_basic_map_simplify(bmap);
	bmap = isl_basic_map_drop_redundant_divs(bmap);
	return isl_basic_map_finalize(bmap);
}

/* Turn the n dimensions of type type, starting at first
 * into existentially quantified variables.
 */
struct isl_basic_set *isl_basic_set_project_out(struct isl_basic_set *bset,
		enum isl_dim_type type, unsigned first, unsigned n)
{
	return bset_from_bmap(isl_basic_map_project_out(bset_to_bmap(bset),
							type, first, n));
}

/* Turn the n dimensions of type type, starting at first
 * into existentially quantified variables.
 */
__isl_give isl_map *isl_map_project_out(__isl_take isl_map *map,
		enum isl_dim_type type, unsigned first, unsigned n)
{
	int i;
	isl_space *space;

	if (n == 0)
		return map_space_reset(map, type);

	if (isl_map_check_range(map, type, first, n) < 0)
		return isl_map_free(map);

	map = isl_map_cow(map);
	if (!map)
		return NULL;

	for (i = 0; i < map->n; ++i) {
		map->p[i] = isl_basic_map_project_out(map->p[i], type, first, n);
		if (!map->p[i])
			goto error;
	}

<<<<<<< HEAD
	space = isl_map_take_space(map);
	space = isl_space_drop_dims(space, type, first, n);
	map = isl_map_restore_space(map, space);
=======
	if (map->n > 1)
		ISL_F_CLR(map, ISL_MAP_DISJOINT);
	map = isl_map_unmark_normalized(map);
>>>>>>> 14e61441

	return map;
error:
	isl_map_free(map);
	return NULL;
}

#undef TYPE
#define TYPE	isl_map
#include "isl_project_out_all_params_templ.c"

/* Turn all the dimensions of type "type", except the "n" starting at "first"
 * into existentially quantified variables.
 */
__isl_give isl_map *isl_map_project_onto(__isl_take isl_map *map,
	enum isl_dim_type type, unsigned first, unsigned n)
{
	isl_size dim;

	dim = isl_map_dim(map, type);
	if (isl_map_check_range(map, type, first, n) < 0 || dim < 0)
		return isl_map_free(map);
	map = isl_map_project_out(map, type, first + n, dim - (first + n));
	map = isl_map_project_out(map, type, 0, first);
	return map;
}

/* Turn the n dimensions of type type, starting at first
 * into existentially quantified variables.
 */
__isl_give isl_set *isl_set_project_out(__isl_take isl_set *set,
		enum isl_dim_type type, unsigned first, unsigned n)
{
	return set_from_map(isl_map_project_out(set_to_map(set),
						type, first, n));
}

/* If "set" involves a parameter with identifier "id",
 * then turn it into an existentially quantified variable.
 */
__isl_give isl_set *isl_set_project_out_param_id(__isl_take isl_set *set,
	__isl_take isl_id *id)
{
	int pos;

	if (!set || !id)
		goto error;
	pos = isl_set_find_dim_by_id(set, isl_dim_param, id);
	isl_id_free(id);
	if (pos < 0)
		return set;
	return isl_set_project_out(set, isl_dim_param, pos, 1);
error:
	isl_set_free(set);
	isl_id_free(id);
	return NULL;
}

/* If "set" involves any of the parameters with identifiers in "list",
 * then turn them into existentially quantified variables.
 */
__isl_give isl_set *isl_set_project_out_param_id_list(__isl_take isl_set *set,
	__isl_take isl_id_list *list)
{
	int i;
	isl_size n;

	n = isl_id_list_size(list);
	if (n < 0)
		goto error;
	for (i = 0; i < n; ++i) {
		isl_id *id;

		id = isl_id_list_get_at(list, i);
		set = isl_set_project_out_param_id(set, id);
	}

	isl_id_list_free(list);
	return set;
error:
	isl_id_list_free(list);
	isl_set_free(set);
	return NULL;
}

/* Project out all parameters from "set" by existentially quantifying
 * over them.
 */
__isl_give isl_set *isl_set_project_out_all_params(__isl_take isl_set *set)
{
	return set_from_map(isl_map_project_out_all_params(set_to_map(set)));
}

/* Return a map that projects the elements in "set" onto their
 * "n" set dimensions starting at "first".
 * "type" should be equal to isl_dim_set.
 */
__isl_give isl_map *isl_set_project_onto_map(__isl_take isl_set *set,
	enum isl_dim_type type, unsigned first, unsigned n)
{
	int i;
	isl_map *map;

	if (type != isl_dim_set)
		isl_die(isl_set_get_ctx(set), isl_error_invalid,
			"only set dimensions can be projected out", goto error);
	if (isl_set_check_range(set, type, first, n) < 0)
		return isl_set_free(set);

	map = isl_map_from_domain(set);
	map = isl_map_add_dims(map, isl_dim_out, n);
	for (i = 0; i < n; ++i)
		map = isl_map_equate(map, isl_dim_in, first + i,
					isl_dim_out, i);
	return map;
error:
	isl_set_free(set);
	return NULL;
}

static __isl_give isl_basic_map *add_divs(__isl_take isl_basic_map *bmap,
	unsigned n)
{
	int i, j;
	isl_size total;

	total = isl_basic_map_dim(bmap, isl_dim_all);
	if (total < 0)
		return isl_basic_map_free(bmap);
	for (i = 0; i < n; ++i) {
		j = isl_basic_map_alloc_div(bmap);
		if (j < 0)
			goto error;
		isl_seq_clr(bmap->div[j], 1 + 1 + total);
	}
	return bmap;
error:
	isl_basic_map_free(bmap);
	return NULL;
}

struct isl_basic_map *isl_basic_map_apply_range(
		struct isl_basic_map *bmap1, struct isl_basic_map *bmap2)
{
	isl_space *space_result = NULL;
	struct isl_basic_map *bmap;
	isl_size n_in, n_out, n, nparam;
	unsigned total, pos;
	struct isl_dim_map *dim_map1, *dim_map2;

	if (isl_basic_map_check_equal_params(bmap1, bmap2) < 0)
		goto error;
	if (!isl_space_tuple_is_equal(bmap1->dim, isl_dim_out,
				    bmap2->dim, isl_dim_in))
		isl_die(isl_basic_map_get_ctx(bmap1), isl_error_invalid,
			"spaces don't match", goto error);

	n_in = isl_basic_map_dim(bmap1, isl_dim_in);
	n_out = isl_basic_map_dim(bmap2, isl_dim_out);
	n = isl_basic_map_dim(bmap1, isl_dim_out);
	nparam = isl_basic_map_dim(bmap1, isl_dim_param);
	if (n_in < 0 || n_out < 0 || n < 0 || nparam < 0)
		goto error;

	space_result = isl_space_join(isl_basic_map_get_space(bmap1),
				  isl_basic_map_get_space(bmap2));

	total = nparam + n_in + n_out + bmap1->n_div + bmap2->n_div + n;
	dim_map1 = isl_dim_map_alloc(bmap1->ctx, total);
	dim_map2 = isl_dim_map_alloc(bmap1->ctx, total);
	isl_dim_map_dim(dim_map1, bmap1->dim, isl_dim_param, pos = 0);
	isl_dim_map_dim(dim_map2, bmap2->dim, isl_dim_param, pos = 0);
	isl_dim_map_dim(dim_map1, bmap1->dim, isl_dim_in, pos += nparam);
	isl_dim_map_dim(dim_map2, bmap2->dim, isl_dim_out, pos += n_in);
	isl_dim_map_div(dim_map1, bmap1, pos += n_out);
	isl_dim_map_div(dim_map2, bmap2, pos += bmap1->n_div);
	isl_dim_map_dim(dim_map1, bmap1->dim, isl_dim_out, pos += bmap2->n_div);
	isl_dim_map_dim(dim_map2, bmap2->dim, isl_dim_in, pos);

	bmap = isl_basic_map_alloc_space(space_result,
			bmap1->n_div + bmap2->n_div + n,
			bmap1->n_eq + bmap2->n_eq,
			bmap1->n_ineq + bmap2->n_ineq);
	bmap = isl_basic_map_add_constraints_dim_map(bmap, bmap1, dim_map1);
	bmap = isl_basic_map_add_constraints_dim_map(bmap, bmap2, dim_map2);
	bmap = add_divs(bmap, n);
	bmap = isl_basic_map_simplify(bmap);
	bmap = isl_basic_map_drop_redundant_divs(bmap);
	return isl_basic_map_finalize(bmap);
error:
	isl_basic_map_free(bmap1);
	isl_basic_map_free(bmap2);
	return NULL;
}

__isl_give isl_basic_set *isl_basic_set_apply(__isl_take isl_basic_set *bset,
	__isl_take isl_basic_map *bmap)
{
	if (!bset || !bmap)
		goto error;

	isl_assert(bset->ctx, isl_basic_map_compatible_domain(bmap, bset),
		    goto error);

	return bset_from_bmap(isl_basic_map_apply_range(bset_to_bmap(bset),
							bmap));
error:
	isl_basic_set_free(bset);
	isl_basic_map_free(bmap);
	return NULL;
}

struct isl_basic_map *isl_basic_map_apply_domain(
		struct isl_basic_map *bmap1, struct isl_basic_map *bmap2)
{
	if (isl_basic_map_check_equal_params(bmap1, bmap2) < 0)
		goto error;
	if (!isl_space_tuple_is_equal(bmap1->dim, isl_dim_in,
					bmap2->dim, isl_dim_in))
		isl_die(isl_basic_map_get_ctx(bmap1), isl_error_invalid,
			"spaces don't match", goto error);

	bmap1 = isl_basic_map_reverse(bmap1);
	bmap1 = isl_basic_map_apply_range(bmap1, bmap2);
	return isl_basic_map_reverse(bmap1);
error:
	isl_basic_map_free(bmap1);
	isl_basic_map_free(bmap2);
	return NULL;
}

/* Given two basic maps A -> f(A) and B -> g(B), construct a basic map
 * A \cap B -> f(A) + f(B)
 */
__isl_give isl_basic_map *isl_basic_map_sum(__isl_take isl_basic_map *bmap1,
	__isl_take isl_basic_map *bmap2)
{
	isl_size n_in, n_out, nparam;
	unsigned total, pos;
	struct isl_basic_map *bmap = NULL;
	struct isl_dim_map *dim_map1, *dim_map2;
	int i;

	if (!bmap1 || !bmap2)
		goto error;

	isl_assert(bmap1->ctx, isl_space_is_equal(bmap1->dim, bmap2->dim),
		goto error);

	nparam = isl_basic_map_dim(bmap1, isl_dim_param);
	n_in = isl_basic_map_dim(bmap1, isl_dim_in);
	n_out = isl_basic_map_dim(bmap1, isl_dim_out);
	if (nparam < 0 || n_in < 0 || n_out < 0)
		goto error;

	total = nparam + n_in + n_out + bmap1->n_div + bmap2->n_div + 2 * n_out;
	dim_map1 = isl_dim_map_alloc(bmap1->ctx, total);
	dim_map2 = isl_dim_map_alloc(bmap2->ctx, total);
	isl_dim_map_dim(dim_map1, bmap1->dim, isl_dim_param, pos = 0);
	isl_dim_map_dim(dim_map2, bmap2->dim, isl_dim_param, pos);
	isl_dim_map_dim(dim_map1, bmap1->dim, isl_dim_in, pos += nparam);
	isl_dim_map_dim(dim_map2, bmap2->dim, isl_dim_in, pos);
	isl_dim_map_div(dim_map1, bmap1, pos += n_in + n_out);
	isl_dim_map_div(dim_map2, bmap2, pos += bmap1->n_div);
	isl_dim_map_dim(dim_map1, bmap1->dim, isl_dim_out, pos += bmap2->n_div);
	isl_dim_map_dim(dim_map2, bmap2->dim, isl_dim_out, pos += n_out);

	bmap = isl_basic_map_alloc_space(isl_space_copy(bmap1->dim),
			bmap1->n_div + bmap2->n_div + 2 * n_out,
			bmap1->n_eq + bmap2->n_eq + n_out,
			bmap1->n_ineq + bmap2->n_ineq);
	for (i = 0; i < n_out; ++i) {
		int j = isl_basic_map_alloc_equality(bmap);
		if (j < 0)
			goto error;
		isl_seq_clr(bmap->eq[j], 1+total);
		isl_int_set_si(bmap->eq[j][1+nparam+n_in+i], -1);
		isl_int_set_si(bmap->eq[j][1+pos+i], 1);
		isl_int_set_si(bmap->eq[j][1+pos-n_out+i], 1);
	}
	bmap = isl_basic_map_add_constraints_dim_map(bmap, bmap1, dim_map1);
	bmap = isl_basic_map_add_constraints_dim_map(bmap, bmap2, dim_map2);
	bmap = add_divs(bmap, 2 * n_out);

	bmap = isl_basic_map_simplify(bmap);
	return isl_basic_map_finalize(bmap);
error:
	isl_basic_map_free(bmap);
	isl_basic_map_free(bmap1);
	isl_basic_map_free(bmap2);
	return NULL;
}

/* Given two maps A -> f(A) and B -> g(B), construct a map
 * A \cap B -> f(A) + f(B)
 */
__isl_give isl_map *isl_map_sum(__isl_take isl_map *map1,
	__isl_take isl_map *map2)
{
	struct isl_map *result;
	int i, j;

	if (!map1 || !map2)
		goto error;

	isl_assert(map1->ctx, isl_space_is_equal(map1->dim, map2->dim), goto error);

	result = isl_map_alloc_space(isl_space_copy(map1->dim),
				map1->n * map2->n, 0);
	if (!result)
		goto error;
	for (i = 0; i < map1->n; ++i)
		for (j = 0; j < map2->n; ++j) {
			struct isl_basic_map *part;
			part = isl_basic_map_sum(
				    isl_basic_map_copy(map1->p[i]),
				    isl_basic_map_copy(map2->p[j]));
			if (isl_basic_map_is_empty(part))
				isl_basic_map_free(part);
			else
				result = isl_map_add_basic_map(result, part);
			if (!result)
				goto error;
		}
	isl_map_free(map1);
	isl_map_free(map2);
	return result;
error:
	isl_map_free(map1);
	isl_map_free(map2);
	return NULL;
}

__isl_give isl_set *isl_set_sum(__isl_take isl_set *set1,
	__isl_take isl_set *set2)
{
	return set_from_map(isl_map_sum(set_to_map(set1), set_to_map(set2)));
}

/* Given a basic map A -> f(A), construct A -> -f(A).
 */
__isl_give isl_basic_map *isl_basic_map_neg(__isl_take isl_basic_map *bmap)
{
	int i, j;
	unsigned off;
	isl_size n;

	bmap = isl_basic_map_cow(bmap);
	n = isl_basic_map_dim(bmap, isl_dim_out);
	if (n < 0)
		return isl_basic_map_free(bmap);

	off = isl_basic_map_offset(bmap, isl_dim_out);
	for (i = 0; i < bmap->n_eq; ++i)
		for (j = 0; j < n; ++j)
			isl_int_neg(bmap->eq[i][off+j], bmap->eq[i][off+j]);
	for (i = 0; i < bmap->n_ineq; ++i)
		for (j = 0; j < n; ++j)
			isl_int_neg(bmap->ineq[i][off+j], bmap->ineq[i][off+j]);
	for (i = 0; i < bmap->n_div; ++i)
		for (j = 0; j < n; ++j)
			isl_int_neg(bmap->div[i][1+off+j], bmap->div[i][1+off+j]);
	bmap = isl_basic_map_gauss(bmap, NULL);
	return isl_basic_map_finalize(bmap);
}

__isl_give isl_basic_set *isl_basic_set_neg(__isl_take isl_basic_set *bset)
{
	return isl_basic_map_neg(bset);
}

/* Given a map A -> f(A), construct A -> -f(A).
 */
__isl_give isl_map *isl_map_neg(__isl_take isl_map *map)
{
	int i;

	map = isl_map_cow(map);
	if (!map)
		return NULL;

	for (i = 0; i < map->n; ++i) {
		map->p[i] = isl_basic_map_neg(map->p[i]);
		if (!map->p[i])
			goto error;
	}

	return map;
error:
	isl_map_free(map);
	return NULL;
}

__isl_give isl_set *isl_set_neg(__isl_take isl_set *set)
{
	return set_from_map(isl_map_neg(set_to_map(set)));
}

/* Given a basic map A -> f(A) and an integer d, construct a basic map
 * A -> floor(f(A)/d).
 */
__isl_give isl_basic_map *isl_basic_map_floordiv(__isl_take isl_basic_map *bmap,
		isl_int d)
{
	isl_size n_in, n_out, nparam;
	unsigned total, pos;
	struct isl_basic_map *result = NULL;
	struct isl_dim_map *dim_map;
	int i;

	nparam = isl_basic_map_dim(bmap, isl_dim_param);
	n_in = isl_basic_map_dim(bmap, isl_dim_in);
	n_out = isl_basic_map_dim(bmap, isl_dim_out);
	if (nparam < 0 || n_in < 0 || n_out < 0)
		return isl_basic_map_free(bmap);

	total = nparam + n_in + n_out + bmap->n_div + n_out;
	dim_map = isl_dim_map_alloc(bmap->ctx, total);
	isl_dim_map_dim(dim_map, bmap->dim, isl_dim_param, pos = 0);
	isl_dim_map_dim(dim_map, bmap->dim, isl_dim_in, pos += nparam);
	isl_dim_map_div(dim_map, bmap, pos += n_in + n_out);
	isl_dim_map_dim(dim_map, bmap->dim, isl_dim_out, pos += bmap->n_div);

	result = isl_basic_map_alloc_space(isl_space_copy(bmap->dim),
			bmap->n_div + n_out,
			bmap->n_eq, bmap->n_ineq + 2 * n_out);
	result = isl_basic_map_add_constraints_dim_map(result, bmap, dim_map);
	result = add_divs(result, n_out);
	for (i = 0; i < n_out; ++i) {
		int j;
		j = isl_basic_map_alloc_inequality(result);
		if (j < 0)
			goto error;
		isl_seq_clr(result->ineq[j], 1+total);
		isl_int_neg(result->ineq[j][1+nparam+n_in+i], d);
		isl_int_set_si(result->ineq[j][1+pos+i], 1);
		j = isl_basic_map_alloc_inequality(result);
		if (j < 0)
			goto error;
		isl_seq_clr(result->ineq[j], 1+total);
		isl_int_set(result->ineq[j][1+nparam+n_in+i], d);
		isl_int_set_si(result->ineq[j][1+pos+i], -1);
		isl_int_sub_ui(result->ineq[j][0], d, 1);
	}

	result = isl_basic_map_simplify(result);
	return isl_basic_map_finalize(result);
error:
	isl_basic_map_free(result);
	return NULL;
}

/* Given a map A -> f(A) and an integer d, construct a map
 * A -> floor(f(A)/d).
 */
__isl_give isl_map *isl_map_floordiv(__isl_take isl_map *map, isl_int d)
{
	int i;

	map = isl_map_cow(map);
	if (!map)
		return NULL;

	ISL_F_CLR(map, ISL_MAP_DISJOINT);
	for (i = 0; i < map->n; ++i) {
		map->p[i] = isl_basic_map_floordiv(map->p[i], d);
		if (!map->p[i])
			goto error;
	}
	map = isl_map_unmark_normalized(map);

	return map;
error:
	isl_map_free(map);
	return NULL;
}

/* Given a map A -> f(A) and an integer d, construct a map
 * A -> floor(f(A)/d).
 */
__isl_give isl_map *isl_map_floordiv_val(__isl_take isl_map *map,
	__isl_take isl_val *d)
{
	if (!map || !d)
		goto error;
	if (!isl_val_is_int(d))
		isl_die(isl_val_get_ctx(d), isl_error_invalid,
			"expecting integer denominator", goto error);
	map = isl_map_floordiv(map, d->n);
	isl_val_free(d);
	return map;
error:
	isl_map_free(map);
	isl_val_free(d);
	return NULL;
}

static __isl_give isl_basic_map *var_equal(__isl_take isl_basic_map *bmap,
	unsigned pos)
{
	int i;
	isl_size nparam;
	isl_size n_in;
	isl_size total;

	total = isl_basic_map_dim(bmap, isl_dim_all);
	nparam = isl_basic_map_dim(bmap, isl_dim_param);
	n_in = isl_basic_map_dim(bmap, isl_dim_in);
	if (total < 0 || nparam < 0 || n_in < 0)
		return isl_basic_map_free(bmap);
	i = isl_basic_map_alloc_equality(bmap);
	if (i < 0)
		goto error;
	isl_seq_clr(bmap->eq[i], 1 + total);
	isl_int_set_si(bmap->eq[i][1+nparam+pos], -1);
	isl_int_set_si(bmap->eq[i][1+nparam+n_in+pos], 1);
	return isl_basic_map_finalize(bmap);
error:
	isl_basic_map_free(bmap);
	return NULL;
}

/* Add a constraint to "bmap" expressing i_pos < o_pos
 */
static __isl_give isl_basic_map *var_less(__isl_take isl_basic_map *bmap,
	unsigned pos)
{
	int i;
	isl_size nparam;
	isl_size n_in;
	isl_size total;

	total = isl_basic_map_dim(bmap, isl_dim_all);
	nparam = isl_basic_map_dim(bmap, isl_dim_param);
	n_in = isl_basic_map_dim(bmap, isl_dim_in);
	if (total < 0 || nparam < 0 || n_in < 0)
		return isl_basic_map_free(bmap);
	i = isl_basic_map_alloc_inequality(bmap);
	if (i < 0)
		goto error;
	isl_seq_clr(bmap->ineq[i], 1 + total);
	isl_int_set_si(bmap->ineq[i][0], -1);
	isl_int_set_si(bmap->ineq[i][1+nparam+pos], -1);
	isl_int_set_si(bmap->ineq[i][1+nparam+n_in+pos], 1);
	return isl_basic_map_finalize(bmap);
error:
	isl_basic_map_free(bmap);
	return NULL;
}

/* Add a constraint to "bmap" expressing i_pos <= o_pos
 */
static __isl_give isl_basic_map *var_less_or_equal(
	__isl_take isl_basic_map *bmap, unsigned pos)
{
	int i;
	isl_size nparam;
	isl_size n_in;
	isl_size total;

	total = isl_basic_map_dim(bmap, isl_dim_all);
	nparam = isl_basic_map_dim(bmap, isl_dim_param);
	n_in = isl_basic_map_dim(bmap, isl_dim_in);
	if (total < 0 || nparam < 0 || n_in < 0)
		return isl_basic_map_free(bmap);
	i = isl_basic_map_alloc_inequality(bmap);
	if (i < 0)
		goto error;
	isl_seq_clr(bmap->ineq[i], 1 + total);
	isl_int_set_si(bmap->ineq[i][1+nparam+pos], -1);
	isl_int_set_si(bmap->ineq[i][1+nparam+n_in+pos], 1);
	return isl_basic_map_finalize(bmap);
error:
	isl_basic_map_free(bmap);
	return NULL;
}

/* Add a constraint to "bmap" expressing i_pos > o_pos
 */
static __isl_give isl_basic_map *var_more(__isl_take isl_basic_map *bmap,
	unsigned pos)
{
	int i;
	isl_size nparam;
	isl_size n_in;
	isl_size total;

	total = isl_basic_map_dim(bmap, isl_dim_all);
	nparam = isl_basic_map_dim(bmap, isl_dim_param);
	n_in = isl_basic_map_dim(bmap, isl_dim_in);
	if (total < 0 || nparam < 0 || n_in < 0)
		return isl_basic_map_free(bmap);
	i = isl_basic_map_alloc_inequality(bmap);
	if (i < 0)
		goto error;
	isl_seq_clr(bmap->ineq[i], 1 + total);
	isl_int_set_si(bmap->ineq[i][0], -1);
	isl_int_set_si(bmap->ineq[i][1+nparam+pos], 1);
	isl_int_set_si(bmap->ineq[i][1+nparam+n_in+pos], -1);
	return isl_basic_map_finalize(bmap);
error:
	isl_basic_map_free(bmap);
	return NULL;
}

/* Add a constraint to "bmap" expressing i_pos >= o_pos
 */
static __isl_give isl_basic_map *var_more_or_equal(
	__isl_take isl_basic_map *bmap, unsigned pos)
{
	int i;
	isl_size nparam;
	isl_size n_in;
	isl_size total;

	total = isl_basic_map_dim(bmap, isl_dim_all);
	nparam = isl_basic_map_dim(bmap, isl_dim_param);
	n_in = isl_basic_map_dim(bmap, isl_dim_in);
	if (total < 0 || nparam < 0 || n_in < 0)
		return isl_basic_map_free(bmap);
	i = isl_basic_map_alloc_inequality(bmap);
	if (i < 0)
		goto error;
	isl_seq_clr(bmap->ineq[i], 1 + total);
	isl_int_set_si(bmap->ineq[i][1+nparam+pos], 1);
	isl_int_set_si(bmap->ineq[i][1+nparam+n_in+pos], -1);
	return isl_basic_map_finalize(bmap);
error:
	isl_basic_map_free(bmap);
	return NULL;
}

__isl_give isl_basic_map *isl_basic_map_equal(
	__isl_take isl_space *space, unsigned n_equal)
{
	int i;
	struct isl_basic_map *bmap;
	bmap = isl_basic_map_alloc_space(space, 0, n_equal, 0);
	if (!bmap)
		return NULL;
	for (i = 0; i < n_equal && bmap; ++i)
		bmap = var_equal(bmap, i);
	return isl_basic_map_finalize(bmap);
}

/* Return a relation on of dimension "space" expressing i_[0..pos] << o_[0..pos]
 */
__isl_give isl_basic_map *isl_basic_map_less_at(__isl_take isl_space *space,
	unsigned pos)
{
	int i;
	struct isl_basic_map *bmap;
	bmap = isl_basic_map_alloc_space(space, 0, pos, 1);
	if (!bmap)
		return NULL;
	for (i = 0; i < pos && bmap; ++i)
		bmap = var_equal(bmap, i);
	if (bmap)
		bmap = var_less(bmap, pos);
	return isl_basic_map_finalize(bmap);
}

/* Return a relation on "space" expressing i_[0..pos] <<= o_[0..pos]
 */
__isl_give isl_basic_map *isl_basic_map_less_or_equal_at(
	__isl_take isl_space *space, unsigned pos)
{
	int i;
	isl_basic_map *bmap;

	bmap = isl_basic_map_alloc_space(space, 0, pos, 1);
	for (i = 0; i < pos; ++i)
		bmap = var_equal(bmap, i);
	bmap = var_less_or_equal(bmap, pos);
	return isl_basic_map_finalize(bmap);
}

/* Return a relation on "space" expressing i_pos > o_pos
 */
__isl_give isl_basic_map *isl_basic_map_more_at(__isl_take isl_space *space,
	unsigned pos)
{
	int i;
	struct isl_basic_map *bmap;
	bmap = isl_basic_map_alloc_space(space, 0, pos, 1);
	if (!bmap)
		return NULL;
	for (i = 0; i < pos && bmap; ++i)
		bmap = var_equal(bmap, i);
	if (bmap)
		bmap = var_more(bmap, pos);
	return isl_basic_map_finalize(bmap);
}

/* Return a relation on "space" expressing i_[0..pos] >>= o_[0..pos]
 */
__isl_give isl_basic_map *isl_basic_map_more_or_equal_at(
	__isl_take isl_space *space, unsigned pos)
{
	int i;
	isl_basic_map *bmap;

	bmap = isl_basic_map_alloc_space(space, 0, pos, 1);
	for (i = 0; i < pos; ++i)
		bmap = var_equal(bmap, i);
	bmap = var_more_or_equal(bmap, pos);
	return isl_basic_map_finalize(bmap);
}

static __isl_give isl_map *map_lex_lte_first(__isl_take isl_space *space,
	unsigned n, int equal)
{
	struct isl_map *map;
	int i;

	if (n == 0 && equal)
		return isl_map_universe(space);

	map = isl_map_alloc_space(isl_space_copy(space), n, ISL_MAP_DISJOINT);

	for (i = 0; i + 1 < n; ++i)
		map = isl_map_add_basic_map(map,
				  isl_basic_map_less_at(isl_space_copy(space), i));
	if (n > 0) {
		if (equal)
			map = isl_map_add_basic_map(map,
			      isl_basic_map_less_or_equal_at(space, n - 1));
		else
			map = isl_map_add_basic_map(map,
			      isl_basic_map_less_at(space, n - 1));
	} else
		isl_space_free(space);

	return map;
}

static __isl_give isl_map *map_lex_lte(__isl_take isl_space *space, int equal)
{
	if (!space)
		return NULL;
	return map_lex_lte_first(space, space->n_out, equal);
}

__isl_give isl_map *isl_map_lex_lt_first(__isl_take isl_space *dim, unsigned n)
{
	return map_lex_lte_first(dim, n, 0);
}

__isl_give isl_map *isl_map_lex_le_first(__isl_take isl_space *dim, unsigned n)
{
	return map_lex_lte_first(dim, n, 1);
}

__isl_give isl_map *isl_map_lex_lt(__isl_take isl_space *set_dim)
{
	return map_lex_lte(isl_space_map_from_set(set_dim), 0);
}

__isl_give isl_map *isl_map_lex_le(__isl_take isl_space *set_dim)
{
	return map_lex_lte(isl_space_map_from_set(set_dim), 1);
}

static __isl_give isl_map *map_lex_gte_first(__isl_take isl_space *space,
	unsigned n, int equal)
{
	struct isl_map *map;
	int i;

	if (n == 0 && equal)
		return isl_map_universe(space);

	map = isl_map_alloc_space(isl_space_copy(space), n, ISL_MAP_DISJOINT);

	for (i = 0; i + 1 < n; ++i)
		map = isl_map_add_basic_map(map,
				  isl_basic_map_more_at(isl_space_copy(space), i));
	if (n > 0) {
		if (equal)
			map = isl_map_add_basic_map(map,
			      isl_basic_map_more_or_equal_at(space, n - 1));
		else
			map = isl_map_add_basic_map(map,
			      isl_basic_map_more_at(space, n - 1));
	} else
		isl_space_free(space);

	return map;
}

static __isl_give isl_map *map_lex_gte(__isl_take isl_space *space, int equal)
{
	if (!space)
		return NULL;
	return map_lex_gte_first(space, space->n_out, equal);
}

__isl_give isl_map *isl_map_lex_gt_first(__isl_take isl_space *dim, unsigned n)
{
	return map_lex_gte_first(dim, n, 0);
}

__isl_give isl_map *isl_map_lex_ge_first(__isl_take isl_space *dim, unsigned n)
{
	return map_lex_gte_first(dim, n, 1);
}

__isl_give isl_map *isl_map_lex_gt(__isl_take isl_space *set_dim)
{
	return map_lex_gte(isl_space_map_from_set(set_dim), 0);
}

__isl_give isl_map *isl_map_lex_ge(__isl_take isl_space *set_dim)
{
	return map_lex_gte(isl_space_map_from_set(set_dim), 1);
}

__isl_give isl_map *isl_set_lex_le_set(__isl_take isl_set *set1,
	__isl_take isl_set *set2)
{
	isl_map *map;
	map = isl_map_lex_le(isl_set_get_space(set1));
	map = isl_map_intersect_domain(map, set1);
	map = isl_map_intersect_range(map, set2);
	return map;
}

__isl_give isl_map *isl_set_lex_lt_set(__isl_take isl_set *set1,
	__isl_take isl_set *set2)
{
	isl_map *map;
	map = isl_map_lex_lt(isl_set_get_space(set1));
	map = isl_map_intersect_domain(map, set1);
	map = isl_map_intersect_range(map, set2);
	return map;
}

__isl_give isl_map *isl_set_lex_ge_set(__isl_take isl_set *set1,
	__isl_take isl_set *set2)
{
	isl_map *map;
	map = isl_map_lex_ge(isl_set_get_space(set1));
	map = isl_map_intersect_domain(map, set1);
	map = isl_map_intersect_range(map, set2);
	return map;
}

__isl_give isl_map *isl_set_lex_gt_set(__isl_take isl_set *set1,
	__isl_take isl_set *set2)
{
	isl_map *map;
	map = isl_map_lex_gt(isl_set_get_space(set1));
	map = isl_map_intersect_domain(map, set1);
	map = isl_map_intersect_range(map, set2);
	return map;
}

__isl_give isl_map *isl_map_lex_le_map(__isl_take isl_map *map1,
	__isl_take isl_map *map2)
{
	isl_map *map;
	map = isl_map_lex_le(isl_space_range(isl_map_get_space(map1)));
	map = isl_map_apply_domain(map, isl_map_reverse(map1));
	map = isl_map_apply_range(map, isl_map_reverse(map2));
	return map;
}

__isl_give isl_map *isl_map_lex_lt_map(__isl_take isl_map *map1,
	__isl_take isl_map *map2)
{
	isl_map *map;
	map = isl_map_lex_lt(isl_space_range(isl_map_get_space(map1)));
	map = isl_map_apply_domain(map, isl_map_reverse(map1));
	map = isl_map_apply_range(map, isl_map_reverse(map2));
	return map;
}

__isl_give isl_map *isl_map_lex_ge_map(__isl_take isl_map *map1,
	__isl_take isl_map *map2)
{
	isl_map *map;
	map = isl_map_lex_ge(isl_space_range(isl_map_get_space(map1)));
	map = isl_map_apply_domain(map, isl_map_reverse(map1));
	map = isl_map_apply_range(map, isl_map_reverse(map2));
	return map;
}

__isl_give isl_map *isl_map_lex_gt_map(__isl_take isl_map *map1,
	__isl_take isl_map *map2)
{
	isl_map *map;
	map = isl_map_lex_gt(isl_space_range(isl_map_get_space(map1)));
	map = isl_map_apply_domain(map, isl_map_reverse(map1));
	map = isl_map_apply_range(map, isl_map_reverse(map2));
	return map;
}

/* For the div d = floor(f/m) at position "div", add the constraint
 *
 *		f - m d >= 0
 */
static __isl_give isl_basic_map *add_upper_div_constraint(
	__isl_take isl_basic_map *bmap, unsigned div)
{
	int i;
	isl_size v_div = isl_basic_map_var_offset(bmap, isl_dim_div);
	isl_size n_div;
	unsigned pos;

	n_div = isl_basic_map_dim(bmap, isl_dim_div);
	if (v_div < 0 || n_div < 0)
		return isl_basic_map_free(bmap);
	pos = v_div + div;
	i = isl_basic_map_alloc_inequality(bmap);
	if (i < 0)
		return isl_basic_map_free(bmap);
	isl_seq_cpy(bmap->ineq[i], bmap->div[div] + 1, 1 + v_div + n_div);
	isl_int_neg(bmap->ineq[i][1 + pos], bmap->div[div][0]);

	return bmap;
}

/* For the div d = floor(f/m) at position "div", add the constraint
 *
 *		-(f-(m-1)) + m d >= 0
 */
static __isl_give isl_basic_map *add_lower_div_constraint(
	__isl_take isl_basic_map *bmap, unsigned div)
{
	int i;
	isl_size v_div = isl_basic_map_var_offset(bmap, isl_dim_div);
	isl_size n_div;
	unsigned pos;

	n_div = isl_basic_map_dim(bmap, isl_dim_div);
	if (v_div < 0 || n_div < 0)
		return isl_basic_map_free(bmap);
	pos = v_div + div;
	i = isl_basic_map_alloc_inequality(bmap);
	if (i < 0)
		return isl_basic_map_free(bmap);
	isl_seq_neg(bmap->ineq[i], bmap->div[div] + 1, 1 + v_div + n_div);
	isl_int_set(bmap->ineq[i][1 + pos], bmap->div[div][0]);
	isl_int_add(bmap->ineq[i][0], bmap->ineq[i][0], bmap->ineq[i][1 + pos]);
	isl_int_sub_ui(bmap->ineq[i][0], bmap->ineq[i][0], 1);

	return bmap;
}

/* For the div d = floor(f/m) at position "pos", add the constraints
 *
 *		f - m d >= 0
 *		-(f-(m-1)) + m d >= 0
 *
 * Note that the second constraint is the negation of
 *
 *		f - m d >= m
 */
__isl_give isl_basic_map *isl_basic_map_add_div_constraints(
	__isl_take isl_basic_map *bmap, unsigned pos)
{
	bmap = add_upper_div_constraint(bmap, pos);
	bmap = add_lower_div_constraint(bmap, pos);
	return bmap;
}

/* For each known div d = floor(f/m), add the constraints
 *
 *		f - m d >= 0
 *		-(f-(m-1)) + m d >= 0
 *
 * Remove duplicate constraints in case of some these div constraints
 * already appear in "bmap".
 */
__isl_give isl_basic_map *isl_basic_map_add_known_div_constraints(
	__isl_take isl_basic_map *bmap)
{
	isl_size n_div;

	n_div = isl_basic_map_dim(bmap, isl_dim_div);
	if (n_div < 0)
		return isl_basic_map_free(bmap);
	if (n_div == 0)
		return bmap;

	bmap = add_known_div_constraints(bmap);
	bmap = isl_basic_map_remove_duplicate_constraints(bmap, NULL, 0);
	bmap = isl_basic_map_finalize(bmap);
	return bmap;
}

/* Add the div constraint of sign "sign" for div "div" of "bmap".
 *
 * In particular, if this div is of the form d = floor(f/m),
 * then add the constraint
 *
 *		f - m d >= 0
 *
 * if sign < 0 or the constraint
 *
 *		-(f-(m-1)) + m d >= 0
 *
 * if sign > 0.
 */
__isl_give isl_basic_map *isl_basic_map_add_div_constraint(
	__isl_take isl_basic_map *bmap, unsigned div, int sign)
{
	if (sign < 0)
		return add_upper_div_constraint(bmap, div);
	else
		return add_lower_div_constraint(bmap, div);
}

__isl_give isl_basic_set *isl_basic_map_underlying_set(
	__isl_take isl_basic_map *bmap)
{
	isl_space *space;

	if (!bmap)
		goto error;
	if (bmap->dim->nparam == 0 && bmap->dim->n_in == 0 &&
	    bmap->n_div == 0 &&
	    !isl_space_is_named_or_nested(bmap->dim, isl_dim_in) &&
	    !isl_space_is_named_or_nested(bmap->dim, isl_dim_out))
		return bset_from_bmap(bmap);
	bmap = isl_basic_map_cow(bmap);
	space = isl_basic_map_take_space(bmap);
	space = isl_space_underlying(space, bmap->n_div);
	bmap = isl_basic_map_restore_space(bmap, space);
	if (!bmap)
		return NULL;
	bmap->extra -= bmap->n_div;
	bmap->n_div = 0;
	bmap = isl_basic_map_finalize(bmap);
	return bset_from_bmap(bmap);
error:
	isl_basic_map_free(bmap);
	return NULL;
}

__isl_give isl_basic_set *isl_basic_set_underlying_set(
		__isl_take isl_basic_set *bset)
{
	return isl_basic_map_underlying_set(bset_to_bmap(bset));
}

/* Replace each element in "list" by the result of applying
 * isl_basic_map_underlying_set to the element.
 */
__isl_give isl_basic_set_list *isl_basic_map_list_underlying_set(
	__isl_take isl_basic_map_list *list)
{
	int i;
	isl_size n;

	n = isl_basic_map_list_n_basic_map(list);
	if (n < 0)
		goto error;

	for (i = 0; i < n; ++i) {
		isl_basic_map *bmap;
		isl_basic_set *bset;

		bmap = isl_basic_map_list_get_basic_map(list, i);
		bset = isl_basic_set_underlying_set(bmap);
		list = isl_basic_set_list_set_basic_set(list, i, bset);
	}

	return list;
error:
	isl_basic_map_list_free(list);
	return NULL;
}

__isl_give isl_basic_map *isl_basic_map_overlying_set(
	__isl_take isl_basic_set *bset, __isl_take isl_basic_map *like)
{
	struct isl_basic_map *bmap;
	struct isl_ctx *ctx;
	isl_size dim, bmap_total;
	unsigned total;
	int i;

	if (!bset || !like)
		goto error;
	ctx = bset->ctx;
	if (isl_basic_set_check_no_params(bset) < 0 ||
	    isl_basic_set_check_no_locals(bset) < 0)
		goto error;
	dim = isl_basic_set_dim(bset, isl_dim_set);
	bmap_total = isl_basic_map_dim(like, isl_dim_all);
	if (dim < 0 || bmap_total < 0)
		goto error;
	isl_assert(ctx, dim == bmap_total, goto error);
	if (like->n_div == 0) {
		isl_space *space = isl_basic_map_get_space(like);
		isl_basic_map_free(like);
		return isl_basic_map_reset_space(bset, space);
	}
	bset = isl_basic_set_cow(bset);
	if (!bset)
		goto error;
	total = dim + bset->extra;
	bmap = bset_to_bmap(bset);
	isl_space_free(isl_basic_map_take_space(bmap));
	bmap = isl_basic_map_restore_space(bmap, isl_basic_map_get_space(like));
	if (!bmap)
		goto error;
	bmap->n_div = like->n_div;
	bmap->extra += like->n_div;
	if (bmap->extra) {
		unsigned ltotal;
		isl_int **div;
		ltotal = total - bmap->extra + like->extra;
		if (ltotal > total)
			ltotal = total;
		bmap->block2 = isl_blk_extend(ctx, bmap->block2,
					bmap->extra * (1 + 1 + total));
		if (isl_blk_is_error(bmap->block2))
			goto error;
		div = isl_realloc_array(ctx, bmap->div, isl_int *, bmap->extra);
		if (!div)
			goto error;
		bmap->div = div;
		for (i = 0; i < bmap->extra; ++i)
			bmap->div[i] = bmap->block2.data + i * (1 + 1 + total);
		for (i = 0; i < like->n_div; ++i) {
			isl_seq_cpy(bmap->div[i], like->div[i], 1 + 1 + ltotal);
			isl_seq_clr(bmap->div[i]+1+1+ltotal, total - ltotal);
		}
		bmap = isl_basic_map_add_known_div_constraints(bmap);
	}
	isl_basic_map_free(like);
	bmap = isl_basic_map_simplify(bmap);
	bmap = isl_basic_map_finalize(bmap);
	return bmap;
error:
	isl_basic_map_free(like);
	isl_basic_set_free(bset);
	return NULL;
}

struct isl_basic_set *isl_basic_set_from_underlying_set(
	struct isl_basic_set *bset, struct isl_basic_set *like)
{
	return bset_from_bmap(isl_basic_map_overlying_set(bset,
							bset_to_bmap(like)));
}

__isl_give isl_set *isl_map_underlying_set(__isl_take isl_map *map)
{
	int i;

	map = isl_map_cow(map);
	if (!map)
		return NULL;
	map->dim = isl_space_cow(map->dim);
	if (!map->dim)
		goto error;

	for (i = 1; i < map->n; ++i)
		isl_assert(map->ctx, map->p[0]->n_div == map->p[i]->n_div,
				goto error);
	for (i = 0; i < map->n; ++i) {
		map->p[i] = bset_to_bmap(
				isl_basic_map_underlying_set(map->p[i]));
		if (!map->p[i])
			goto error;
	}
	if (map->n == 0)
		map->dim = isl_space_underlying(map->dim, 0);
	else {
		isl_space_free(map->dim);
		map->dim = isl_space_copy(map->p[0]->dim);
	}
	if (!map->dim)
		goto error;
	return set_from_map(map);
error:
	isl_map_free(map);
	return NULL;
}

/* Replace the space of "bmap" by "space".
 *
 * If the space of "bmap" is identical to "space" (including the identifiers
 * of the input and output dimensions), then simply return the original input.
 */
__isl_give isl_basic_map *isl_basic_map_reset_space(
	__isl_take isl_basic_map *bmap, __isl_take isl_space *space)
{
	isl_bool equal;
	isl_space *bmap_space;

	bmap_space = isl_basic_map_peek_space(bmap);
	equal = isl_space_is_equal(bmap_space, space);
	if (equal >= 0 && equal)
		equal = isl_space_has_equal_ids(bmap_space, space);
	if (equal < 0)
		goto error;
	if (equal) {
		isl_space_free(space);
		return bmap;
	}
	isl_space_free(isl_basic_map_take_space(bmap));
	bmap = isl_basic_map_restore_space(bmap, space);

	bmap = isl_basic_map_finalize(bmap);

	return bmap;
error:
	isl_basic_map_free(bmap);
	isl_space_free(space);
	return NULL;
}

__isl_give isl_basic_set *isl_basic_set_reset_space(
	__isl_take isl_basic_set *bset, __isl_take isl_space *dim)
{
	return bset_from_bmap(isl_basic_map_reset_space(bset_to_bmap(bset),
							dim));
}

/* Check that the total dimensions of "map" and "space" are the same.
 */
static isl_stat check_map_space_equal_total_dim(__isl_keep isl_map *map,
	__isl_keep isl_space *space)
{
	isl_size dim1, dim2;

	dim1 = isl_map_dim(map, isl_dim_all);
	dim2 = isl_space_dim(space, isl_dim_all);
	if (dim1 < 0 || dim2 < 0)
		return isl_stat_error;
	if (dim1 == dim2)
		return isl_stat_ok;
	isl_die(isl_map_get_ctx(map), isl_error_invalid,
		"total dimensions do not match", return isl_stat_error);
}

__isl_give isl_map *isl_map_reset_space(__isl_take isl_map *map,
	__isl_take isl_space *space)
{
	int i;

	map = isl_map_cow(map);
	if (!map || !space)
		goto error;

	for (i = 0; i < map->n; ++i) {
		map->p[i] = isl_basic_map_reset_space(map->p[i],
						    isl_space_copy(space));
		if (!map->p[i])
			goto error;
	}
	isl_space_free(isl_map_take_space(map));
	map = isl_map_restore_space(map, space);

	return map;
error:
	isl_map_free(map);
	isl_space_free(space);
	return NULL;
}

/* Replace the space of "map" by "space", without modifying
 * the dimension of "map".
 *
 * If the space of "map" is identical to "space" (including the identifiers
 * of the input and output dimensions), then simply return the original input.
 */
__isl_give isl_map *isl_map_reset_equal_dim_space(__isl_take isl_map *map,
	__isl_take isl_space *space)
{
	isl_bool equal;
	isl_space *map_space;

	map_space = isl_map_peek_space(map);
	equal = isl_space_is_equal(map_space, space);
	if (equal >= 0 && equal)
		equal = isl_space_has_equal_ids(map_space, space);
	if (equal < 0)
		goto error;
	if (equal) {
		isl_space_free(space);
		return map;
	}
	if (check_map_space_equal_total_dim(map, space) < 0)
		goto error;
	return isl_map_reset_space(map, space);
error:
	isl_map_free(map);
	isl_space_free(space);
	return NULL;
}

__isl_give isl_set *isl_set_reset_space(__isl_take isl_set *set,
	__isl_take isl_space *dim)
{
	return set_from_map(isl_map_reset_space(set_to_map(set), dim));
}

/* Compute the parameter domain of the given basic set.
 */
__isl_give isl_basic_set *isl_basic_set_params(__isl_take isl_basic_set *bset)
{
	isl_bool is_params;
	isl_space *space;
	isl_size n;

	is_params = isl_basic_set_is_params(bset);
	if (is_params < 0)
		return isl_basic_set_free(bset);
	if (is_params)
		return bset;

	n = isl_basic_set_dim(bset, isl_dim_set);
	if (n < 0)
		return isl_basic_set_free(bset);
	bset = isl_basic_set_project_out(bset, isl_dim_set, 0, n);
	space = isl_basic_set_get_space(bset);
	space = isl_space_params(space);
	bset = isl_basic_set_reset_space(bset, space);
	return bset;
}

/* Construct a zero-dimensional basic set with the given parameter domain.
 */
__isl_give isl_basic_set *isl_basic_set_from_params(
	__isl_take isl_basic_set *bset)
{
	isl_space *space;
	space = isl_basic_set_get_space(bset);
	space = isl_space_set_from_params(space);
	bset = isl_basic_set_reset_space(bset, space);
	return bset;
}

/* Compute the parameter domain of the given set.
 */
__isl_give isl_set *isl_set_params(__isl_take isl_set *set)
{
	return isl_map_params(set_to_map(set));
}

/* Construct a zero-dimensional set with the given parameter domain.
 */
__isl_give isl_set *isl_set_from_params(__isl_take isl_set *set)
{
	isl_space *space;
	space = isl_set_get_space(set);
	space = isl_space_set_from_params(space);
	set = isl_set_reset_space(set, space);
	return set;
}

/* Compute the parameter domain of the given map.
 */
__isl_give isl_set *isl_map_params(__isl_take isl_map *map)
{
	isl_space *space;
	isl_size n_in, n_out;

	n_in = isl_map_dim(map, isl_dim_in);
	n_out = isl_map_dim(map, isl_dim_out);
	if (n_in < 0 || n_out < 0)
		return isl_map_free(map);
	map = isl_map_project_out(map, isl_dim_in, 0, n_in);
	map = isl_map_project_out(map, isl_dim_out, 0, n_out);
	space = isl_map_get_space(map);
	space = isl_space_params(space);
	map = isl_map_reset_space(map, space);
	return map;
}

__isl_give isl_basic_set *isl_basic_map_domain(__isl_take isl_basic_map *bmap)
{
	isl_space *space;
	isl_size n_out;

	n_out = isl_basic_map_dim(bmap, isl_dim_out);
	if (n_out < 0)
		return isl_basic_map_free(bmap);
	space = isl_space_domain(isl_basic_map_get_space(bmap));

	bmap = isl_basic_map_project_out(bmap, isl_dim_out, 0, n_out);

	return isl_basic_map_reset_space(bmap, space);
}

isl_bool isl_basic_map_may_be_set(__isl_keep isl_basic_map *bmap)
{
	if (!bmap)
		return isl_bool_error;
	return isl_space_may_be_set(bmap->dim);
}

/* Is this basic map actually a set?
 * Users should never call this function.  Outside of isl,
 * the type should indicate whether something is a set or a map.
 */
isl_bool isl_basic_map_is_set(__isl_keep isl_basic_map *bmap)
{
	if (!bmap)
		return isl_bool_error;
	return isl_space_is_set(bmap->dim);
}

struct isl_basic_set *isl_basic_map_range(struct isl_basic_map *bmap)
{
	isl_bool is_set;

	is_set = isl_basic_map_is_set(bmap);
	if (is_set < 0)
		goto error;
	if (is_set)
		return bmap;
	return isl_basic_map_domain(isl_basic_map_reverse(bmap));
error:
	isl_basic_map_free(bmap);
	return NULL;
}

__isl_give isl_basic_map *isl_basic_map_domain_map(
	__isl_take isl_basic_map *bmap)
{
	int i;
	isl_space *space;
	isl_basic_map *domain;
	isl_size nparam, n_in, n_out;

	nparam = isl_basic_map_dim(bmap, isl_dim_param);
	n_in = isl_basic_map_dim(bmap, isl_dim_in);
	n_out = isl_basic_map_dim(bmap, isl_dim_out);
	if (nparam < 0 || n_in < 0 || n_out < 0)
		return isl_basic_map_free(bmap);

	space = isl_basic_map_get_space(bmap);
	space = isl_space_from_range(isl_space_domain(space));
	domain = isl_basic_map_universe(space);

	bmap = isl_basic_map_from_domain(isl_basic_map_wrap(bmap));
	bmap = isl_basic_map_apply_range(bmap, domain);
	bmap = isl_basic_map_extend_constraints(bmap, n_in, 0);

	for (i = 0; i < n_in; ++i)
		bmap = isl_basic_map_equate(bmap, isl_dim_in, i,
						    isl_dim_out, i);

	bmap = isl_basic_map_gauss(bmap, NULL);
	return isl_basic_map_finalize(bmap);
}

__isl_give isl_basic_map *isl_basic_map_range_map(
	__isl_take isl_basic_map *bmap)
{
	int i;
	isl_space *space;
	isl_basic_map *range;
	isl_size nparam, n_in, n_out;

	nparam = isl_basic_map_dim(bmap, isl_dim_param);
	n_in = isl_basic_map_dim(bmap, isl_dim_in);
	n_out = isl_basic_map_dim(bmap, isl_dim_out);
	if (nparam < 0 || n_in < 0 || n_out < 0)
		return isl_basic_map_free(bmap);

	space = isl_basic_map_get_space(bmap);
	space = isl_space_from_range(isl_space_range(space));
	range = isl_basic_map_universe(space);

	bmap = isl_basic_map_from_domain(isl_basic_map_wrap(bmap));
	bmap = isl_basic_map_apply_range(bmap, range);
	bmap = isl_basic_map_extend_constraints(bmap, n_out, 0);

	for (i = 0; i < n_out; ++i)
		bmap = isl_basic_map_equate(bmap, isl_dim_in, n_in + i,
						    isl_dim_out, i);

	bmap = isl_basic_map_gauss(bmap, NULL);
	return isl_basic_map_finalize(bmap);
}

int isl_map_may_be_set(__isl_keep isl_map *map)
{
	if (!map)
		return -1;
	return isl_space_may_be_set(map->dim);
}

/* Is this map actually a set?
 * Users should never call this function.  Outside of isl,
 * the type should indicate whether something is a set or a map.
 */
isl_bool isl_map_is_set(__isl_keep isl_map *map)
{
	if (!map)
		return isl_bool_error;
	return isl_space_is_set(map->dim);
}

__isl_give isl_set *isl_map_range(__isl_take isl_map *map)
{
	int i;
	isl_bool is_set;
	struct isl_set *set;

	is_set = isl_map_is_set(map);
	if (is_set < 0)
		goto error;
	if (is_set)
		return set_from_map(map);

	map = isl_map_cow(map);
	if (!map)
		goto error;

	set = set_from_map(map);
	set->dim = isl_space_range(set->dim);
	if (!set->dim)
		goto error;
	for (i = 0; i < map->n; ++i) {
		set->p[i] = isl_basic_map_range(map->p[i]);
		if (!set->p[i])
			goto error;
	}
	ISL_F_CLR(set, ISL_MAP_DISJOINT);
	ISL_F_CLR(set, ISL_SET_NORMALIZED);
	return set;
error:
	isl_map_free(map);
	return NULL;
}

/* Transform "map" by applying "fn_space" to its space and "fn_bmap"
 * to each of its basic maps.
 */
static __isl_give isl_map *isl_map_transform(__isl_take isl_map *map,
	__isl_give isl_space *(*fn_space)(__isl_take isl_space *space),
	__isl_give isl_basic_map *(*fn_bmap)(__isl_take isl_basic_map *bmap))
{
	int i;
	isl_space *space;

	map = isl_map_cow(map);
	if (!map)
		return NULL;

	for (i = 0; i < map->n; ++i) {
		map->p[i] = fn_bmap(map->p[i]);
		if (!map->p[i])
			return isl_map_free(map);
	}
	map = isl_map_unmark_normalized(map);

	space = isl_map_take_space(map);
	space = fn_space(space);
	map = isl_map_restore_space(map, space);

	return map;
}

__isl_give isl_map *isl_map_domain_map(__isl_take isl_map *map)
{
	return isl_map_transform(map, &isl_space_domain_map,
					&isl_basic_map_domain_map);
}

__isl_give isl_map *isl_map_range_map(__isl_take isl_map *map)
{
	return isl_map_transform(map, &isl_space_range_map,
					&isl_basic_map_range_map);
}

/* Given a wrapped map of the form A[B -> C],
 * return the map A[B -> C] -> B.
 */
__isl_give isl_map *isl_set_wrapped_domain_map(__isl_take isl_set *set)
{
	isl_id *id;
	isl_map *map;

	if (!set)
		return NULL;
	if (!isl_set_has_tuple_id(set))
		return isl_map_domain_map(isl_set_unwrap(set));

	id = isl_set_get_tuple_id(set);
	map = isl_map_domain_map(isl_set_unwrap(set));
	map = isl_map_set_tuple_id(map, isl_dim_in, id);

	return map;
}

__isl_give isl_basic_map *isl_basic_map_from_domain(
	__isl_take isl_basic_set *bset)
{
	return isl_basic_map_reverse(isl_basic_map_from_range(bset));
}

__isl_give isl_basic_map *isl_basic_map_from_range(
	__isl_take isl_basic_set *bset)
{
	isl_space *space;
	space = isl_basic_set_get_space(bset);
	space = isl_space_from_range(space);
	bset = isl_basic_set_reset_space(bset, space);
	return bset_to_bmap(bset);
}

/* Create a relation with the given set as range.
 * The domain of the created relation is a zero-dimensional
 * flat anonymous space.
 */
__isl_give isl_map *isl_map_from_range(__isl_take isl_set *set)
{
	isl_space *space;
	space = isl_set_get_space(set);
	space = isl_space_from_range(space);
	set = isl_set_reset_space(set, space);
	return set_to_map(set);
}

/* Create a relation with the given set as domain.
 * The range of the created relation is a zero-dimensional
 * flat anonymous space.
 */
__isl_give isl_map *isl_map_from_domain(__isl_take isl_set *set)
{
	return isl_map_reverse(isl_map_from_range(set));
}

__isl_give isl_basic_map *isl_basic_map_from_domain_and_range(
	__isl_take isl_basic_set *domain, __isl_take isl_basic_set *range)
{
	return isl_basic_map_apply_range(isl_basic_map_reverse(domain), range);
}

__isl_give isl_map *isl_map_from_domain_and_range(__isl_take isl_set *domain,
	__isl_take isl_set *range)
{
	return isl_map_apply_range(isl_map_reverse(domain), range);
}

/* Return a newly allocated isl_map with given space and flags and
 * room for "n" basic maps.
 * Make sure that all cached information is cleared.
 */
__isl_give isl_map *isl_map_alloc_space(__isl_take isl_space *space, int n,
	unsigned flags)
{
	struct isl_map *map;

	if (!space)
		return NULL;
	if (n < 0)
		isl_die(space->ctx, isl_error_internal,
			"negative number of basic maps", goto error);
	map = isl_calloc(space->ctx, struct isl_map,
			sizeof(struct isl_map) +
			(n - 1) * sizeof(struct isl_basic_map *));
	if (!map)
		goto error;

	map->ctx = space->ctx;
	isl_ctx_ref(map->ctx);
	map->ref = 1;
	map->size = n;
	map->n = 0;
	map->dim = space;
	map->flags = flags;
	return map;
error:
	isl_space_free(space);
	return NULL;
}

__isl_give isl_basic_map *isl_basic_map_empty(__isl_take isl_space *space)
{
	struct isl_basic_map *bmap;
	bmap = isl_basic_map_alloc_space(space, 0, 1, 0);
	bmap = isl_basic_map_set_to_empty(bmap);
	return bmap;
}

__isl_give isl_basic_set *isl_basic_set_empty(__isl_take isl_space *space)
{
	struct isl_basic_set *bset;
	bset = isl_basic_set_alloc_space(space, 0, 1, 0);
	bset = isl_basic_set_set_to_empty(bset);
	return bset;
}

__isl_give isl_basic_map *isl_basic_map_universe(__isl_take isl_space *space)
{
	struct isl_basic_map *bmap;
	bmap = isl_basic_map_alloc_space(space, 0, 0, 0);
	bmap = isl_basic_map_finalize(bmap);
	return bmap;
}

__isl_give isl_basic_set *isl_basic_set_universe(__isl_take isl_space *space)
{
	struct isl_basic_set *bset;
	bset = isl_basic_set_alloc_space(space, 0, 0, 0);
	bset = isl_basic_set_finalize(bset);
	return bset;
}

__isl_give isl_basic_map *isl_basic_map_nat_universe(
	__isl_take isl_space *space)
{
	int i;
	isl_size total = isl_space_dim(space, isl_dim_all);
	isl_basic_map *bmap;

	if (total < 0)
		space = isl_space_free(space);
	bmap = isl_basic_map_alloc_space(space, 0, 0, total);
	for (i = 0; i < total; ++i) {
		int k = isl_basic_map_alloc_inequality(bmap);
		if (k < 0)
			goto error;
		isl_seq_clr(bmap->ineq[k], 1 + total);
		isl_int_set_si(bmap->ineq[k][1 + i], 1);
	}
	return bmap;
error:
	isl_basic_map_free(bmap);
	return NULL;
}

__isl_give isl_basic_set *isl_basic_set_nat_universe(
	__isl_take isl_space *space)
{
	return isl_basic_map_nat_universe(space);
}

__isl_give isl_map *isl_map_nat_universe(__isl_take isl_space *dim)
{
	return isl_map_from_basic_map(isl_basic_map_nat_universe(dim));
}

__isl_give isl_set *isl_set_nat_universe(__isl_take isl_space *dim)
{
	return isl_map_nat_universe(dim);
}

__isl_give isl_map *isl_map_empty(__isl_take isl_space *space)
{
	return isl_map_alloc_space(space, 0, ISL_MAP_DISJOINT);
}

__isl_give isl_set *isl_set_empty(__isl_take isl_space *space)
{
	return isl_set_alloc_space(space, 0, ISL_MAP_DISJOINT);
}

__isl_give isl_map *isl_map_universe(__isl_take isl_space *space)
{
	struct isl_map *map;
	if (!space)
		return NULL;
	map = isl_map_alloc_space(isl_space_copy(space), 1, ISL_MAP_DISJOINT);
	map = isl_map_add_basic_map(map, isl_basic_map_universe(space));
	return map;
}

__isl_give isl_set *isl_set_universe(__isl_take isl_space *space)
{
	struct isl_set *set;
	if (!space)
		return NULL;
	set = isl_set_alloc_space(isl_space_copy(space), 1, ISL_MAP_DISJOINT);
	set = isl_set_add_basic_set(set, isl_basic_set_universe(space));
	return set;
}

struct isl_map *isl_map_dup(struct isl_map *map)
{
	int i;
	struct isl_map *dup;

	if (!map)
		return NULL;
	dup = isl_map_alloc_space(isl_space_copy(map->dim), map->n, map->flags);
	for (i = 0; i < map->n; ++i)
		dup = isl_map_add_basic_map(dup, isl_basic_map_copy(map->p[i]));
	return dup;
}

__isl_give isl_map *isl_map_add_basic_map(__isl_take isl_map *map,
						__isl_take isl_basic_map *bmap)
{
	if (!bmap || !map)
		goto error;
	if (isl_basic_map_plain_is_empty(bmap)) {
		isl_basic_map_free(bmap);
		return map;
	}
	isl_assert(map->ctx, isl_space_is_equal(map->dim, bmap->dim), goto error);
	isl_assert(map->ctx, map->n < map->size, goto error);
	map->p[map->n] = bmap;
	map->n++;
	map = isl_map_unmark_normalized(map);
	return map;
error:
	if (map)
		isl_map_free(map);
	if (bmap)
		isl_basic_map_free(bmap);
	return NULL;
}

__isl_null isl_map *isl_map_free(__isl_take isl_map *map)
{
	int i;

	if (!map)
		return NULL;

	if (--map->ref > 0)
		return NULL;

	clear_caches(map);
	isl_ctx_deref(map->ctx);
	for (i = 0; i < map->n; ++i)
		isl_basic_map_free(map->p[i]);
	isl_space_free(map->dim);
	free(map);

	return NULL;
}

static __isl_give isl_basic_map *isl_basic_map_fix_pos_si(
	__isl_take isl_basic_map *bmap, unsigned pos, int value)
{
	int j;
	isl_size total;

	total = isl_basic_map_dim(bmap, isl_dim_all);
	if (total < 0)
		return isl_basic_map_free(bmap);

	bmap = isl_basic_map_cow(bmap);
	bmap = isl_basic_map_extend_constraints(bmap, 1, 0);
	j = isl_basic_map_alloc_equality(bmap);
	if (j < 0)
		goto error;
	isl_seq_clr(bmap->eq[j] + 1, total);
	isl_int_set_si(bmap->eq[j][pos], -1);
	isl_int_set_si(bmap->eq[j][0], value);
	bmap = isl_basic_map_simplify(bmap);
	return isl_basic_map_finalize(bmap);
error:
	isl_basic_map_free(bmap);
	return NULL;
}

static __isl_give isl_basic_map *isl_basic_map_fix_pos(
	__isl_take isl_basic_map *bmap, unsigned pos, isl_int value)
{
	int j;
	isl_size total;

	total = isl_basic_map_dim(bmap, isl_dim_all);
	if (total < 0)
		return isl_basic_map_free(bmap);

	bmap = isl_basic_map_cow(bmap);
	bmap = isl_basic_map_extend_constraints(bmap, 1, 0);
	j = isl_basic_map_alloc_equality(bmap);
	if (j < 0)
		goto error;
	isl_seq_clr(bmap->eq[j] + 1, total);
	isl_int_set_si(bmap->eq[j][pos], -1);
	isl_int_set(bmap->eq[j][0], value);
	bmap = isl_basic_map_simplify(bmap);
	return isl_basic_map_finalize(bmap);
error:
	isl_basic_map_free(bmap);
	return NULL;
}

__isl_give isl_basic_map *isl_basic_map_fix_si(__isl_take isl_basic_map *bmap,
		enum isl_dim_type type, unsigned pos, int value)
{
	if (isl_basic_map_check_range(bmap, type, pos, 1) < 0)
		return isl_basic_map_free(bmap);
	return isl_basic_map_fix_pos_si(bmap,
		isl_basic_map_offset(bmap, type) + pos, value);
}

__isl_give isl_basic_map *isl_basic_map_fix(__isl_take isl_basic_map *bmap,
		enum isl_dim_type type, unsigned pos, isl_int value)
{
	if (isl_basic_map_check_range(bmap, type, pos, 1) < 0)
		return isl_basic_map_free(bmap);
	return isl_basic_map_fix_pos(bmap,
		isl_basic_map_offset(bmap, type) + pos, value);
}

/* Fix the value of the variable at position "pos" of type "type" of "bmap"
 * to be equal to "v".
 */
__isl_give isl_basic_map *isl_basic_map_fix_val(__isl_take isl_basic_map *bmap,
	enum isl_dim_type type, unsigned pos, __isl_take isl_val *v)
{
	if (!bmap || !v)
		goto error;
	if (!isl_val_is_int(v))
		isl_die(isl_basic_map_get_ctx(bmap), isl_error_invalid,
			"expecting integer value", goto error);
	if (isl_basic_map_check_range(bmap, type, pos, 1) < 0)
		goto error;
	pos += isl_basic_map_offset(bmap, type);
	bmap = isl_basic_map_fix_pos(bmap, pos, v->n);
	isl_val_free(v);
	return bmap;
error:
	isl_basic_map_free(bmap);
	isl_val_free(v);
	return NULL;
}

/* Fix the value of the variable at position "pos" of type "type" of "bset"
 * to be equal to "v".
 */
__isl_give isl_basic_set *isl_basic_set_fix_val(__isl_take isl_basic_set *bset,
	enum isl_dim_type type, unsigned pos, __isl_take isl_val *v)
{
	return isl_basic_map_fix_val(bset, type, pos, v);
}

struct isl_basic_set *isl_basic_set_fix_si(struct isl_basic_set *bset,
		enum isl_dim_type type, unsigned pos, int value)
{
	return bset_from_bmap(isl_basic_map_fix_si(bset_to_bmap(bset),
						    type, pos, value));
}

__isl_give isl_basic_set *isl_basic_set_fix(__isl_take isl_basic_set *bset,
		enum isl_dim_type type, unsigned pos, isl_int value)
{
	return bset_from_bmap(isl_basic_map_fix(bset_to_bmap(bset),
						    type, pos, value));
}

struct isl_basic_map *isl_basic_map_fix_input_si(struct isl_basic_map *bmap,
		unsigned input, int value)
{
	return isl_basic_map_fix_si(bmap, isl_dim_in, input, value);
}

struct isl_basic_set *isl_basic_set_fix_dim_si(struct isl_basic_set *bset,
		unsigned dim, int value)
{
	return bset_from_bmap(isl_basic_map_fix_si(bset_to_bmap(bset),
					isl_dim_set, dim, value));
}

/* Remove the basic map at position "i" from "map" if this basic map
 * is (obviously) empty.
 */
static __isl_give isl_map *remove_if_empty(__isl_take isl_map *map, int i)
{
	isl_bool empty;

	if (!map)
		return NULL;

	empty = isl_basic_map_plain_is_empty(map->p[i]);
	if (empty < 0)
		return isl_map_free(map);
	if (!empty)
		return map;

	isl_basic_map_free(map->p[i]);
	map->n--;
	if (i != map->n) {
		map->p[i] = map->p[map->n];
		map = isl_map_unmark_normalized(map);

	}

	return map;
}

/* Perform "fn" on each basic map of "map", where we may not be holding
 * the only reference to "map".
 * In particular, "fn" should be a semantics preserving operation
 * that we want to apply to all copies of "map".  We therefore need
 * to be careful not to modify "map" in a way that breaks "map"
 * in case anything goes wrong.
 */
__isl_give isl_map *isl_map_inline_foreach_basic_map(__isl_take isl_map *map,
	__isl_give isl_basic_map *(*fn)(__isl_take isl_basic_map *bmap))
{
	struct isl_basic_map *bmap;
	int i;

	if (!map)
		return NULL;

	for (i = map->n - 1; i >= 0; --i) {
		bmap = isl_basic_map_copy(map->p[i]);
		bmap = fn(bmap);
		if (!bmap)
			goto error;
		isl_basic_map_free(map->p[i]);
		map->p[i] = bmap;
		map = remove_if_empty(map, i);
		if (!map)
			return NULL;
	}

	return map;
error:
	isl_map_free(map);
	return NULL;
}

__isl_give isl_map *isl_map_fix_si(__isl_take isl_map *map,
		enum isl_dim_type type, unsigned pos, int value)
{
	int i;

	map = isl_map_cow(map);
	if (isl_map_check_range(map, type, pos, 1) < 0)
		return isl_map_free(map);
	for (i = map->n - 1; i >= 0; --i) {
		map->p[i] = isl_basic_map_fix_si(map->p[i], type, pos, value);
		map = remove_if_empty(map, i);
		if (!map)
			return NULL;
	}
	map = isl_map_unmark_normalized(map);
	return map;
}

__isl_give isl_set *isl_set_fix_si(__isl_take isl_set *set,
		enum isl_dim_type type, unsigned pos, int value)
{
	return set_from_map(isl_map_fix_si(set_to_map(set), type, pos, value));
}

__isl_give isl_map *isl_map_fix(__isl_take isl_map *map,
		enum isl_dim_type type, unsigned pos, isl_int value)
{
	int i;

	map = isl_map_cow(map);
	if (isl_map_check_range(map, type, pos, 1) < 0)
		return isl_map_free(map);
	for (i = 0; i < map->n; ++i) {
		map->p[i] = isl_basic_map_fix(map->p[i], type, pos, value);
		if (!map->p[i])
			goto error;
	}
	map = isl_map_unmark_normalized(map);
	return map;
error:
	isl_map_free(map);
	return NULL;
}

__isl_give isl_set *isl_set_fix(__isl_take isl_set *set,
		enum isl_dim_type type, unsigned pos, isl_int value)
{
	return set_from_map(isl_map_fix(set_to_map(set), type, pos, value));
}

/* Fix the value of the variable at position "pos" of type "type" of "map"
 * to be equal to "v".
 */
__isl_give isl_map *isl_map_fix_val(__isl_take isl_map *map,
	enum isl_dim_type type, unsigned pos, __isl_take isl_val *v)
{
	int i;

	map = isl_map_cow(map);
	if (!map || !v)
		goto error;

	if (!isl_val_is_int(v))
		isl_die(isl_map_get_ctx(map), isl_error_invalid,
			"expecting integer value", goto error);
	if (isl_map_check_range(map, type, pos, 1) < 0)
		goto error;
	for (i = map->n - 1; i >= 0; --i) {
		map->p[i] = isl_basic_map_fix_val(map->p[i], type, pos,
							isl_val_copy(v));
		map = remove_if_empty(map, i);
		if (!map)
			goto error;
	}
	map = isl_map_unmark_normalized(map);
	isl_val_free(v);
	return map;
error:
	isl_map_free(map);
	isl_val_free(v);
	return NULL;
}

/* Fix the value of the variable at position "pos" of type "type" of "set"
 * to be equal to "v".
 */
__isl_give isl_set *isl_set_fix_val(__isl_take isl_set *set,
	enum isl_dim_type type, unsigned pos, __isl_take isl_val *v)
{
	return isl_map_fix_val(set, type, pos, v);
}

struct isl_map *isl_map_fix_input_si(struct isl_map *map,
		unsigned input, int value)
{
	return isl_map_fix_si(map, isl_dim_in, input, value);
}

struct isl_set *isl_set_fix_dim_si(struct isl_set *set, unsigned dim, int value)
{
	return set_from_map(isl_map_fix_si(set_to_map(set),
						isl_dim_set, dim, value));
}

static __isl_give isl_basic_map *basic_map_bound_si(
	__isl_take isl_basic_map *bmap,
	enum isl_dim_type type, unsigned pos, int value, int upper)
{
	int j;
	isl_size total;

	if (isl_basic_map_check_range(bmap, type, pos, 1) < 0)
		return isl_basic_map_free(bmap);
	total = isl_basic_map_dim(bmap, isl_dim_all);
	if (total < 0)
		return isl_basic_map_free(bmap);
	pos += isl_basic_map_offset(bmap, type);
	bmap = isl_basic_map_cow(bmap);
	bmap = isl_basic_map_extend_constraints(bmap, 0, 1);
	j = isl_basic_map_alloc_inequality(bmap);
	if (j < 0)
		goto error;
	isl_seq_clr(bmap->ineq[j], 1 + total);
	if (upper) {
		isl_int_set_si(bmap->ineq[j][pos], -1);
		isl_int_set_si(bmap->ineq[j][0], value);
	} else {
		isl_int_set_si(bmap->ineq[j][pos], 1);
		isl_int_set_si(bmap->ineq[j][0], -value);
	}
	bmap = isl_basic_map_simplify(bmap);
	return isl_basic_map_finalize(bmap);
error:
	isl_basic_map_free(bmap);
	return NULL;
}

__isl_give isl_basic_map *isl_basic_map_lower_bound_si(
	__isl_take isl_basic_map *bmap,
	enum isl_dim_type type, unsigned pos, int value)
{
	return basic_map_bound_si(bmap, type, pos, value, 0);
}

/* Constrain the values of the given dimension to be no greater than "value".
 */
__isl_give isl_basic_map *isl_basic_map_upper_bound_si(
	__isl_take isl_basic_map *bmap,
	enum isl_dim_type type, unsigned pos, int value)
{
	return basic_map_bound_si(bmap, type, pos, value, 1);
}

static __isl_give isl_map *map_bound_si(__isl_take isl_map *map,
	enum isl_dim_type type, unsigned pos, int value, int upper)
{
	int i;

	map = isl_map_cow(map);
	if (isl_map_check_range(map, type, pos, 1) < 0)
		return isl_map_free(map);
	for (i = 0; i < map->n; ++i) {
		map->p[i] = basic_map_bound_si(map->p[i],
						 type, pos, value, upper);
		if (!map->p[i])
			goto error;
	}
	map = isl_map_unmark_normalized(map);
	return map;
error:
	isl_map_free(map);
	return NULL;
}

__isl_give isl_map *isl_map_lower_bound_si(__isl_take isl_map *map,
	enum isl_dim_type type, unsigned pos, int value)
{
	return map_bound_si(map, type, pos, value, 0);
}

__isl_give isl_map *isl_map_upper_bound_si(__isl_take isl_map *map,
	enum isl_dim_type type, unsigned pos, int value)
{
	return map_bound_si(map, type, pos, value, 1);
}

__isl_give isl_set *isl_set_lower_bound_si(__isl_take isl_set *set,
		enum isl_dim_type type, unsigned pos, int value)
{
	return set_from_map(isl_map_lower_bound_si(set_to_map(set),
							type, pos, value));
}

__isl_give isl_set *isl_set_upper_bound_si(__isl_take isl_set *set,
	enum isl_dim_type type, unsigned pos, int value)
{
	return isl_map_upper_bound_si(set, type, pos, value);
}

/* Bound the given variable of "bmap" from below (or above is "upper"
 * is set) to "value".
 */
static __isl_give isl_basic_map *basic_map_bound(
	__isl_take isl_basic_map *bmap,
	enum isl_dim_type type, unsigned pos, isl_int value, int upper)
{
	int j;
	isl_size total;

	if (isl_basic_map_check_range(bmap, type, pos, 1) < 0)
		return isl_basic_map_free(bmap);
	total = isl_basic_map_dim(bmap, isl_dim_all);
	if (total < 0)
		return isl_basic_map_free(bmap);
	pos += isl_basic_map_offset(bmap, type);
	bmap = isl_basic_map_cow(bmap);
	bmap = isl_basic_map_extend_constraints(bmap, 0, 1);
	j = isl_basic_map_alloc_inequality(bmap);
	if (j < 0)
		goto error;
	isl_seq_clr(bmap->ineq[j], 1 + total);
	if (upper) {
		isl_int_set_si(bmap->ineq[j][pos], -1);
		isl_int_set(bmap->ineq[j][0], value);
	} else {
		isl_int_set_si(bmap->ineq[j][pos], 1);
		isl_int_neg(bmap->ineq[j][0], value);
	}
	bmap = isl_basic_map_simplify(bmap);
	return isl_basic_map_finalize(bmap);
error:
	isl_basic_map_free(bmap);
	return NULL;
}

/* Bound the given variable of "map" from below (or above is "upper"
 * is set) to "value".
 */
static __isl_give isl_map *map_bound(__isl_take isl_map *map,
	enum isl_dim_type type, unsigned pos, isl_int value, int upper)
{
	int i;

	map = isl_map_cow(map);
	if (isl_map_check_range(map, type, pos, 1) < 0)
		return isl_map_free(map);
	for (i = map->n - 1; i >= 0; --i) {
		map->p[i] = basic_map_bound(map->p[i], type, pos, value, upper);
		map = remove_if_empty(map, i);
		if (!map)
			return NULL;
	}
	map = isl_map_unmark_normalized(map);
	return map;
}

__isl_give isl_map *isl_map_lower_bound(__isl_take isl_map *map,
	enum isl_dim_type type, unsigned pos, isl_int value)
{
	return map_bound(map, type, pos, value, 0);
}

__isl_give isl_map *isl_map_upper_bound(__isl_take isl_map *map,
	enum isl_dim_type type, unsigned pos, isl_int value)
{
	return map_bound(map, type, pos, value, 1);
}

__isl_give isl_set *isl_set_lower_bound(__isl_take isl_set *set,
	enum isl_dim_type type, unsigned pos, isl_int value)
{
	return isl_map_lower_bound(set, type, pos, value);
}

__isl_give isl_set *isl_set_upper_bound(__isl_take isl_set *set,
	enum isl_dim_type type, unsigned pos, isl_int value)
{
	return isl_map_upper_bound(set, type, pos, value);
}

/* Force the values of the variable at position "pos" of type "type" of "set"
 * to be no smaller than "value".
 */
__isl_give isl_set *isl_set_lower_bound_val(__isl_take isl_set *set,
	enum isl_dim_type type, unsigned pos, __isl_take isl_val *value)
{
	if (!value)
		goto error;
	if (!isl_val_is_int(value))
		isl_die(isl_set_get_ctx(set), isl_error_invalid,
			"expecting integer value", goto error);
	set = isl_set_lower_bound(set, type, pos, value->n);
	isl_val_free(value);
	return set;
error:
	isl_val_free(value);
	isl_set_free(set);
	return NULL;
}

/* Force the values of the variable at position "pos" of type "type" of "set"
 * to be no greater than "value".
 */
__isl_give isl_set *isl_set_upper_bound_val(__isl_take isl_set *set,
	enum isl_dim_type type, unsigned pos, __isl_take isl_val *value)
{
	if (!value)
		goto error;
	if (!isl_val_is_int(value))
		isl_die(isl_set_get_ctx(set), isl_error_invalid,
			"expecting integer value", goto error);
	set = isl_set_upper_bound(set, type, pos, value->n);
	isl_val_free(value);
	return set;
error:
	isl_val_free(value);
	isl_set_free(set);
	return NULL;
}

/* Bound the given variable of "bset" from below (or above is "upper"
 * is set) to "value".
 */
static __isl_give isl_basic_set *isl_basic_set_bound(
	__isl_take isl_basic_set *bset, enum isl_dim_type type, unsigned pos,
	isl_int value, int upper)
{
	return bset_from_bmap(basic_map_bound(bset_to_bmap(bset),
						type, pos, value, upper));
}

/* Bound the given variable of "bset" from below (or above is "upper"
 * is set) to "value".
 */
static __isl_give isl_basic_set *isl_basic_set_bound_val(
	__isl_take isl_basic_set *bset, enum isl_dim_type type, unsigned pos,
	__isl_take isl_val *value, int upper)
{
	if (!value)
		goto error;
	if (!isl_val_is_int(value))
		isl_die(isl_basic_set_get_ctx(bset), isl_error_invalid,
			"expecting integer value", goto error);
	bset = isl_basic_set_bound(bset, type, pos, value->n, upper);
	isl_val_free(value);
	return bset;
error:
	isl_val_free(value);
	isl_basic_set_free(bset);
	return NULL;
}

/* Bound the given variable of "bset" from below to "value".
 */
__isl_give isl_basic_set *isl_basic_set_lower_bound_val(
	__isl_take isl_basic_set *bset, enum isl_dim_type type, unsigned pos,
	__isl_take isl_val *value)
{
	return isl_basic_set_bound_val(bset, type, pos, value, 0);
}

/* Bound the given variable of "bset" from above to "value".
 */
__isl_give isl_basic_set *isl_basic_set_upper_bound_val(
	__isl_take isl_basic_set *bset, enum isl_dim_type type, unsigned pos,
	__isl_take isl_val *value)
{
	return isl_basic_set_bound_val(bset, type, pos, value, 1);
}

__isl_give isl_map *isl_map_reverse(__isl_take isl_map *map)
{
	return isl_map_transform(map, &isl_space_reverse,
					&isl_basic_map_reverse);
}

/* Given a map A -> (B -> C), return the corresponding map A -> (C -> B).
 */
__isl_give isl_map *isl_map_range_reverse(__isl_take isl_map *map)
{
	return isl_map_transform(map, &isl_space_range_reverse,
					&isl_basic_map_range_reverse);
}

#undef TYPE
#define TYPE	isl_pw_multi_aff
#undef SUFFIX
#define SUFFIX	_pw_multi_aff
#undef EMPTY
#define EMPTY	isl_pw_multi_aff_empty
#undef ADD
#define ADD	isl_pw_multi_aff_union_add
#include "isl_map_lexopt_templ.c"

/* Given a map "map", compute the lexicographically minimal
 * (or maximal) image element for each domain element in dom,
 * in the form of an isl_pw_multi_aff.
 * If "empty" is not NULL, then set *empty to those elements in dom that
 * do not have an image element.
 * If "flags" includes ISL_OPT_FULL, then "dom" is NULL and the optimum
 * should be computed over the domain of "map".  "empty" is also NULL
 * in this case.
 *
 * We first compute the lexicographically minimal or maximal element
 * in the first basic map.  This results in a partial solution "res"
 * and a subset "todo" of dom that still need to be handled.
 * We then consider each of the remaining maps in "map" and successively
 * update both "res" and "todo".
 * If "empty" is NULL, then the todo sets are not needed and therefore
 * also not computed.
 */
static __isl_give isl_pw_multi_aff *isl_map_partial_lexopt_aligned_pw_multi_aff(
	__isl_take isl_map *map, __isl_take isl_set *dom,
	__isl_give isl_set **empty, unsigned flags)
{
	int i;
	int full;
	isl_pw_multi_aff *res;
	isl_set *todo;

	full = ISL_FL_ISSET(flags, ISL_OPT_FULL);
	if (!map || (!full && !dom))
		goto error;

	if (isl_map_plain_is_empty(map)) {
		if (empty)
			*empty = dom;
		else
			isl_set_free(dom);
		return isl_pw_multi_aff_from_map(map);
	}

	res = basic_map_partial_lexopt_pw_multi_aff(
					    isl_basic_map_copy(map->p[0]),
					    isl_set_copy(dom), empty, flags);

	if (empty)
		todo = *empty;
	for (i = 1; i < map->n; ++i) {
		isl_pw_multi_aff *res_i;

		res_i = basic_map_partial_lexopt_pw_multi_aff(
					    isl_basic_map_copy(map->p[i]),
					    isl_set_copy(dom), empty, flags);

		if (ISL_FL_ISSET(flags, ISL_OPT_MAX))
			res = isl_pw_multi_aff_union_lexmax(res, res_i);
		else
			res = isl_pw_multi_aff_union_lexmin(res, res_i);

		if (empty)
			todo = isl_set_intersect(todo, *empty);
	}

	isl_set_free(dom);
	isl_map_free(map);

	if (empty)
		*empty = todo;

	return res;
error:
	if (empty)
		*empty = NULL;
	isl_set_free(dom);
	isl_map_free(map);
	return NULL;
}

#undef TYPE
#define TYPE	isl_map
#undef SUFFIX
#define SUFFIX
#undef EMPTY
#define EMPTY	isl_map_empty
#undef ADD
#define ADD	isl_map_union_disjoint
#include "isl_map_lexopt_templ.c"

/* Given a map "map", compute the lexicographically minimal
 * (or maximal) image element for each domain element in "dom",
 * in the form of an isl_map.
 * If "empty" is not NULL, then set *empty to those elements in "dom" that
 * do not have an image element.
 * If "flags" includes ISL_OPT_FULL, then "dom" is NULL and the optimum
 * should be computed over the domain of "map".  "empty" is also NULL
 * in this case.
 *
 * If the input consists of more than one disjunct, then first
 * compute the desired result in the form of an isl_pw_multi_aff and
 * then convert that into an isl_map.
 *
 * This function used to have an explicit implementation in terms
 * of isl_maps, but it would continually intersect the domains of
 * partial results with the complement of the domain of the next
 * partial solution, potentially leading to an explosion in the number
 * of disjuncts if there are several disjuncts in the input.
 * An even earlier implementation of this function would look for
 * better results in the domain of the partial result and for extra
 * results in the complement of this domain, which would lead to
 * even more splintering.
 */
static __isl_give isl_map *isl_map_partial_lexopt_aligned(
	__isl_take isl_map *map, __isl_take isl_set *dom,
	__isl_give isl_set **empty, unsigned flags)
{
	int full;
	struct isl_map *res;
	isl_pw_multi_aff *pma;

	full = ISL_FL_ISSET(flags, ISL_OPT_FULL);
	if (!map || (!full && !dom))
		goto error;

	if (isl_map_plain_is_empty(map)) {
		if (empty)
			*empty = dom;
		else
			isl_set_free(dom);
		return map;
	}

	if (map->n == 1) {
		res = basic_map_partial_lexopt(isl_basic_map_copy(map->p[0]),
						dom, empty, flags);
		isl_map_free(map);
		return res;
	}

	pma = isl_map_partial_lexopt_aligned_pw_multi_aff(map, dom, empty,
							flags);
	return isl_map_from_pw_multi_aff(pma);
error:
	if (empty)
		*empty = NULL;
	isl_set_free(dom);
	isl_map_free(map);
	return NULL;
}

__isl_give isl_map *isl_map_partial_lexmax(
		__isl_take isl_map *map, __isl_take isl_set *dom,
		__isl_give isl_set **empty)
{
	return isl_map_partial_lexopt(map, dom, empty, ISL_OPT_MAX);
}

__isl_give isl_map *isl_map_partial_lexmin(
		__isl_take isl_map *map, __isl_take isl_set *dom,
		__isl_give isl_set **empty)
{
	return isl_map_partial_lexopt(map, dom, empty, 0);
}

__isl_give isl_set *isl_set_partial_lexmin(
		__isl_take isl_set *set, __isl_take isl_set *dom,
		__isl_give isl_set **empty)
{
	return set_from_map(isl_map_partial_lexmin(set_to_map(set),
						    dom, empty));
}

__isl_give isl_set *isl_set_partial_lexmax(
		__isl_take isl_set *set, __isl_take isl_set *dom,
		__isl_give isl_set **empty)
{
	return set_from_map(isl_map_partial_lexmax(set_to_map(set),
						    dom, empty));
}

/* Compute the lexicographic minimum (or maximum if "flags" includes
 * ISL_OPT_MAX) of "bset" over its parametric domain.
 */
__isl_give isl_set *isl_basic_set_lexopt(__isl_take isl_basic_set *bset,
	unsigned flags)
{
	return isl_basic_map_lexopt(bset, flags);
}

__isl_give isl_map *isl_basic_map_lexmax(__isl_take isl_basic_map *bmap)
{
	return isl_basic_map_lexopt(bmap, ISL_OPT_MAX);
}

__isl_give isl_set *isl_basic_set_lexmin(__isl_take isl_basic_set *bset)
{
	return set_from_map(isl_basic_map_lexmin(bset_to_bmap(bset)));
}

__isl_give isl_set *isl_basic_set_lexmax(__isl_take isl_basic_set *bset)
{
	return set_from_map(isl_basic_map_lexmax(bset_to_bmap(bset)));
}

/* Compute the lexicographic minimum of "bset" over its parametric domain
 * for the purpose of quantifier elimination.
 * That is, find an explicit representation for all the existentially
 * quantified variables in "bset" by computing their lexicographic
 * minimum.
 */
static __isl_give isl_set *isl_basic_set_lexmin_compute_divs(
	__isl_take isl_basic_set *bset)
{
	return isl_basic_set_lexopt(bset, ISL_OPT_QE);
}

/* Given a basic map with one output dimension, compute the minimum or
 * maximum of that dimension as an isl_pw_aff.
 *
 * Compute the optimum as a lexicographic optimum over the single
 * output dimension and extract the single isl_pw_aff from the result.
 */
static __isl_give isl_pw_aff *basic_map_dim_opt(__isl_keep isl_basic_map *bmap,
	int max)
{
	isl_pw_multi_aff *pma;
	isl_pw_aff *pwaff;

	bmap = isl_basic_map_copy(bmap);
	pma = isl_basic_map_lexopt_pw_multi_aff(bmap, max ? ISL_OPT_MAX : 0);
	pwaff = isl_pw_multi_aff_get_pw_aff(pma, 0);
	isl_pw_multi_aff_free(pma);

	return pwaff;
}

/* Compute the minimum or maximum of the given output dimension
 * as a function of the parameters and the input dimensions,
 * but independently of the other output dimensions.
 *
 * We first project out the other output dimension and then compute
 * the "lexicographic" maximum in each basic map, combining the results
 * using isl_pw_aff_union_max.
 */
static __isl_give isl_pw_aff *map_dim_opt(__isl_take isl_map *map, int pos,
	int max)
{
	int i;
	isl_pw_aff *pwaff;
	isl_size n_out;

	n_out = isl_map_dim(map, isl_dim_out);
	if (n_out < 0)
		map = isl_map_free(map);
	map = isl_map_project_out(map, isl_dim_out, pos + 1, n_out - (pos + 1));
	map = isl_map_project_out(map, isl_dim_out, 0, pos);
	if (!map)
		return NULL;

	if (map->n == 0) {
		isl_space *space = isl_map_get_space(map);
		isl_map_free(map);
		return isl_pw_aff_empty(space);
	}

	pwaff = basic_map_dim_opt(map->p[0], max);
	for (i = 1; i < map->n; ++i) {
		isl_pw_aff *pwaff_i;

		pwaff_i = basic_map_dim_opt(map->p[i], max);
		pwaff = isl_pw_aff_union_opt(pwaff, pwaff_i, max);
	}

	isl_map_free(map);

	return pwaff;
}

/* Compute the minimum of the given output dimension as a function of the
 * parameters and input dimensions, but independently of
 * the other output dimensions.
 */
__isl_give isl_pw_aff *isl_map_dim_min(__isl_take isl_map *map, int pos)
{
	return map_dim_opt(map, pos, 0);
}

/* Compute the maximum of the given output dimension as a function of the
 * parameters and input dimensions, but independently of
 * the other output dimensions.
 */
__isl_give isl_pw_aff *isl_map_dim_max(__isl_take isl_map *map, int pos)
{
	return map_dim_opt(map, pos, 1);
}

/* Compute the minimum or maximum of the given set dimension
 * as a function of the parameters,
 * but independently of the other set dimensions.
 */
static __isl_give isl_pw_aff *set_dim_opt(__isl_take isl_set *set, int pos,
	int max)
{
	return map_dim_opt(set, pos, max);
}

/* Compute the maximum of the given set dimension as a function of the
 * parameters, but independently of the other set dimensions.
 */
__isl_give isl_pw_aff *isl_set_dim_max(__isl_take isl_set *set, int pos)
{
	return set_dim_opt(set, pos, 1);
}

/* Compute the minimum of the given set dimension as a function of the
 * parameters, but independently of the other set dimensions.
 */
__isl_give isl_pw_aff *isl_set_dim_min(__isl_take isl_set *set, int pos)
{
	return set_dim_opt(set, pos, 0);
}

/* Apply a preimage specified by "mat" on the parameters of "bset".
 * bset is assumed to have only parameters and divs.
 */
static __isl_give isl_basic_set *basic_set_parameter_preimage(
	__isl_take isl_basic_set *bset, __isl_take isl_mat *mat)
{
	isl_size nparam;

	nparam = isl_basic_set_dim(bset, isl_dim_param);
	if (nparam < 0 || !mat)
		goto error;

	bset->dim = isl_space_cow(bset->dim);
	if (!bset->dim)
		goto error;

	isl_assert(bset->ctx, mat->n_row == 1 + nparam, goto error);

	bset->dim->nparam = 0;
	bset->dim->n_out = nparam;
	bset = isl_basic_set_preimage(bset, mat);
	if (bset) {
		bset->dim->nparam = bset->dim->n_out;
		bset->dim->n_out = 0;
	}
	return bset;
error:
	isl_mat_free(mat);
	isl_basic_set_free(bset);
	return NULL;
}

/* Apply a preimage specified by "mat" on the parameters of "set".
 * set is assumed to have only parameters and divs.
 */
static __isl_give isl_set *set_parameter_preimage(__isl_take isl_set *set,
	__isl_take isl_mat *mat)
{
	isl_space *space;
	isl_size nparam;

	nparam = isl_set_dim(set, isl_dim_param);
	if (nparam < 0 || !mat)
		goto error;

	if (mat->n_row != 1 + nparam)
		isl_die(isl_set_get_ctx(set), isl_error_internal,
			"unexpected number of rows", goto error);

	space = isl_set_get_space(set);
	space = isl_space_move_dims(space, isl_dim_set, 0,
				    isl_dim_param, 0, nparam);
	set = isl_set_reset_space(set, space);
	set = isl_set_preimage(set, mat);
	nparam = isl_set_dim(set, isl_dim_out);
	if (nparam < 0)
		set = isl_set_free(set);
	space = isl_set_get_space(set);
	space = isl_space_move_dims(space, isl_dim_param, 0,
				    isl_dim_out, 0, nparam);
	set = isl_set_reset_space(set, space);
	return set;
error:
	isl_mat_free(mat);
	isl_set_free(set);
	return NULL;
}

/* Intersect the basic set "bset" with the affine space specified by the
 * equalities in "eq".
 */
static __isl_give isl_basic_set *basic_set_append_equalities(
	__isl_take isl_basic_set *bset, __isl_take isl_mat *eq)
{
	int i, k;
	unsigned len;

	if (!bset || !eq)
		goto error;

	bset = isl_basic_set_extend_space(bset, isl_space_copy(bset->dim), 0,
					eq->n_row, 0);
	if (!bset)
		goto error;

	len = isl_basic_set_offset(bset, isl_dim_div) + bset->extra;
	for (i = 0; i < eq->n_row; ++i) {
		k = isl_basic_set_alloc_equality(bset);
		if (k < 0)
			goto error;
		isl_seq_cpy(bset->eq[k], eq->row[i], eq->n_col);
		isl_seq_clr(bset->eq[k] + eq->n_col, len - eq->n_col);
	}
	isl_mat_free(eq);

	bset = isl_basic_set_gauss(bset, NULL);
	bset = isl_basic_set_finalize(bset);

	return bset;
error:
	isl_mat_free(eq);
	isl_basic_set_free(bset);
	return NULL;
}

/* Intersect the set "set" with the affine space specified by the
 * equalities in "eq".
 */
static struct isl_set *set_append_equalities(struct isl_set *set,
	struct isl_mat *eq)
{
	int i;

	if (!set || !eq)
		goto error;

	for (i = 0; i < set->n; ++i) {
		set->p[i] = basic_set_append_equalities(set->p[i],
					isl_mat_copy(eq));
		if (!set->p[i])
			goto error;
	}
	isl_mat_free(eq);
	return set;
error:
	isl_mat_free(eq);
	isl_set_free(set);
	return NULL;
}

/* Given a basic set "bset" that only involves parameters and existentially
 * quantified variables, return the index of the first equality
 * that only involves parameters.  If there is no such equality then
 * return bset->n_eq.
 *
 * This function assumes that isl_basic_set_gauss has been called on "bset".
 */
static int first_parameter_equality(__isl_keep isl_basic_set *bset)
{
	int i, j;
	isl_size nparam, n_div;

	nparam = isl_basic_set_dim(bset, isl_dim_param);
	n_div = isl_basic_set_dim(bset, isl_dim_div);
	if (nparam < 0 || n_div < 0)
		return -1;

	for (i = 0, j = n_div - 1; i < bset->n_eq && j >= 0; --j) {
		if (!isl_int_is_zero(bset->eq[i][1 + nparam + j]))
			++i;
	}

	return i;
}

/* Compute an explicit representation for the existentially quantified
 * variables in "bset" by computing the "minimal value" of the set
 * variables.  Since there are no set variables, the computation of
 * the minimal value essentially computes an explicit representation
 * of the non-empty part(s) of "bset".
 *
 * The input only involves parameters and existentially quantified variables.
 * All equalities among parameters have been removed.
 *
 * Since the existentially quantified variables in the result are in general
 * going to be different from those in the input, we first replace
 * them by the minimal number of variables based on their equalities.
 * This should simplify the parametric integer programming.
 */
static __isl_give isl_set *base_compute_divs(__isl_take isl_basic_set *bset)
{
	isl_morph *morph1, *morph2;
	isl_set *set;
	isl_size n;

	if (!bset)
		return NULL;
	if (bset->n_eq == 0)
		return isl_basic_set_lexmin_compute_divs(bset);

	morph1 = isl_basic_set_parameter_compression(bset);
	bset = isl_morph_basic_set(isl_morph_copy(morph1), bset);
	bset = isl_basic_set_lift(bset);
	morph2 = isl_basic_set_variable_compression(bset, isl_dim_set);
	bset = isl_morph_basic_set(morph2, bset);
	n = isl_basic_set_dim(bset, isl_dim_set);
	if (n < 0)
		bset = isl_basic_set_free(bset);
	bset = isl_basic_set_project_out(bset, isl_dim_set, 0, n);

	set = isl_basic_set_lexmin_compute_divs(bset);

	set = isl_morph_set(isl_morph_inverse(morph1), set);

	return set;
}

/* Project the given basic set onto its parameter domain, possibly introducing
 * new, explicit, existential variables in the constraints.
 * The input has parameters and (possibly implicit) existential variables.
 * The output has the same parameters, but only
 * explicit existentially quantified variables.
 *
 * The actual projection is performed by pip, but pip doesn't seem
 * to like equalities very much, so we first remove the equalities
 * among the parameters by performing a variable compression on
 * the parameters.  Afterward, an inverse transformation is performed
 * and the equalities among the parameters are inserted back in.
 *
 * The variable compression on the parameters may uncover additional
 * equalities that were only implicit before.  We therefore check
 * if there are any new parameter equalities in the result and
 * if so recurse.  The removal of parameter equalities is required
 * for the parameter compression performed by base_compute_divs.
 */
static struct isl_set *parameter_compute_divs(struct isl_basic_set *bset)
{
	int i;
	struct isl_mat *eq;
	struct isl_mat *T, *T2;
	struct isl_set *set;
	isl_size nparam;

	bset = isl_basic_set_cow(bset);
	if (!bset)
		return NULL;

	if (bset->n_eq == 0)
		return base_compute_divs(bset);

	bset = isl_basic_set_gauss(bset, NULL);
	if (!bset)
		return NULL;
	if (isl_basic_set_plain_is_empty(bset))
		return isl_set_from_basic_set(bset);

	i = first_parameter_equality(bset);
	if (i == bset->n_eq)
		return base_compute_divs(bset);

	nparam = isl_basic_set_dim(bset, isl_dim_param);
	if (nparam < 0)
		return isl_set_from_basic_set(isl_basic_set_free(bset));
	eq = isl_mat_sub_alloc6(bset->ctx, bset->eq, i, bset->n_eq - i,
		0, 1 + nparam);
	eq = isl_mat_cow(eq);
	T = isl_mat_variable_compression(isl_mat_copy(eq), &T2);
	if (T && T->n_col == 0) {
		isl_mat_free(T);
		isl_mat_free(T2);
		isl_mat_free(eq);
		bset = isl_basic_set_set_to_empty(bset);
		return isl_set_from_basic_set(bset);
	}
	bset = basic_set_parameter_preimage(bset, T);

	i = first_parameter_equality(bset);
	if (!bset)
		set = NULL;
	else if (i == bset->n_eq)
		set = base_compute_divs(bset);
	else
		set = parameter_compute_divs(bset);
	set = set_parameter_preimage(set, T2);
	set = set_append_equalities(set, eq);
	return set;
}

/* Insert the divs from "ls" before those of "bmap".
 *
 * The number of columns is not changed, which means that the last
 * dimensions of "bmap" are being reintepreted as the divs from "ls".
 * The caller is responsible for removing the same number of dimensions
 * from the space of "bmap".
 */
static __isl_give isl_basic_map *insert_divs_from_local_space(
	__isl_take isl_basic_map *bmap, __isl_keep isl_local_space *ls)
{
	int i;
	isl_size n_div;
	int old_n_div;

	n_div = isl_local_space_dim(ls, isl_dim_div);
	if (n_div < 0)
		return isl_basic_map_free(bmap);
	if (n_div == 0)
		return bmap;

	old_n_div = bmap->n_div;
	bmap = insert_div_rows(bmap, n_div);
	if (!bmap)
		return NULL;

	for (i = 0; i < n_div; ++i) {
		isl_seq_cpy(bmap->div[i], ls->div->row[i], ls->div->n_col);
		isl_seq_clr(bmap->div[i] + ls->div->n_col, old_n_div);
	}

	return bmap;
}

/* Replace the space of "bmap" by the space and divs of "ls".
 *
 * If "ls" has any divs, then we simplify the result since we may
 * have discovered some additional equalities that could simplify
 * the div expressions.
 */
static __isl_give isl_basic_map *basic_replace_space_by_local_space(
	__isl_take isl_basic_map *bmap, __isl_take isl_local_space *ls)
{
	isl_size n_div;

	bmap = isl_basic_map_cow(bmap);
	n_div = isl_local_space_dim(ls, isl_dim_div);
	if (!bmap || n_div < 0)
		goto error;

	bmap = insert_divs_from_local_space(bmap, ls);
	if (!bmap)
		goto error;

	isl_space_free(bmap->dim);
	bmap->dim = isl_local_space_get_space(ls);
	if (!bmap->dim)
		goto error;

	isl_local_space_free(ls);
	if (n_div > 0)
		bmap = isl_basic_map_simplify(bmap);
	bmap = isl_basic_map_finalize(bmap);
	return bmap;
error:
	isl_basic_map_free(bmap);
	isl_local_space_free(ls);
	return NULL;
}

/* Replace the space of "map" by the space and divs of "ls".
 */
static __isl_give isl_map *replace_space_by_local_space(__isl_take isl_map *map,
	__isl_take isl_local_space *ls)
{
	int i;

	map = isl_map_cow(map);
	if (!map || !ls)
		goto error;

	for (i = 0; i < map->n; ++i) {
		map->p[i] = basic_replace_space_by_local_space(map->p[i],
						    isl_local_space_copy(ls));
		if (!map->p[i])
			goto error;
	}
	isl_space_free(isl_map_take_space(map));
	map = isl_map_restore_space(map, isl_local_space_get_space(ls));

	isl_local_space_free(ls);
	return map;
error:
	isl_local_space_free(ls);
	isl_map_free(map);
	return NULL;
}

/* Compute an explicit representation for the existentially
 * quantified variables for which do not know any explicit representation yet.
 *
 * We first sort the existentially quantified variables so that the
 * existentially quantified variables for which we already have an explicit
 * representation are placed before those for which we do not.
 * The input dimensions, the output dimensions and the existentially
 * quantified variables for which we already have an explicit
 * representation are then turned into parameters.
 * compute_divs returns a map with the same parameters and
 * no input or output dimensions and the dimension specification
 * is reset to that of the input, including the existentially quantified
 * variables for which we already had an explicit representation.
 */
static __isl_give isl_map *compute_divs(__isl_take isl_basic_map *bmap)
{
	struct isl_basic_set *bset;
	struct isl_set *set;
	struct isl_map *map;
	isl_space *space;
	isl_local_space *ls;
	isl_size nparam;
	isl_size n_in;
	isl_size n_out;
	int n_known;
	int i;

	bmap = isl_basic_map_sort_divs(bmap);
	bmap = isl_basic_map_cow(bmap);
	if (!bmap)
		return NULL;

	n_known = isl_basic_map_first_unknown_div(bmap);
	nparam = isl_basic_map_dim(bmap, isl_dim_param);
	n_in = isl_basic_map_dim(bmap, isl_dim_in);
	n_out = isl_basic_map_dim(bmap, isl_dim_out);
	if (n_known < 0 || nparam < 0 || n_in < 0 || n_out < 0)
		return isl_map_from_basic_map(isl_basic_map_free(bmap));

	space = isl_space_set_alloc(bmap->ctx,
				    nparam + n_in + n_out + n_known, 0);
	if (!space)
		goto error;

	ls = isl_basic_map_get_local_space(bmap);
	ls = isl_local_space_drop_dims(ls, isl_dim_div,
					n_known, bmap->n_div - n_known);
	if (n_known > 0) {
		for (i = n_known; i < bmap->n_div; ++i)
			swap_div(bmap, i - n_known, i);
		bmap->n_div -= n_known;
		bmap->extra -= n_known;
	}
	bmap = isl_basic_map_reset_space(bmap, space);
	bset = bset_from_bmap(bmap);

	set = parameter_compute_divs(bset);
	map = set_to_map(set);
	map = replace_space_by_local_space(map, ls);

	return map;
error:
	isl_basic_map_free(bmap);
	return NULL;
}

/* Remove the explicit representation of local variable "div",
 * if there is any.
 */
__isl_give isl_basic_map *isl_basic_map_mark_div_unknown(
	__isl_take isl_basic_map *bmap, int div)
{
	isl_bool unknown;

	unknown = isl_basic_map_div_is_marked_unknown(bmap, div);
	if (unknown < 0)
		return isl_basic_map_free(bmap);
	if (unknown)
		return bmap;

	bmap = isl_basic_map_cow(bmap);
	if (!bmap)
		return NULL;
	isl_int_set_si(bmap->div[div][0], 0);
	return bmap;
}

/* Is local variable "div" of "bmap" marked as not having an explicit
 * representation?
 * Note that even if "div" is not marked in this way and therefore
 * has an explicit representation, this representation may still
 * depend (indirectly) on other local variables that do not
 * have an explicit representation.
 */
isl_bool isl_basic_map_div_is_marked_unknown(__isl_keep isl_basic_map *bmap,
	int div)
{
	if (isl_basic_map_check_range(bmap, isl_dim_div, div, 1) < 0)
		return isl_bool_error;
	return isl_int_is_zero(bmap->div[div][0]);
}

/* Return the position of the first local variable that does not
 * have an explicit representation.
 * Return the total number of local variables if they all have
 * an explicit representation.
 * Return -1 on error.
 */
int isl_basic_map_first_unknown_div(__isl_keep isl_basic_map *bmap)
{
	int i;

	if (!bmap)
		return -1;

	for (i = 0; i < bmap->n_div; ++i) {
		if (!isl_basic_map_div_is_known(bmap, i))
			return i;
	}
	return bmap->n_div;
}

/* Return the position of the first local variable that does not
 * have an explicit representation.
 * Return the total number of local variables if they all have
 * an explicit representation.
 * Return -1 on error.
 */
int isl_basic_set_first_unknown_div(__isl_keep isl_basic_set *bset)
{
	return isl_basic_map_first_unknown_div(bset);
}

/* Does "bmap" have an explicit representation for all local variables?
 */
isl_bool isl_basic_map_divs_known(__isl_keep isl_basic_map *bmap)
{
	int first;
	isl_size n;

	n = isl_basic_map_dim(bmap, isl_dim_div);
	first = isl_basic_map_first_unknown_div(bmap);
	if (n < 0 || first < 0)
		return isl_bool_error;
	return first == n;
}

/* Do all basic maps in "map" have an explicit representation
 * for all local variables?
 */
isl_bool isl_map_divs_known(__isl_keep isl_map *map)
{
	int i;

	if (!map)
		return isl_bool_error;

	for (i = 0; i < map->n; ++i) {
		int known = isl_basic_map_divs_known(map->p[i]);
		if (known <= 0)
			return known;
	}

	return isl_bool_true;
}

/* If bmap contains any unknown divs, then compute explicit
 * expressions for them.  However, this computation may be
 * quite expensive, so first try to remove divs that aren't
 * strictly needed.
 */
__isl_give isl_map *isl_basic_map_compute_divs(__isl_take isl_basic_map *bmap)
{
	int known;
	struct isl_map *map;

	known = isl_basic_map_divs_known(bmap);
	if (known < 0)
		goto error;
	if (known)
		return isl_map_from_basic_map(bmap);

	bmap = isl_basic_map_drop_redundant_divs(bmap);

	known = isl_basic_map_divs_known(bmap);
	if (known < 0)
		goto error;
	if (known)
		return isl_map_from_basic_map(bmap);

	map = compute_divs(bmap);
	return map;
error:
	isl_basic_map_free(bmap);
	return NULL;
}

__isl_give isl_map *isl_map_compute_divs(__isl_take isl_map *map)
{
	int i;
	int known;
	struct isl_map *res;

	if (!map)
		return NULL;
	if (map->n == 0)
		return map;

	known = isl_map_divs_known(map);
	if (known < 0) {
		isl_map_free(map);
		return NULL;
	}
	if (known)
		return map;

	res = isl_basic_map_compute_divs(isl_basic_map_copy(map->p[0]));
	for (i = 1 ; i < map->n; ++i) {
		struct isl_map *r2;
		r2 = isl_basic_map_compute_divs(isl_basic_map_copy(map->p[i]));
		if (ISL_F_ISSET(map, ISL_MAP_DISJOINT))
			res = isl_map_union_disjoint(res, r2);
		else
			res = isl_map_union(res, r2);
	}
	isl_map_free(map);

	return res;
}

__isl_give isl_set *isl_basic_set_compute_divs(__isl_take isl_basic_set *bset)
{
	return set_from_map(isl_basic_map_compute_divs(bset_to_bmap(bset)));
}

struct isl_set *isl_set_compute_divs(struct isl_set *set)
{
	return set_from_map(isl_map_compute_divs(set_to_map(set)));
}

__isl_give isl_set *isl_map_domain(__isl_take isl_map *map)
{
	int i;
	struct isl_set *set;

	if (!map)
		goto error;

	map = isl_map_cow(map);
	if (!map)
		return NULL;

	set = set_from_map(map);
	set->dim = isl_space_domain(set->dim);
	if (!set->dim)
		goto error;
	for (i = 0; i < map->n; ++i) {
		set->p[i] = isl_basic_map_domain(map->p[i]);
		if (!set->p[i])
			goto error;
	}
	ISL_F_CLR(set, ISL_MAP_DISJOINT);
	ISL_F_CLR(set, ISL_SET_NORMALIZED);
	return set;
error:
	isl_map_free(map);
	return NULL;
}

/* Return the union of "map1" and "map2", where we assume for now that
 * "map1" and "map2" are disjoint.  Note that the basic maps inside
 * "map1" or "map2" may not be disjoint from each other.
 * Also note that this function is also called from isl_map_union,
 * which takes care of handling the situation where "map1" and "map2"
 * may not be disjoint.
 *
 * If one of the inputs is empty, we can simply return the other input.
 * Similarly, if one of the inputs is universal, then it is equal to the union.
 */
static __isl_give isl_map *map_union_disjoint(__isl_take isl_map *map1,
	__isl_take isl_map *map2)
{
	int i;
	unsigned flags = 0;
	struct isl_map *map = NULL;
	int is_universe;

	if (!map1 || !map2)
		goto error;

	if (!isl_space_is_equal(map1->dim, map2->dim))
		isl_die(isl_map_get_ctx(map1), isl_error_invalid,
			"spaces don't match", goto error);

	if (map1->n == 0) {
		isl_map_free(map1);
		return map2;
	}
	if (map2->n == 0) {
		isl_map_free(map2);
		return map1;
	}

	is_universe = isl_map_plain_is_universe(map1);
	if (is_universe < 0)
		goto error;
	if (is_universe) {
		isl_map_free(map2);
		return map1;
	}

	is_universe = isl_map_plain_is_universe(map2);
	if (is_universe < 0)
		goto error;
	if (is_universe) {
		isl_map_free(map1);
		return map2;
	}

	if (ISL_F_ISSET(map1, ISL_MAP_DISJOINT) &&
	    ISL_F_ISSET(map2, ISL_MAP_DISJOINT))
		ISL_FL_SET(flags, ISL_MAP_DISJOINT);

	map = isl_map_alloc_space(isl_space_copy(map1->dim),
				map1->n + map2->n, flags);
	if (!map)
		goto error;
	for (i = 0; i < map1->n; ++i) {
		map = isl_map_add_basic_map(map,
				  isl_basic_map_copy(map1->p[i]));
		if (!map)
			goto error;
	}
	for (i = 0; i < map2->n; ++i) {
		map = isl_map_add_basic_map(map,
				  isl_basic_map_copy(map2->p[i]));
		if (!map)
			goto error;
	}
	isl_map_free(map1);
	isl_map_free(map2);
	return map;
error:
	isl_map_free(map);
	isl_map_free(map1);
	isl_map_free(map2);
	return NULL;
}

/* Return the union of "map1" and "map2", where "map1" and "map2" are
 * guaranteed to be disjoint by the caller.
 *
 * Note that this functions is called from within isl_map_make_disjoint,
 * so we have to be careful not to touch the constraints of the inputs
 * in any way.
 */
__isl_give isl_map *isl_map_union_disjoint(__isl_take isl_map *map1,
	__isl_take isl_map *map2)
{
	return isl_map_align_params_map_map_and(map1, map2, &map_union_disjoint);
}

/* Return the union of "map1" and "map2", where "map1" and "map2" may
 * not be disjoint.  The parameters are assumed to have been aligned.
 *
 * We currently simply call map_union_disjoint, the internal operation
 * of which does not really depend on the inputs being disjoint.
 * If the result contains more than one basic map, then we clear
 * the disjoint flag since the result may contain basic maps from
 * both inputs and these are not guaranteed to be disjoint.
 *
 * As a special case, if "map1" and "map2" are obviously equal,
 * then we simply return "map1".
 */
static __isl_give isl_map *map_union_aligned(__isl_take isl_map *map1,
	__isl_take isl_map *map2)
{
	int equal;

	if (!map1 || !map2)
		goto error;

	equal = isl_map_plain_is_equal(map1, map2);
	if (equal < 0)
		goto error;
	if (equal) {
		isl_map_free(map2);
		return map1;
	}

	map1 = map_union_disjoint(map1, map2);
	if (!map1)
		return NULL;
	if (map1->n > 1)
		ISL_F_CLR(map1, ISL_MAP_DISJOINT);
	return map1;
error:
	isl_map_free(map1);
	isl_map_free(map2);
	return NULL;
}

/* Return the union of "map1" and "map2", where "map1" and "map2" may
 * not be disjoint.
 */
__isl_give isl_map *isl_map_union(__isl_take isl_map *map1,
	__isl_take isl_map *map2)
{
	return isl_map_align_params_map_map_and(map1, map2, &map_union_aligned);
}

__isl_give isl_set *isl_set_union_disjoint(
	__isl_take isl_set *set1, __isl_take isl_set *set2)
{
	return set_from_map(isl_map_union_disjoint(set_to_map(set1),
						    set_to_map(set2)));
}

struct isl_set *isl_set_union(struct isl_set *set1, struct isl_set *set2)
{
	return set_from_map(isl_map_union(set_to_map(set1), set_to_map(set2)));
}

/* Apply "fn" to pairs of elements from "map" and "set" and collect
 * the results.
 *
 * "map" and "set" are assumed to be compatible and non-NULL.
 */
static __isl_give isl_map *map_intersect_set(__isl_take isl_map *map,
	__isl_take isl_set *set,
	__isl_give isl_basic_map *fn(__isl_take isl_basic_map *bmap,
		__isl_take isl_basic_set *bset))
{
	unsigned flags = 0;
	struct isl_map *result;
	int i, j;

	if (isl_set_plain_is_universe(set)) {
		isl_set_free(set);
		return map;
	}

	if (ISL_F_ISSET(map, ISL_MAP_DISJOINT) &&
	    ISL_F_ISSET(set, ISL_MAP_DISJOINT))
		ISL_FL_SET(flags, ISL_MAP_DISJOINT);

	result = isl_map_alloc_space(isl_space_copy(map->dim),
					map->n * set->n, flags);
	for (i = 0; result && i < map->n; ++i)
		for (j = 0; j < set->n; ++j) {
			result = isl_map_add_basic_map(result,
					fn(isl_basic_map_copy(map->p[i]),
					    isl_basic_set_copy(set->p[j])));
			if (!result)
				break;
		}

	isl_map_free(map);
	isl_set_free(set);
	return result;
}

static __isl_give isl_map *map_intersect_range(__isl_take isl_map *map,
	__isl_take isl_set *set)
{
	isl_bool ok;

	ok = isl_map_compatible_range(map, set);
	if (ok < 0)
		goto error;
	if (!ok)
		isl_die(set->ctx, isl_error_invalid,
			"incompatible spaces", goto error);

	return map_intersect_set(map, set, &isl_basic_map_intersect_range);
error:
	isl_map_free(map);
	isl_set_free(set);
	return NULL;
}

__isl_give isl_map *isl_map_intersect_range(__isl_take isl_map *map,
	__isl_take isl_set *set)
{
	return isl_map_align_params_map_map_and(map, set, &map_intersect_range);
}

static __isl_give isl_map *map_intersect_domain(__isl_take isl_map *map,
	__isl_take isl_set *set)
{
	isl_bool ok;

	ok = isl_map_compatible_domain(map, set);
	if (ok < 0)
		goto error;
	if (!ok)
		isl_die(set->ctx, isl_error_invalid,
			"incompatible spaces", goto error);

	return map_intersect_set(map, set, &isl_basic_map_intersect_domain);
error:
	isl_map_free(map);
	isl_set_free(set);
	return NULL;
}

__isl_give isl_map *isl_map_intersect_domain(__isl_take isl_map *map,
	__isl_take isl_set *set)
{
	return isl_map_align_params_map_map_and(map, set,
						&map_intersect_domain);
}

/* Given a map "map" in a space [A -> B] -> C and a map "factor"
 * in the space B -> C, return the intersection.
 * The parameters are assumed to have been aligned.
 *
 * The map "factor" is first extended to a map living in the space
 * [A -> B] -> C and then a regular intersection is computed.
 */
static __isl_give isl_map *map_intersect_domain_factor_range(
	__isl_take isl_map *map, __isl_take isl_map *factor)
{
	isl_space *space;
	isl_map *ext_factor;

	space = isl_space_domain_factor_domain(isl_map_get_space(map));
	ext_factor = isl_map_universe(space);
	ext_factor = isl_map_domain_product(ext_factor, factor);
	return map_intersect(map, ext_factor);
}

/* Given a map "map" in a space [A -> B] -> C and a map "factor"
 * in the space B -> C, return the intersection.
 */
__isl_give isl_map *isl_map_intersect_domain_factor_range(
	__isl_take isl_map *map, __isl_take isl_map *factor)
{
	return isl_map_align_params_map_map_and(map, factor,
					    &map_intersect_domain_factor_range);
}

/* Given a map "map" in a space A -> [B -> C] and a map "factor"
 * in the space A -> C, return the intersection.
 *
 * The map "factor" is first extended to a map living in the space
 * A -> [B -> C] and then a regular intersection is computed.
 */
static __isl_give isl_map *map_intersect_range_factor_range(
	__isl_take isl_map *map, __isl_take isl_map *factor)
{
	isl_space *space;
	isl_map *ext_factor;

	space = isl_space_range_factor_domain(isl_map_get_space(map));
	ext_factor = isl_map_universe(space);
	ext_factor = isl_map_range_product(ext_factor, factor);
	return isl_map_intersect(map, ext_factor);
}

/* Given a map "map" in a space A -> [B -> C] and a map "factor"
 * in the space A -> C, return the intersection.
 */
__isl_give isl_map *isl_map_intersect_range_factor_range(
	__isl_take isl_map *map, __isl_take isl_map *factor)
{
	return isl_map_align_params_map_map_and(map, factor,
					    &map_intersect_range_factor_range);
}

static __isl_give isl_map *map_apply_domain(__isl_take isl_map *map1,
	__isl_take isl_map *map2)
{
	if (!map1 || !map2)
		goto error;
	map1 = isl_map_reverse(map1);
	map1 = isl_map_apply_range(map1, map2);
	return isl_map_reverse(map1);
error:
	isl_map_free(map1);
	isl_map_free(map2);
	return NULL;
}

__isl_give isl_map *isl_map_apply_domain(__isl_take isl_map *map1,
	__isl_take isl_map *map2)
{
	return isl_map_align_params_map_map_and(map1, map2, &map_apply_domain);
}

static __isl_give isl_map *map_apply_range(__isl_take isl_map *map1,
	__isl_take isl_map *map2)
{
	isl_space *space;
	struct isl_map *result;
	int i, j;

	if (!map1 || !map2)
		goto error;

	space = isl_space_join(isl_space_copy(map1->dim),
				  isl_space_copy(map2->dim));

	result = isl_map_alloc_space(space, map1->n * map2->n, 0);
	if (!result)
		goto error;
	for (i = 0; i < map1->n; ++i)
		for (j = 0; j < map2->n; ++j) {
			result = isl_map_add_basic_map(result,
			    isl_basic_map_apply_range(
				isl_basic_map_copy(map1->p[i]),
				isl_basic_map_copy(map2->p[j])));
			if (!result)
				goto error;
		}
	isl_map_free(map1);
	isl_map_free(map2);
	if (result && result->n <= 1)
		ISL_F_SET(result, ISL_MAP_DISJOINT);
	return result;
error:
	isl_map_free(map1);
	isl_map_free(map2);
	return NULL;
}

__isl_give isl_map *isl_map_apply_range(__isl_take isl_map *map1,
	__isl_take isl_map *map2)
{
	return isl_map_align_params_map_map_and(map1, map2, &map_apply_range);
}

/*
 * returns range - domain
 */
__isl_give isl_basic_set *isl_basic_map_deltas(__isl_take isl_basic_map *bmap)
{
	isl_space *target_space;
	struct isl_basic_set *bset;
	isl_size dim;
	isl_size nparam;
	isl_size total;
	int i;

	if (!bmap)
		goto error;
	isl_assert(bmap->ctx, isl_space_tuple_is_equal(bmap->dim, isl_dim_in,
						  bmap->dim, isl_dim_out),
		   goto error);
	dim = isl_basic_map_dim(bmap, isl_dim_in);
	nparam = isl_basic_map_dim(bmap, isl_dim_param);
	if (dim < 0 || nparam < 0)
		goto error;
	target_space = isl_space_domain(isl_basic_map_get_space(bmap));
	bmap = isl_basic_map_from_range(isl_basic_map_wrap(bmap));
	bmap = isl_basic_map_add_dims(bmap, isl_dim_in, dim);
	total = isl_basic_map_dim(bmap, isl_dim_all);
	if (total < 0)
		bmap = isl_basic_map_free(bmap);
	bmap = isl_basic_map_extend_constraints(bmap, dim, 0);
	for (i = 0; i < dim; ++i) {
		int j = isl_basic_map_alloc_equality(bmap);
		if (j < 0) {
			bmap = isl_basic_map_free(bmap);
			break;
		}
		isl_seq_clr(bmap->eq[j], 1 + total);
		isl_int_set_si(bmap->eq[j][1+nparam+i], 1);
		isl_int_set_si(bmap->eq[j][1+nparam+dim+i], 1);
		isl_int_set_si(bmap->eq[j][1+nparam+2*dim+i], -1);
	}
	bset = isl_basic_map_domain(bmap);
	bset = isl_basic_set_reset_space(bset, target_space);
	return bset;
error:
	isl_basic_map_free(bmap);
	return NULL;
}

/* Check that domain and range of "map" are the same.
 */
isl_stat isl_map_check_equal_tuples(__isl_keep isl_map *map)
{
	isl_space *space;
	isl_bool equal;

	space = isl_map_peek_space(map);
	equal = isl_space_tuple_is_equal(space, isl_dim_in, space, isl_dim_out);
	if (equal < 0)
		return isl_stat_error;
	if (!equal)
		isl_die(isl_map_get_ctx(map), isl_error_invalid,
			"domain and range don't match", return isl_stat_error);
	return isl_stat_ok;
}

/*
 * returns range - domain
 */
__isl_give isl_set *isl_map_deltas(__isl_take isl_map *map)
{
	int i;
	isl_space *dim;
	struct isl_set *result;

	if (!map)
		return NULL;

	isl_assert(map->ctx, isl_space_tuple_is_equal(map->dim, isl_dim_in,
						 map->dim, isl_dim_out),
		   goto error);
	dim = isl_map_get_space(map);
	dim = isl_space_domain(dim);
	result = isl_set_alloc_space(dim, map->n, 0);
	if (!result)
		goto error;
	for (i = 0; i < map->n; ++i)
		result = isl_set_add_basic_set(result,
			  isl_basic_map_deltas(isl_basic_map_copy(map->p[i])));
	isl_map_free(map);
	return result;
error:
	isl_map_free(map);
	return NULL;
}

/*
 * returns [domain -> range] -> range - domain
 */
__isl_give isl_basic_map *isl_basic_map_deltas_map(
	__isl_take isl_basic_map *bmap)
{
	int i, k;
	isl_space *space;
	isl_basic_map *domain;
	isl_size nparam, n;
	isl_size total;

	if (!isl_space_tuple_is_equal(bmap->dim, isl_dim_in,
					bmap->dim, isl_dim_out))
		isl_die(bmap->ctx, isl_error_invalid,
			"domain and range don't match", goto error);

	nparam = isl_basic_map_dim(bmap, isl_dim_param);
	n = isl_basic_map_dim(bmap, isl_dim_in);
	if (nparam < 0 || n < 0)
		return isl_basic_map_free(bmap);

	space = isl_basic_map_get_space(bmap);
	space = isl_space_from_range(isl_space_domain(space));
	domain = isl_basic_map_universe(space);

	bmap = isl_basic_map_from_domain(isl_basic_map_wrap(bmap));
	bmap = isl_basic_map_apply_range(bmap, domain);
	bmap = isl_basic_map_extend_constraints(bmap, n, 0);

	total = isl_basic_map_dim(bmap, isl_dim_all);
	if (total < 0)
		return isl_basic_map_free(bmap);

	for (i = 0; i < n; ++i) {
		k = isl_basic_map_alloc_equality(bmap);
		if (k < 0)
			goto error;
		isl_seq_clr(bmap->eq[k], 1 + total);
		isl_int_set_si(bmap->eq[k][1 + nparam + i], 1);
		isl_int_set_si(bmap->eq[k][1 + nparam + n + i], -1);
		isl_int_set_si(bmap->eq[k][1 + nparam + n + n + i], 1);
	}

	bmap = isl_basic_map_gauss(bmap, NULL);
	return isl_basic_map_finalize(bmap);
error:
	isl_basic_map_free(bmap);
	return NULL;
}

/*
 * returns [domain -> range] -> range - domain
 */
__isl_give isl_map *isl_map_deltas_map(__isl_take isl_map *map)
{
	if (isl_map_check_equal_tuples(map) < 0)
		return isl_map_free(map);

	return isl_map_transform(map, &isl_space_range_map,
					&isl_basic_map_deltas_map);
}

__isl_give isl_basic_map *isl_basic_map_identity(__isl_take isl_space *space)
{
	isl_size n_in, n_out;

	n_in = isl_space_dim(space, isl_dim_in);
	n_out = isl_space_dim(space, isl_dim_out);
	if (n_in < 0 || n_out < 0)
		goto error;
	if (n_in != n_out)
		isl_die(space->ctx, isl_error_invalid,
			"number of input and output dimensions needs to be "
			"the same", goto error);
	return isl_basic_map_equal(space, n_in);
error:
	isl_space_free(space);
	return NULL;
}

__isl_give isl_map *isl_map_identity(__isl_take isl_space *dim)
{
	return isl_map_from_basic_map(isl_basic_map_identity(dim));
}

__isl_give isl_map *isl_set_identity(__isl_take isl_set *set)
{
	isl_space *dim = isl_set_get_space(set);
	isl_map *id;
	id = isl_map_identity(isl_space_map_from_set(dim));
	return isl_map_intersect_range(id, set);
}

/* Construct a basic set with all set dimensions having only non-negative
 * values.
 */
__isl_give isl_basic_set *isl_basic_set_positive_orthant(
	__isl_take isl_space *space)
{
	int i;
	isl_size nparam;
	isl_size dim;
	isl_size total;
	struct isl_basic_set *bset;

	nparam = isl_space_dim(space, isl_dim_param);
	dim = isl_space_dim(space, isl_dim_set);
	total = isl_space_dim(space, isl_dim_all);
	if (nparam < 0 || dim < 0 || total < 0)
		space = isl_space_free(space);
	bset = isl_basic_set_alloc_space(space, 0, 0, dim);
	if (!bset)
		return NULL;
	for (i = 0; i < dim; ++i) {
		int k = isl_basic_set_alloc_inequality(bset);
		if (k < 0)
			goto error;
		isl_seq_clr(bset->ineq[k], 1 + total);
		isl_int_set_si(bset->ineq[k][1 + nparam + i], 1);
	}
	return bset;
error:
	isl_basic_set_free(bset);
	return NULL;
}

/* Construct the half-space x_pos >= 0.
 */
static __isl_give isl_basic_set *nonneg_halfspace(__isl_take isl_space *space,
	int pos)
{
	int k;
	isl_size total;
	isl_basic_set *nonneg;

	total = isl_space_dim(space, isl_dim_all);
	if (total < 0)
		space = isl_space_free(space);
	nonneg = isl_basic_set_alloc_space(space, 0, 0, 1);
	k = isl_basic_set_alloc_inequality(nonneg);
	if (k < 0)
		goto error;
	isl_seq_clr(nonneg->ineq[k], 1 + total);
	isl_int_set_si(nonneg->ineq[k][pos], 1);

	return isl_basic_set_finalize(nonneg);
error:
	isl_basic_set_free(nonneg);
	return NULL;
}

/* Construct the half-space x_pos <= -1.
 */
static __isl_give isl_basic_set *neg_halfspace(__isl_take isl_space *space,
	int pos)
{
	int k;
	isl_size total;
	isl_basic_set *neg;

	total = isl_space_dim(space, isl_dim_all);
	if (total < 0)
		space = isl_space_free(space);
	neg = isl_basic_set_alloc_space(space, 0, 0, 1);
	k = isl_basic_set_alloc_inequality(neg);
	if (k < 0)
		goto error;
	isl_seq_clr(neg->ineq[k], 1 + total);
	isl_int_set_si(neg->ineq[k][0], -1);
	isl_int_set_si(neg->ineq[k][pos], -1);

	return isl_basic_set_finalize(neg);
error:
	isl_basic_set_free(neg);
	return NULL;
}

__isl_give isl_set *isl_set_split_dims(__isl_take isl_set *set,
	enum isl_dim_type type, unsigned first, unsigned n)
{
	int i;
	unsigned offset;
	isl_basic_set *nonneg;
	isl_basic_set *neg;

	if (n == 0)
		return set;

	if (isl_set_check_range(set, type, first, n) < 0)
		return isl_set_free(set);

	offset = pos(set->dim, type);
	for (i = 0; i < n; ++i) {
		nonneg = nonneg_halfspace(isl_set_get_space(set),
					  offset + first + i);
		neg = neg_halfspace(isl_set_get_space(set), offset + first + i);

		set = isl_set_intersect(set, isl_basic_set_union(nonneg, neg));
	}

	return set;
}

static isl_stat foreach_orthant(__isl_take isl_set *set, int *signs, int first,
	int len,
	isl_stat (*fn)(__isl_take isl_set *orthant, int *signs, void *user),
	void *user)
{
	isl_set *half;

	if (!set)
		return isl_stat_error;
	if (isl_set_plain_is_empty(set)) {
		isl_set_free(set);
		return isl_stat_ok;
	}
	if (first == len)
		return fn(set, signs, user);

	signs[first] = 1;
	half = isl_set_from_basic_set(nonneg_halfspace(isl_set_get_space(set),
							1 + first));
	half = isl_set_intersect(half, isl_set_copy(set));
	if (foreach_orthant(half, signs, first + 1, len, fn, user) < 0)
		goto error;

	signs[first] = -1;
	half = isl_set_from_basic_set(neg_halfspace(isl_set_get_space(set),
							1 + first));
	half = isl_set_intersect(half, set);
	return foreach_orthant(half, signs, first + 1, len, fn, user);
error:
	isl_set_free(set);
	return isl_stat_error;
}

/* Call "fn" on the intersections of "set" with each of the orthants
 * (except for obviously empty intersections).  The orthant is identified
 * by the signs array, with each entry having value 1 or -1 according
 * to the sign of the corresponding variable.
 */
isl_stat isl_set_foreach_orthant(__isl_keep isl_set *set,
	isl_stat (*fn)(__isl_take isl_set *orthant, int *signs, void *user),
	void *user)
{
	isl_size nparam;
	isl_size nvar;
	int *signs;
	isl_stat r;

	if (!set)
		return isl_stat_error;
	if (isl_set_plain_is_empty(set))
		return isl_stat_ok;

	nparam = isl_set_dim(set, isl_dim_param);
	nvar = isl_set_dim(set, isl_dim_set);
	if (nparam < 0 || nvar < 0)
		return isl_stat_error;

	signs = isl_alloc_array(set->ctx, int, nparam + nvar);

	r = foreach_orthant(isl_set_copy(set), signs, 0, nparam + nvar,
			    fn, user);

	free(signs);

	return r;
}

isl_bool isl_set_is_equal(__isl_keep isl_set *set1, __isl_keep isl_set *set2)
{
	return isl_map_is_equal(set_to_map(set1), set_to_map(set2));
}

isl_bool isl_basic_map_is_subset(__isl_keep isl_basic_map *bmap1,
	__isl_keep isl_basic_map *bmap2)
{
	isl_bool is_subset;
	struct isl_map *map1;
	struct isl_map *map2;

	if (!bmap1 || !bmap2)
		return isl_bool_error;

	map1 = isl_map_from_basic_map(isl_basic_map_copy(bmap1));
	map2 = isl_map_from_basic_map(isl_basic_map_copy(bmap2));

	is_subset = isl_map_is_subset(map1, map2);

	isl_map_free(map1);
	isl_map_free(map2);

	return is_subset;
}

isl_bool isl_basic_set_is_subset(__isl_keep isl_basic_set *bset1,
	__isl_keep isl_basic_set *bset2)
{
	return isl_basic_map_is_subset(bset1, bset2);
}

isl_bool isl_basic_map_is_equal(__isl_keep isl_basic_map *bmap1,
	__isl_keep isl_basic_map *bmap2)
{
	isl_bool is_subset;

	if (!bmap1 || !bmap2)
		return isl_bool_error;
	is_subset = isl_basic_map_is_subset(bmap1, bmap2);
	if (is_subset != isl_bool_true)
		return is_subset;
	is_subset = isl_basic_map_is_subset(bmap2, bmap1);
	return is_subset;
}

isl_bool isl_basic_set_is_equal(__isl_keep isl_basic_set *bset1,
	__isl_keep isl_basic_set *bset2)
{
	return isl_basic_map_is_equal(
		bset_to_bmap(bset1), bset_to_bmap(bset2));
}

isl_bool isl_map_is_empty(__isl_keep isl_map *map)
{
	int i;
	int is_empty;

	if (!map)
		return isl_bool_error;
	for (i = 0; i < map->n; ++i) {
		is_empty = isl_basic_map_is_empty(map->p[i]);
		if (is_empty < 0)
			return isl_bool_error;
		if (!is_empty)
			return isl_bool_false;
	}
	return isl_bool_true;
}

isl_bool isl_map_plain_is_empty(__isl_keep isl_map *map)
{
	return map ? map->n == 0 : isl_bool_error;
}

isl_bool isl_set_plain_is_empty(__isl_keep isl_set *set)
{
	return set ? set->n == 0 : isl_bool_error;
}

isl_bool isl_set_is_empty(__isl_keep isl_set *set)
{
	return isl_map_is_empty(set_to_map(set));
}

isl_bool isl_map_has_equal_space(__isl_keep isl_map *map1,
	__isl_keep isl_map *map2)
{
	if (!map1 || !map2)
		return isl_bool_error;

	return isl_space_is_equal(map1->dim, map2->dim);
}

isl_bool isl_set_has_equal_space(__isl_keep isl_set *set1,
	__isl_keep isl_set *set2)
{
	if (!set1 || !set2)
		return isl_bool_error;

	return isl_space_is_equal(set1->dim, set2->dim);
}

static isl_bool map_is_equal(__isl_keep isl_map *map1, __isl_keep isl_map *map2)
{
	isl_bool is_subset;

	if (!map1 || !map2)
		return isl_bool_error;
	is_subset = isl_map_is_subset(map1, map2);
	if (is_subset != isl_bool_true)
		return is_subset;
	is_subset = isl_map_is_subset(map2, map1);
	return is_subset;
}

/* Is "map1" equal to "map2"?
 *
 * First check if they are obviously equal.
 * If not, then perform a more detailed analysis.
 */
isl_bool isl_map_is_equal(__isl_keep isl_map *map1, __isl_keep isl_map *map2)
{
	isl_bool equal;

	equal = isl_map_plain_is_equal(map1, map2);
	if (equal < 0 || equal)
		return equal;
	return isl_map_align_params_map_map_and_test(map1, map2, &map_is_equal);
}

isl_bool isl_basic_map_is_strict_subset(
		struct isl_basic_map *bmap1, struct isl_basic_map *bmap2)
{
	isl_bool is_subset;

	if (!bmap1 || !bmap2)
		return isl_bool_error;
	is_subset = isl_basic_map_is_subset(bmap1, bmap2);
	if (is_subset != isl_bool_true)
		return is_subset;
	is_subset = isl_basic_map_is_subset(bmap2, bmap1);
	return isl_bool_not(is_subset);
}

isl_bool isl_map_is_strict_subset(__isl_keep isl_map *map1,
	__isl_keep isl_map *map2)
{
	isl_bool is_subset;

	if (!map1 || !map2)
		return isl_bool_error;
	is_subset = isl_map_is_subset(map1, map2);
	if (is_subset != isl_bool_true)
		return is_subset;
	is_subset = isl_map_is_subset(map2, map1);
	return isl_bool_not(is_subset);
}

isl_bool isl_set_is_strict_subset(__isl_keep isl_set *set1,
	__isl_keep isl_set *set2)
{
	return isl_map_is_strict_subset(set_to_map(set1), set_to_map(set2));
}

/* Is "bmap" obviously equal to the universe with the same space?
 *
 * That is, does it not have any constraints?
 */
isl_bool isl_basic_map_plain_is_universe(__isl_keep isl_basic_map *bmap)
{
	if (!bmap)
		return isl_bool_error;
	return bmap->n_eq == 0 && bmap->n_ineq == 0;
}

/* Is "bset" obviously equal to the universe with the same space?
 */
isl_bool isl_basic_set_plain_is_universe(__isl_keep isl_basic_set *bset)
{
	return isl_basic_map_plain_is_universe(bset);
}

/* If "c" does not involve any existentially quantified variables,
 * then set *univ to false and abort
 */
static isl_stat involves_divs(__isl_take isl_constraint *c, void *user)
{
	isl_bool *univ = user;
	isl_size n;

	n = isl_constraint_dim(c, isl_dim_div);
	if (n < 0)
		c = isl_constraint_free(c);
	*univ = isl_constraint_involves_dims(c, isl_dim_div, 0, n);
	isl_constraint_free(c);
	if (*univ < 0 || !*univ)
		return isl_stat_error;
	return isl_stat_ok;
}

/* Is "bmap" equal to the universe with the same space?
 *
 * First check if it is obviously equal to the universe.
 * If not and if there are any constraints not involving
 * existentially quantified variables, then it is certainly
 * not equal to the universe.
 * Otherwise, check if the universe is a subset of "bmap".
 */
isl_bool isl_basic_map_is_universe(__isl_keep isl_basic_map *bmap)
{
	isl_size n_div;
	isl_bool univ;
	isl_basic_map *test;

	univ = isl_basic_map_plain_is_universe(bmap);
	if (univ < 0 || univ)
		return univ;
	n_div = isl_basic_map_dim(bmap, isl_dim_div);
	if (n_div < 0)
		return isl_bool_error;
	if (n_div == 0)
		return isl_bool_false;
	univ = isl_bool_true;
	if (isl_basic_map_foreach_constraint(bmap, &involves_divs, &univ) < 0 &&
	    univ)
		return isl_bool_error;
	if (univ < 0 || !univ)
		return univ;
	test = isl_basic_map_universe(isl_basic_map_get_space(bmap));
	univ = isl_basic_map_is_subset(test, bmap);
	isl_basic_map_free(test);
	return univ;
}

/* Is "bset" equal to the universe with the same space?
 */
isl_bool isl_basic_set_is_universe(__isl_keep isl_basic_set *bset)
{
	return isl_basic_map_is_universe(bset);
}

isl_bool isl_map_plain_is_universe(__isl_keep isl_map *map)
{
	int i;

	if (!map)
		return isl_bool_error;

	for (i = 0; i < map->n; ++i) {
		isl_bool r = isl_basic_map_plain_is_universe(map->p[i]);
		if (r < 0 || r)
			return r;
	}

	return isl_bool_false;
}

isl_bool isl_set_plain_is_universe(__isl_keep isl_set *set)
{
	return isl_map_plain_is_universe(set_to_map(set));
}

isl_bool isl_basic_map_is_empty(__isl_keep isl_basic_map *bmap)
{
	struct isl_basic_set *bset = NULL;
	struct isl_vec *sample = NULL;
	isl_bool empty, non_empty;

	if (!bmap)
		return isl_bool_error;

	if (ISL_F_ISSET(bmap, ISL_BASIC_MAP_EMPTY))
		return isl_bool_true;

	if (isl_basic_map_plain_is_universe(bmap))
		return isl_bool_false;

	if (ISL_F_ISSET(bmap, ISL_BASIC_MAP_RATIONAL)) {
		struct isl_basic_map *copy = isl_basic_map_copy(bmap);
		copy = isl_basic_map_remove_redundancies(copy);
		empty = isl_basic_map_plain_is_empty(copy);
		isl_basic_map_free(copy);
		return empty;
	}

	non_empty = isl_basic_map_plain_is_non_empty(bmap);
	if (non_empty < 0)
		return isl_bool_error;
	if (non_empty)
		return isl_bool_false;
	isl_vec_free(bmap->sample);
	bmap->sample = NULL;
	bset = isl_basic_map_underlying_set(isl_basic_map_copy(bmap));
	if (!bset)
		return isl_bool_error;
	sample = isl_basic_set_sample_vec(bset);
	if (!sample)
		return isl_bool_error;
	empty = sample->size == 0;
	isl_vec_free(bmap->sample);
	bmap->sample = sample;
	if (empty)
		ISL_F_SET(bmap, ISL_BASIC_MAP_EMPTY);

	return empty;
}

isl_bool isl_basic_map_plain_is_empty(__isl_keep isl_basic_map *bmap)
{
	if (!bmap)
		return isl_bool_error;
	return ISL_F_ISSET(bmap, ISL_BASIC_MAP_EMPTY);
}

isl_bool isl_basic_set_plain_is_empty(__isl_keep isl_basic_set *bset)
{
	if (!bset)
		return isl_bool_error;
	return ISL_F_ISSET(bset, ISL_BASIC_SET_EMPTY);
}

/* Is "bmap" known to be non-empty?
 *
 * That is, is the cached sample still valid?
 */
isl_bool isl_basic_map_plain_is_non_empty(__isl_keep isl_basic_map *bmap)
{
	isl_size total;

	if (!bmap)
		return isl_bool_error;
	if (!bmap->sample)
		return isl_bool_false;
	total = isl_basic_map_dim(bmap, isl_dim_all);
	if (total < 0)
		return isl_bool_error;
	if (bmap->sample->size != 1 + total)
		return isl_bool_false;
	return isl_basic_map_contains(bmap, bmap->sample);
}

isl_bool isl_basic_set_is_empty(__isl_keep isl_basic_set *bset)
{
	return isl_basic_map_is_empty(bset_to_bmap(bset));
}

__isl_give isl_map *isl_basic_map_union(__isl_take isl_basic_map *bmap1,
	__isl_take isl_basic_map *bmap2)
{
	struct isl_map *map;
	if (!bmap1 || !bmap2)
		goto error;

	isl_assert(bmap1->ctx, isl_space_is_equal(bmap1->dim, bmap2->dim), goto error);

	map = isl_map_alloc_space(isl_space_copy(bmap1->dim), 2, 0);
	if (!map)
		goto error;
	map = isl_map_add_basic_map(map, bmap1);
	map = isl_map_add_basic_map(map, bmap2);
	return map;
error:
	isl_basic_map_free(bmap1);
	isl_basic_map_free(bmap2);
	return NULL;
}

struct isl_set *isl_basic_set_union(
		struct isl_basic_set *bset1, struct isl_basic_set *bset2)
{
	return set_from_map(isl_basic_map_union(bset_to_bmap(bset1),
						bset_to_bmap(bset2)));
}

/* Order divs such that any div only depends on previous divs */
__isl_give isl_basic_map *isl_basic_map_order_divs(
	__isl_take isl_basic_map *bmap)
{
	int i;
	isl_size off;

	off = isl_basic_map_var_offset(bmap, isl_dim_div);
	if (off < 0)
		return isl_basic_map_free(bmap);

	for (i = 0; i < bmap->n_div; ++i) {
		int pos;
		if (isl_int_is_zero(bmap->div[i][0]))
			continue;
		pos = isl_seq_first_non_zero(bmap->div[i]+1+1+off+i,
							    bmap->n_div-i);
		if (pos == -1)
			continue;
		if (pos == 0)
			isl_die(isl_basic_map_get_ctx(bmap), isl_error_internal,
				"integer division depends on itself",
				return isl_basic_map_free(bmap));
		bmap = isl_basic_map_swap_div(bmap, i, i + pos);
		if (!bmap)
			return NULL;
		--i;
	}
	return bmap;
}

struct isl_basic_set *isl_basic_set_order_divs(struct isl_basic_set *bset)
{
	return bset_from_bmap(isl_basic_map_order_divs(bset_to_bmap(bset)));
}

__isl_give isl_map *isl_map_order_divs(__isl_take isl_map *map)
{
	int i;

	if (!map)
		return 0;

	for (i = 0; i < map->n; ++i) {
		map->p[i] = isl_basic_map_order_divs(map->p[i]);
		if (!map->p[i])
			goto error;
	}

	return map;
error:
	isl_map_free(map);
	return NULL;
}

/* Sort the local variables of "bset".
 */
__isl_give isl_basic_set *isl_basic_set_sort_divs(
	__isl_take isl_basic_set *bset)
{
	return bset_from_bmap(isl_basic_map_sort_divs(bset_to_bmap(bset)));
}

/* Apply the expansion computed by isl_merge_divs.
 * The expansion itself is given by "exp" while the resulting
 * list of divs is given by "div".
 *
 * Move the integer divisions of "bmap" into the right position
 * according to "exp" and then introduce the additional integer
 * divisions, adding div constraints.
 * The moving should be done first to avoid moving coefficients
 * in the definitions of the extra integer divisions.
 */
__isl_give isl_basic_map *isl_basic_map_expand_divs(
	__isl_take isl_basic_map *bmap, __isl_take isl_mat *div, int *exp)
{
	int i, j;
	int n_div;

	bmap = isl_basic_map_cow(bmap);
	if (!bmap || !div)
		goto error;

	if (div->n_row < bmap->n_div)
		isl_die(isl_mat_get_ctx(div), isl_error_invalid,
			"not an expansion", goto error);

	n_div = bmap->n_div;
	bmap = isl_basic_map_extend_space(bmap, isl_space_copy(bmap->dim),
					    div->n_row - n_div, 0,
					    2 * (div->n_row - n_div));

	for (i = n_div; i < div->n_row; ++i)
		if (isl_basic_map_alloc_div(bmap) < 0)
			goto error;

	for (j = n_div - 1; j >= 0; --j) {
		if (exp[j] == j)
			break;
		bmap = isl_basic_map_swap_div(bmap, j, exp[j]);
		if (!bmap)
			goto error;
	}
	j = 0;
	for (i = 0; i < div->n_row; ++i) {
		if (j < n_div && exp[j] == i) {
			j++;
		} else {
			isl_seq_cpy(bmap->div[i], div->row[i], div->n_col);
			if (isl_basic_map_div_is_marked_unknown(bmap, i))
				continue;
			bmap = isl_basic_map_add_div_constraints(bmap, i);
			if (!bmap)
				goto error;
		}
	}

	isl_mat_free(div);
	return bmap;
error:
	isl_basic_map_free(bmap);
	isl_mat_free(div);
	return NULL;
}

/* Apply the expansion computed by isl_merge_divs.
 * The expansion itself is given by "exp" while the resulting
 * list of divs is given by "div".
 */
__isl_give isl_basic_set *isl_basic_set_expand_divs(
	__isl_take isl_basic_set *bset, __isl_take isl_mat *div, int *exp)
{
	return isl_basic_map_expand_divs(bset, div, exp);
}

/* Look for a div in dst that corresponds to the div "div" in src.
 * The divs before "div" in src and dst are assumed to be the same.
 * 
 * Return the position of the corresponding div in dst
 * if there is one.  Otherwise, return a position beyond the integer divisions.
 * Return -1 on error.
 */
static int find_div(__isl_keep isl_basic_map *dst,
	__isl_keep isl_basic_map *src, unsigned div)
{
	int i;
	isl_size n_div;
	isl_size v_div;

	v_div = isl_basic_map_var_offset(src, isl_dim_div);
	n_div = isl_basic_map_dim(dst, isl_dim_div);
	if (n_div < 0 || v_div < 0)
		return -1;
	isl_assert(dst->ctx, div <= n_div, return -1);
	for (i = div; i < n_div; ++i)
		if (isl_seq_eq(dst->div[i], src->div[div], 1+1+v_div+div) &&
		    isl_seq_first_non_zero(dst->div[i] + 1 + 1 + v_div + div,
						n_div - div) == -1)
			return i;
	return n_div;
}

/* Align the divs of "dst" to those of "src", adding divs from "src"
 * if needed.  That is, make sure that the first src->n_div divs
 * of the result are equal to those of src.
 *
 * The result is not finalized as by design it will have redundant
 * divs if any divs from "src" were copied.
 */
__isl_give isl_basic_map *isl_basic_map_align_divs(
	__isl_take isl_basic_map *dst, __isl_keep isl_basic_map *src)
{
	int i;
	isl_bool known;
	int extended;
	isl_size v_div;
	isl_size dst_n_div;

	if (!dst || !src)
		return isl_basic_map_free(dst);

	if (src->n_div == 0)
		return dst;

	known = isl_basic_map_divs_known(src);
	if (known < 0)
		return isl_basic_map_free(dst);
	if (!known)
		isl_die(isl_basic_map_get_ctx(src), isl_error_invalid,
			"some src divs are unknown",
			return isl_basic_map_free(dst));

	v_div = isl_basic_map_var_offset(src, isl_dim_div);
	if (v_div < 0)
		return isl_basic_map_free(dst);

	src = isl_basic_map_order_divs(isl_basic_map_copy(src));
	if (!src)
		return isl_basic_map_free(dst);

	extended = 0;
	dst_n_div = isl_basic_map_dim(dst, isl_dim_div);
	if (dst_n_div < 0)
		dst = isl_basic_map_free(dst);
	for (i = 0; i < src->n_div; ++i) {
		int j = find_div(dst, src, i);
		if (j < 0)
			dst = isl_basic_map_free(dst);
		if (j == dst_n_div) {
			if (!extended) {
				int extra = src->n_div - i;
				dst = isl_basic_map_cow(dst);
				if (!dst)
					goto error;
				dst = isl_basic_map_extend_space(dst,
						isl_space_copy(dst->dim),
						extra, 0, 2 * extra);
				extended = 1;
			}
			j = isl_basic_map_alloc_div(dst);
			if (j < 0)
				goto error;
			isl_seq_cpy(dst->div[j], src->div[i], 1+1+v_div+i);
			isl_seq_clr(dst->div[j]+1+1+v_div+i, dst->n_div - i);
			dst_n_div++;
			dst = isl_basic_map_add_div_constraints(dst, j);
			if (!dst)
				goto error;
		}
		if (j != i)
			dst = isl_basic_map_swap_div(dst, i, j);
		if (!dst)
			goto error;
	}
	isl_basic_map_free(src);
	return dst;
error:
	isl_basic_map_free(src);
	isl_basic_map_free(dst);
	return NULL;
}

__isl_give isl_map *isl_map_align_divs_internal(__isl_take isl_map *map)
{
	int i;

	if (!map)
		return NULL;
	if (map->n == 0)
		return map;
	map = isl_map_compute_divs(map);
	map = isl_map_cow(map);
	if (!map)
		return NULL;

	for (i = 1; i < map->n; ++i)
		map->p[0] = isl_basic_map_align_divs(map->p[0], map->p[i]);
	for (i = 1; i < map->n; ++i) {
		map->p[i] = isl_basic_map_align_divs(map->p[i], map->p[0]);
		if (!map->p[i])
			return isl_map_free(map);
	}

	map = isl_map_unmark_normalized(map);
	return map;
}

__isl_give isl_map *isl_map_align_divs(__isl_take isl_map *map)
{
	return isl_map_align_divs_internal(map);
}

struct isl_set *isl_set_align_divs(struct isl_set *set)
{
	return set_from_map(isl_map_align_divs_internal(set_to_map(set)));
}

/* Align the divs of the basic maps in "map" to those
 * of the basic maps in "list", as well as to the other basic maps in "map".
 * The elements in "list" are assumed to have known divs.
 */
__isl_give isl_map *isl_map_align_divs_to_basic_map_list(
	__isl_take isl_map *map, __isl_keep isl_basic_map_list *list)
{
	int i;
	isl_size n;

	n = isl_basic_map_list_n_basic_map(list);
	map = isl_map_compute_divs(map);
	map = isl_map_cow(map);
	if (!map || n < 0)
		return isl_map_free(map);
	if (map->n == 0)
		return map;

	for (i = 0; i < n; ++i) {
		isl_basic_map *bmap;

		bmap = isl_basic_map_list_get_basic_map(list, i);
		map->p[0] = isl_basic_map_align_divs(map->p[0], bmap);
		isl_basic_map_free(bmap);
	}
	if (!map->p[0])
		return isl_map_free(map);

	return isl_map_align_divs_internal(map);
}

/* Align the divs of each element of "list" to those of "bmap".
 * Both "bmap" and the elements of "list" are assumed to have known divs.
 */
__isl_give isl_basic_map_list *isl_basic_map_list_align_divs_to_basic_map(
	__isl_take isl_basic_map_list *list, __isl_keep isl_basic_map *bmap)
{
	int i;
	isl_size n;

	n = isl_basic_map_list_n_basic_map(list);
	if (n < 0 || !bmap)
		return isl_basic_map_list_free(list);

	for (i = 0; i < n; ++i) {
		isl_basic_map *bmap_i;

		bmap_i = isl_basic_map_list_get_basic_map(list, i);
		bmap_i = isl_basic_map_align_divs(bmap_i, bmap);
		list = isl_basic_map_list_set_basic_map(list, i, bmap_i);
	}

	return list;
}

static __isl_give isl_set *set_apply( __isl_take isl_set *set,
	__isl_take isl_map *map)
{
	isl_bool ok;

	ok = isl_map_compatible_domain(map, set);
	if (ok < 0)
		goto error;
	if (!ok)
		isl_die(isl_set_get_ctx(set), isl_error_invalid,
			"incompatible spaces", goto error);
	map = isl_map_intersect_domain(map, set);
	set = isl_map_range(map);
	return set;
error:
	isl_set_free(set);
	isl_map_free(map);
	return NULL;
}

__isl_give isl_set *isl_set_apply( __isl_take isl_set *set,
	__isl_take isl_map *map)
{
	return isl_map_align_params_map_map_and(set, map, &set_apply);
}

/* There is no need to cow as removing empty parts doesn't change
 * the meaning of the set.
 */
__isl_give isl_map *isl_map_remove_empty_parts(__isl_take isl_map *map)
{
	int i;

	if (!map)
		return NULL;

	for (i = map->n - 1; i >= 0; --i)
		map = remove_if_empty(map, i);

	return map;
}

struct isl_set *isl_set_remove_empty_parts(struct isl_set *set)
{
	return set_from_map(isl_map_remove_empty_parts(set_to_map(set)));
}

/* Create a binary relation that maps the shared initial "pos" dimensions
 * of "bset1" and "bset2" to the remaining dimensions of "bset1" and "bset2".
 */
static __isl_give isl_basic_map *join_initial(__isl_keep isl_basic_set *bset1,
	__isl_keep isl_basic_set *bset2, int pos)
{
	isl_basic_map *bmap1;
	isl_basic_map *bmap2;

	bmap1 = isl_basic_map_from_range(isl_basic_set_copy(bset1));
	bmap2 = isl_basic_map_from_range(isl_basic_set_copy(bset2));
	bmap1 = isl_basic_map_move_dims(bmap1, isl_dim_in, 0,
					isl_dim_out, 0, pos);
	bmap2 = isl_basic_map_move_dims(bmap2, isl_dim_in, 0,
					isl_dim_out, 0, pos);
	return isl_basic_map_range_product(bmap1, bmap2);
}

/* Given two basic sets bset1 and bset2, compute the maximal difference
 * between the values of dimension pos in bset1 and those in bset2
 * for any common value of the parameters and dimensions preceding pos.
 */
static enum isl_lp_result basic_set_maximal_difference_at(
	__isl_keep isl_basic_set *bset1, __isl_keep isl_basic_set *bset2,
	int pos, isl_int *opt)
{
	isl_basic_map *bmap1;
	struct isl_ctx *ctx;
	struct isl_vec *obj;
	isl_size total;
	isl_size nparam;
	isl_size dim1;
	enum isl_lp_result res;

	nparam = isl_basic_set_dim(bset1, isl_dim_param);
	dim1 = isl_basic_set_dim(bset1, isl_dim_set);
	if (nparam < 0 || dim1 < 0 || !bset2)
		return isl_lp_error;

	bmap1 = join_initial(bset1, bset2, pos);
	total = isl_basic_map_dim(bmap1, isl_dim_all);
	if (total < 0)
		return isl_lp_error;

	ctx = bmap1->ctx;
	obj = isl_vec_alloc(ctx, 1 + total);
	if (!obj)
		goto error;
	isl_seq_clr(obj->block.data, 1 + total);
	isl_int_set_si(obj->block.data[1+nparam+pos], 1);
	isl_int_set_si(obj->block.data[1+nparam+pos+(dim1-pos)], -1);
	res = isl_basic_map_solve_lp(bmap1, 1, obj->block.data, ctx->one,
					opt, NULL, NULL);
	isl_basic_map_free(bmap1);
	isl_vec_free(obj);
	return res;
error:
	isl_basic_map_free(bmap1);
	return isl_lp_error;
}

/* Given two _disjoint_ basic sets bset1 and bset2, check whether
 * for any common value of the parameters and dimensions preceding pos
 * in both basic sets, the values of dimension pos in bset1 are
 * smaller or larger than those in bset2.
 *
 * Returns
 *	 1 if bset1 follows bset2
 *	-1 if bset1 precedes bset2
 *	 0 if bset1 and bset2 are incomparable
 *	-2 if some error occurred.
 */
int isl_basic_set_compare_at(__isl_keep isl_basic_set *bset1,
	__isl_keep isl_basic_set *bset2, int pos)
{
	isl_int opt;
	enum isl_lp_result res;
	int cmp;

	isl_int_init(opt);

	res = basic_set_maximal_difference_at(bset1, bset2, pos, &opt);

	if (res == isl_lp_empty)
		cmp = 0;
	else if ((res == isl_lp_ok && isl_int_is_pos(opt)) ||
		  res == isl_lp_unbounded)
		cmp = 1;
	else if (res == isl_lp_ok && isl_int_is_neg(opt))
		cmp = -1;
	else
		cmp = -2;

	isl_int_clear(opt);
	return cmp;
}

/* Given two basic sets bset1 and bset2, check whether
 * for any common value of the parameters and dimensions preceding pos
 * there is a value of dimension pos in bset1 that is larger
 * than a value of the same dimension in bset2.
 *
 * Return
 *	 1 if there exists such a pair
 *	 0 if there is no such pair, but there is a pair of equal values
 *	-1 otherwise
 *	-2 if some error occurred.
 */
int isl_basic_set_follows_at(__isl_keep isl_basic_set *bset1,
	__isl_keep isl_basic_set *bset2, int pos)
{
	isl_bool empty;
	isl_basic_map *bmap;
	isl_size dim1;

	dim1 = isl_basic_set_dim(bset1, isl_dim_set);
	if (dim1 < 0)
		return -2;
	bmap = join_initial(bset1, bset2, pos);
	bmap = isl_basic_map_order_ge(bmap, isl_dim_out, 0,
					    isl_dim_out, dim1 - pos);
	empty = isl_basic_map_is_empty(bmap);
	if (empty < 0)
		goto error;
	if (empty) {
		isl_basic_map_free(bmap);
		return -1;
	}
	bmap = isl_basic_map_order_gt(bmap, isl_dim_out, 0,
					    isl_dim_out, dim1 - pos);
	empty = isl_basic_map_is_empty(bmap);
	if (empty < 0)
		goto error;
	isl_basic_map_free(bmap);
	if (empty)
		return 0;
	return 1;
error:
	isl_basic_map_free(bmap);
	return -2;
}

/* Given two sets set1 and set2, check whether
 * for any common value of the parameters and dimensions preceding pos
 * there is a value of dimension pos in set1 that is larger
 * than a value of the same dimension in set2.
 *
 * Return
 *	 1 if there exists such a pair
 *	 0 if there is no such pair, but there is a pair of equal values
 *	-1 otherwise
 *	-2 if some error occurred.
 */
int isl_set_follows_at(__isl_keep isl_set *set1,
	__isl_keep isl_set *set2, int pos)
{
	int i, j;
	int follows = -1;

	if (!set1 || !set2)
		return -2;

	for (i = 0; i < set1->n; ++i)
		for (j = 0; j < set2->n; ++j) {
			int f;
			f = isl_basic_set_follows_at(set1->p[i], set2->p[j], pos);
			if (f == 1 || f == -2)
				return f;
			if (f > follows)
				follows = f;
		}

	return follows;
}

static isl_bool isl_basic_map_plain_has_fixed_var(
	__isl_keep isl_basic_map *bmap, unsigned pos, isl_int *val)
{
	int i;
	int d;
	isl_size total;

	total = isl_basic_map_dim(bmap, isl_dim_all);
	if (total < 0)
		return isl_bool_error;
	for (i = 0, d = total-1; i < bmap->n_eq && d+1 > pos; ++i) {
		for (; d+1 > pos; --d)
			if (!isl_int_is_zero(bmap->eq[i][1+d]))
				break;
		if (d != pos)
			continue;
		if (isl_seq_first_non_zero(bmap->eq[i]+1, d) != -1)
			return isl_bool_false;
		if (isl_seq_first_non_zero(bmap->eq[i]+1+d+1, total-d-1) != -1)
			return isl_bool_false;
		if (!isl_int_is_one(bmap->eq[i][1+d]))
			return isl_bool_false;
		if (val)
			isl_int_neg(*val, bmap->eq[i][0]);
		return isl_bool_true;
	}
	return isl_bool_false;
}

static isl_bool isl_map_plain_has_fixed_var(__isl_keep isl_map *map,
	unsigned pos, isl_int *val)
{
	int i;
	isl_int v;
	isl_int tmp;
	isl_bool fixed;

	if (!map)
		return isl_bool_error;
	if (map->n == 0)
		return isl_bool_false;
	if (map->n == 1)
		return isl_basic_map_plain_has_fixed_var(map->p[0], pos, val); 
	isl_int_init(v);
	isl_int_init(tmp);
	fixed = isl_basic_map_plain_has_fixed_var(map->p[0], pos, &v); 
	for (i = 1; fixed == isl_bool_true && i < map->n; ++i) {
		fixed = isl_basic_map_plain_has_fixed_var(map->p[i], pos, &tmp); 
		if (fixed == isl_bool_true && isl_int_ne(tmp, v))
			fixed = isl_bool_false;
	}
	if (val)
		isl_int_set(*val, v);
	isl_int_clear(tmp);
	isl_int_clear(v);
	return fixed;
}

static isl_bool isl_basic_set_plain_has_fixed_var(
	__isl_keep isl_basic_set *bset, unsigned pos, isl_int *val)
{
	return isl_basic_map_plain_has_fixed_var(bset_to_bmap(bset),
						pos, val);
}

isl_bool isl_basic_map_plain_is_fixed(__isl_keep isl_basic_map *bmap,
	enum isl_dim_type type, unsigned pos, isl_int *val)
{
	if (isl_basic_map_check_range(bmap, type, pos, 1) < 0)
		return isl_bool_error;
	return isl_basic_map_plain_has_fixed_var(bmap,
		isl_basic_map_offset(bmap, type) - 1 + pos, val);
}

/* If "bmap" obviously lies on a hyperplane where the given dimension
 * has a fixed value, then return that value.
 * Otherwise return NaN.
 */
__isl_give isl_val *isl_basic_map_plain_get_val_if_fixed(
	__isl_keep isl_basic_map *bmap,
	enum isl_dim_type type, unsigned pos)
{
	isl_ctx *ctx;
	isl_val *v;
	isl_bool fixed;

	if (!bmap)
		return NULL;
	ctx = isl_basic_map_get_ctx(bmap);
	v = isl_val_alloc(ctx);
	if (!v)
		return NULL;
	fixed = isl_basic_map_plain_is_fixed(bmap, type, pos, &v->n);
	if (fixed < 0)
		return isl_val_free(v);
	if (fixed) {
		isl_int_set_si(v->d, 1);
		return v;
	}
	isl_val_free(v);
	return isl_val_nan(ctx);
}

isl_bool isl_map_plain_is_fixed(__isl_keep isl_map *map,
	enum isl_dim_type type, unsigned pos, isl_int *val)
{
	if (isl_map_check_range(map, type, pos, 1) < 0)
		return isl_bool_error;
	return isl_map_plain_has_fixed_var(map,
		map_offset(map, type) - 1 + pos, val);
}

/* If "map" obviously lies on a hyperplane where the given dimension
 * has a fixed value, then return that value.
 * Otherwise return NaN.
 */
__isl_give isl_val *isl_map_plain_get_val_if_fixed(__isl_keep isl_map *map,
	enum isl_dim_type type, unsigned pos)
{
	isl_ctx *ctx;
	isl_val *v;
	isl_bool fixed;

	if (!map)
		return NULL;
	ctx = isl_map_get_ctx(map);
	v = isl_val_alloc(ctx);
	if (!v)
		return NULL;
	fixed = isl_map_plain_is_fixed(map, type, pos, &v->n);
	if (fixed < 0)
		return isl_val_free(v);
	if (fixed) {
		isl_int_set_si(v->d, 1);
		return v;
	}
	isl_val_free(v);
	return isl_val_nan(ctx);
}

/* If "set" obviously lies on a hyperplane where the given dimension
 * has a fixed value, then return that value.
 * Otherwise return NaN.
 */
__isl_give isl_val *isl_set_plain_get_val_if_fixed(__isl_keep isl_set *set,
	enum isl_dim_type type, unsigned pos)
{
	return isl_map_plain_get_val_if_fixed(set, type, pos);
}

/* Check if dimension dim has fixed value and if so and if val is not NULL,
 * then return this fixed value in *val.
 */
isl_bool isl_basic_set_plain_dim_is_fixed(__isl_keep isl_basic_set *bset,
	unsigned dim, isl_int *val)
{
	isl_size nparam;

	nparam = isl_basic_set_dim(bset, isl_dim_param);
	if (nparam < 0)
		return isl_bool_error;
	return isl_basic_set_plain_has_fixed_var(bset, nparam + dim, val);
}

/* Return -1 if the constraint "c1" should be sorted before "c2"
 * and 1 if it should be sorted after "c2".
 * Return 0 if the two constraints are the same (up to the constant term).
 *
 * In particular, if a constraint involves later variables than another
 * then it is sorted after this other constraint.
 * uset_gist depends on constraints without existentially quantified
 * variables sorting first.
 *
 * For constraints that have the same latest variable, those
 * with the same coefficient for this latest variable (first in absolute value
 * and then in actual value) are grouped together.
 * This is useful for detecting pairs of constraints that can
 * be chained in their printed representation.
 *
 * Finally, within a group, constraints are sorted according to
 * their coefficients (excluding the constant term).
 */
static int sort_constraint_cmp(const void *p1, const void *p2, void *arg)
{
	isl_int **c1 = (isl_int **) p1;
	isl_int **c2 = (isl_int **) p2;
	int l1, l2;
	unsigned size = *(unsigned *) arg;
	int cmp;

	l1 = isl_seq_last_non_zero(*c1 + 1, size);
	l2 = isl_seq_last_non_zero(*c2 + 1, size);

	if (l1 != l2)
		return l1 - l2;

	cmp = isl_int_abs_cmp((*c1)[1 + l1], (*c2)[1 + l1]);
	if (cmp != 0)
		return cmp;
	cmp = isl_int_cmp((*c1)[1 + l1], (*c2)[1 + l1]);
	if (cmp != 0)
		return -cmp;

	return isl_seq_cmp(*c1 + 1, *c2 + 1, size);
}

/* Return -1 if the constraint "c1" of "bmap" is sorted before "c2"
 * by isl_basic_map_sort_constraints, 1 if it is sorted after "c2"
 * and 0 if the two constraints are the same (up to the constant term).
 */
int isl_basic_map_constraint_cmp(__isl_keep isl_basic_map *bmap,
	isl_int *c1, isl_int *c2)
{
	isl_size total;
	unsigned size;

	total = isl_basic_map_dim(bmap, isl_dim_all);
	if (total < 0)
		return -2;
	size = total;
	return sort_constraint_cmp(&c1, &c2, &size);
}

__isl_give isl_basic_map *isl_basic_map_sort_constraints(
	__isl_take isl_basic_map *bmap)
{
	isl_size total;
	unsigned size;

	if (!bmap)
		return NULL;
	if (bmap->n_ineq == 0)
		return bmap;
	if (ISL_F_ISSET(bmap, ISL_BASIC_MAP_SORTED))
		return bmap;
	total = isl_basic_map_dim(bmap, isl_dim_all);
	if (total < 0)
		return isl_basic_map_free(bmap);
	size = total;
	if (isl_sort(bmap->ineq, bmap->n_ineq, sizeof(isl_int *),
		    &sort_constraint_cmp, &size) < 0)
		return isl_basic_map_free(bmap);
	ISL_F_SET(bmap, ISL_BASIC_MAP_SORTED);
	return bmap;
}

__isl_give isl_basic_set *isl_basic_set_sort_constraints(
	__isl_take isl_basic_set *bset)
{
	isl_basic_map *bmap = bset_to_bmap(bset);
	return bset_from_bmap(isl_basic_map_sort_constraints(bmap));
}

__isl_give isl_basic_map *isl_basic_map_normalize(
	__isl_take isl_basic_map *bmap)
{
	bmap = isl_basic_map_remove_redundancies(bmap);
	bmap = isl_basic_map_sort_constraints(bmap);
	return bmap;
}
int isl_basic_map_plain_cmp(__isl_keep isl_basic_map *bmap1,
	__isl_keep isl_basic_map *bmap2)
{
	int i, cmp;
	isl_size total;
	isl_space *space1, *space2;

	if (!bmap1 || !bmap2)
		return -1;

	if (bmap1 == bmap2)
		return 0;
	space1 = isl_basic_map_peek_space(bmap1);
	space2 = isl_basic_map_peek_space(bmap2);
	cmp = isl_space_cmp(space1, space2);
	if (cmp)
		return cmp;
	if (ISL_F_ISSET(bmap1, ISL_BASIC_MAP_RATIONAL) !=
	    ISL_F_ISSET(bmap2, ISL_BASIC_MAP_RATIONAL))
		return ISL_F_ISSET(bmap1, ISL_BASIC_MAP_RATIONAL) ? -1 : 1;
	if (ISL_F_ISSET(bmap1, ISL_BASIC_MAP_EMPTY) &&
	    ISL_F_ISSET(bmap2, ISL_BASIC_MAP_EMPTY))
		return 0;
	if (ISL_F_ISSET(bmap1, ISL_BASIC_MAP_EMPTY))
		return 1;
	if (ISL_F_ISSET(bmap2, ISL_BASIC_MAP_EMPTY))
		return -1;
	if (bmap1->n_eq != bmap2->n_eq)
		return bmap1->n_eq - bmap2->n_eq;
	if (bmap1->n_ineq != bmap2->n_ineq)
		return bmap1->n_ineq - bmap2->n_ineq;
	if (bmap1->n_div != bmap2->n_div)
		return bmap1->n_div - bmap2->n_div;
	total = isl_basic_map_dim(bmap1, isl_dim_all);
	if (total < 0)
		return -1;
	for (i = 0; i < bmap1->n_eq; ++i) {
		cmp = isl_seq_cmp(bmap1->eq[i], bmap2->eq[i], 1+total);
		if (cmp)
			return cmp;
	}
	for (i = 0; i < bmap1->n_ineq; ++i) {
		cmp = isl_seq_cmp(bmap1->ineq[i], bmap2->ineq[i], 1+total);
		if (cmp)
			return cmp;
	}
	for (i = 0; i < bmap1->n_div; ++i) {
		cmp = isl_seq_cmp(bmap1->div[i], bmap2->div[i], 1+1+total);
		if (cmp)
			return cmp;
	}
	return 0;
}

int isl_basic_set_plain_cmp(__isl_keep isl_basic_set *bset1,
	__isl_keep isl_basic_set *bset2)
{
	return isl_basic_map_plain_cmp(bset1, bset2);
}

int isl_set_plain_cmp(__isl_keep isl_set *set1, __isl_keep isl_set *set2)
{
	int i, cmp;

	if (set1 == set2)
		return 0;
	if (set1->n != set2->n)
		return set1->n - set2->n;

	for (i = 0; i < set1->n; ++i) {
		cmp = isl_basic_set_plain_cmp(set1->p[i], set2->p[i]);
		if (cmp)
			return cmp;
	}

	return 0;
}

isl_bool isl_basic_map_plain_is_equal(__isl_keep isl_basic_map *bmap1,
	__isl_keep isl_basic_map *bmap2)
{
	if (!bmap1 || !bmap2)
		return isl_bool_error;
	return isl_basic_map_plain_cmp(bmap1, bmap2) == 0;
}

isl_bool isl_basic_set_plain_is_equal(__isl_keep isl_basic_set *bset1,
	__isl_keep isl_basic_set *bset2)
{
	return isl_basic_map_plain_is_equal(bset_to_bmap(bset1),
					    bset_to_bmap(bset2));
}

static int qsort_bmap_cmp(const void *p1, const void *p2)
{
	isl_basic_map *bmap1 = *(isl_basic_map **) p1;
	isl_basic_map *bmap2 = *(isl_basic_map **) p2;

	return isl_basic_map_plain_cmp(bmap1, bmap2);
}

/* Sort the basic maps of "map" and remove duplicate basic maps.
 *
 * While removing basic maps, we make sure that the basic maps remain
 * sorted because isl_map_normalize expects the basic maps of the result
 * to be sorted.
 */
static __isl_give isl_map *sort_and_remove_duplicates(__isl_take isl_map *map)
{
	int i, j;

	map = isl_map_remove_empty_parts(map);
	if (!map)
		return NULL;
	qsort(map->p, map->n, sizeof(struct isl_basic_map *), qsort_bmap_cmp);
	for (i = map->n - 1; i >= 1; --i) {
		if (!isl_basic_map_plain_is_equal(map->p[i - 1], map->p[i]))
			continue;
		isl_basic_map_free(map->p[i-1]);
		for (j = i; j < map->n; ++j)
			map->p[j - 1] = map->p[j];
		map->n--;
	}

	return map;
}

/* Remove obvious duplicates among the basic maps of "map".
 *
 * Unlike isl_map_normalize, this function does not remove redundant
 * constraints and only removes duplicates that have exactly the same
 * constraints in the input.  It does sort the constraints and
 * the basic maps to ease the detection of duplicates.
 *
 * If "map" has already been normalized or if the basic maps are
 * disjoint, then there can be no duplicates.
 */
__isl_give isl_map *isl_map_remove_obvious_duplicates(__isl_take isl_map *map)
{
	int i;
	isl_basic_map *bmap;

	if (!map)
		return NULL;
	if (map->n <= 1)
		return map;
	if (ISL_F_ISSET(map, ISL_MAP_NORMALIZED | ISL_MAP_DISJOINT))
		return map;
	for (i = 0; i < map->n; ++i) {
		bmap = isl_basic_map_copy(map->p[i]);
		bmap = isl_basic_map_sort_constraints(bmap);
		if (!bmap)
			return isl_map_free(map);
		isl_basic_map_free(map->p[i]);
		map->p[i] = bmap;
	}

	map = sort_and_remove_duplicates(map);
	return map;
}

/* We normalize in place, but if anything goes wrong we need
 * to return NULL, so we need to make sure we don't change the
 * meaning of any possible other copies of map.
 */
__isl_give isl_map *isl_map_normalize(__isl_take isl_map *map)
{
	int i;
	struct isl_basic_map *bmap;

	if (!map)
		return NULL;
	if (ISL_F_ISSET(map, ISL_MAP_NORMALIZED))
		return map;
	for (i = 0; i < map->n; ++i) {
		bmap = isl_basic_map_normalize(isl_basic_map_copy(map->p[i]));
		if (!bmap)
			goto error;
		isl_basic_map_free(map->p[i]);
		map->p[i] = bmap;
	}

	map = sort_and_remove_duplicates(map);
	if (map)
		ISL_F_SET(map, ISL_MAP_NORMALIZED);
	return map;
error:
	isl_map_free(map);
	return NULL;
}

struct isl_set *isl_set_normalize(struct isl_set *set)
{
	return set_from_map(isl_map_normalize(set_to_map(set)));
}

isl_bool isl_map_plain_is_equal(__isl_keep isl_map *map1,
	__isl_keep isl_map *map2)
{
	int i;
	isl_bool equal;

	if (!map1 || !map2)
		return isl_bool_error;

	if (map1 == map2)
		return isl_bool_true;
	if (!isl_space_is_equal(map1->dim, map2->dim))
		return isl_bool_false;

	map1 = isl_map_copy(map1);
	map2 = isl_map_copy(map2);
	map1 = isl_map_normalize(map1);
	map2 = isl_map_normalize(map2);
	if (!map1 || !map2)
		goto error;
	equal = map1->n == map2->n;
	for (i = 0; equal && i < map1->n; ++i) {
		equal = isl_basic_map_plain_is_equal(map1->p[i], map2->p[i]);
		if (equal < 0)
			goto error;
	}
	isl_map_free(map1);
	isl_map_free(map2);
	return equal;
error:
	isl_map_free(map1);
	isl_map_free(map2);
	return isl_bool_error;
}

isl_bool isl_set_plain_is_equal(__isl_keep isl_set *set1,
	__isl_keep isl_set *set2)
{
	return isl_map_plain_is_equal(set_to_map(set1), set_to_map(set2));
}

/* Return the basic maps in "map" as a list.
 */
__isl_give isl_basic_map_list *isl_map_get_basic_map_list(
	__isl_keep isl_map *map)
{
	int i;
	isl_ctx *ctx;
	isl_basic_map_list *list;

	if (!map)
		return NULL;
	ctx = isl_map_get_ctx(map);
	list = isl_basic_map_list_alloc(ctx, map->n);

	for (i = 0; i < map->n; ++i) {
		isl_basic_map *bmap;

		bmap = isl_basic_map_copy(map->p[i]);
		list = isl_basic_map_list_add(list, bmap);
	}

	return list;
}

/* Return the intersection of the elements in the non-empty list "list".
 * All elements are assumed to live in the same space.
 */
__isl_give isl_basic_map *isl_basic_map_list_intersect(
	__isl_take isl_basic_map_list *list)
{
	int i;
	isl_size n;
	isl_basic_map *bmap;

	n = isl_basic_map_list_n_basic_map(list);
	if (n < 0)
		goto error;
	if (n < 1)
		isl_die(isl_basic_map_list_get_ctx(list), isl_error_invalid,
			"expecting non-empty list", goto error);

	bmap = isl_basic_map_list_get_basic_map(list, 0);
	for (i = 1; i < n; ++i) {
		isl_basic_map *bmap_i;

		bmap_i = isl_basic_map_list_get_basic_map(list, i);
		bmap = isl_basic_map_intersect(bmap, bmap_i);
	}

	isl_basic_map_list_free(list);
	return bmap;
error:
	isl_basic_map_list_free(list);
	return NULL;
}

/* Return the intersection of the elements in the non-empty list "list".
 * All elements are assumed to live in the same space.
 */
__isl_give isl_basic_set *isl_basic_set_list_intersect(
	__isl_take isl_basic_set_list *list)
{
	return isl_basic_map_list_intersect(list);
}

/* Return the union of the elements of "list".
 * The list is required to have at least one element.
 */
__isl_give isl_set *isl_basic_set_list_union(
	__isl_take isl_basic_set_list *list)
{
	int i;
	isl_size n;
	isl_space *space;
	isl_basic_set *bset;
	isl_set *set;

	n = isl_basic_set_list_n_basic_set(list);
	if (n < 0)
		goto error;
	if (n < 1)
		isl_die(isl_basic_set_list_get_ctx(list), isl_error_invalid,
			"expecting non-empty list", goto error);

	bset = isl_basic_set_list_get_basic_set(list, 0);
	space = isl_basic_set_get_space(bset);
	isl_basic_set_free(bset);

	set = isl_set_alloc_space(space, n, 0);
	for (i = 0; i < n; ++i) {
		bset = isl_basic_set_list_get_basic_set(list, i);
		set = isl_set_add_basic_set(set, bset);
	}

	isl_basic_set_list_free(list);
	return set;
error:
	isl_basic_set_list_free(list);
	return NULL;
}

/* Return the union of the elements in the non-empty list "list".
 * All elements are assumed to live in the same space.
 */
__isl_give isl_set *isl_set_list_union(__isl_take isl_set_list *list)
{
	int i;
	isl_size n;
	isl_set *set;

	n = isl_set_list_n_set(list);
	if (n < 0)
		goto error;
	if (n < 1)
		isl_die(isl_set_list_get_ctx(list), isl_error_invalid,
			"expecting non-empty list", goto error);

	set = isl_set_list_get_set(list, 0);
	for (i = 1; i < n; ++i) {
		isl_set *set_i;

		set_i = isl_set_list_get_set(list, i);
		set = isl_set_union(set, set_i);
	}

	isl_set_list_free(list);
	return set;
error:
	isl_set_list_free(list);
	return NULL;
}

__isl_give isl_basic_map *isl_basic_map_product(
	__isl_take isl_basic_map *bmap1, __isl_take isl_basic_map *bmap2)
{
	isl_space *space_result = NULL;
	struct isl_basic_map *bmap;
	unsigned in1, in2, out1, out2, nparam, total, pos;
	struct isl_dim_map *dim_map1, *dim_map2;

	if (isl_basic_map_check_equal_params(bmap1, bmap2) < 0)
		goto error;
	space_result = isl_space_product(isl_space_copy(bmap1->dim),
						   isl_space_copy(bmap2->dim));

	in1 = isl_basic_map_dim(bmap1, isl_dim_in);
	in2 = isl_basic_map_dim(bmap2, isl_dim_in);
	out1 = isl_basic_map_dim(bmap1, isl_dim_out);
	out2 = isl_basic_map_dim(bmap2, isl_dim_out);
	nparam = isl_basic_map_dim(bmap1, isl_dim_param);

	total = nparam + in1 + in2 + out1 + out2 + bmap1->n_div + bmap2->n_div;
	dim_map1 = isl_dim_map_alloc(bmap1->ctx, total);
	dim_map2 = isl_dim_map_alloc(bmap1->ctx, total);
	isl_dim_map_dim(dim_map1, bmap1->dim, isl_dim_param, pos = 0);
	isl_dim_map_dim(dim_map2, bmap2->dim, isl_dim_param, pos = 0);
	isl_dim_map_dim(dim_map1, bmap1->dim, isl_dim_in, pos += nparam);
	isl_dim_map_dim(dim_map2, bmap2->dim, isl_dim_in, pos += in1);
	isl_dim_map_dim(dim_map1, bmap1->dim, isl_dim_out, pos += in2);
	isl_dim_map_dim(dim_map2, bmap2->dim, isl_dim_out, pos += out1);
	isl_dim_map_div(dim_map1, bmap1, pos += out2);
	isl_dim_map_div(dim_map2, bmap2, pos += bmap1->n_div);

	bmap = isl_basic_map_alloc_space(space_result,
			bmap1->n_div + bmap2->n_div,
			bmap1->n_eq + bmap2->n_eq,
			bmap1->n_ineq + bmap2->n_ineq);
	bmap = isl_basic_map_add_constraints_dim_map(bmap, bmap1, dim_map1);
	bmap = isl_basic_map_add_constraints_dim_map(bmap, bmap2, dim_map2);
	bmap = isl_basic_map_simplify(bmap);
	return isl_basic_map_finalize(bmap);
error:
	isl_basic_map_free(bmap1);
	isl_basic_map_free(bmap2);
	return NULL;
}

__isl_give isl_basic_map *isl_basic_map_flat_product(
	__isl_take isl_basic_map *bmap1, __isl_take isl_basic_map *bmap2)
{
	isl_basic_map *prod;

	prod = isl_basic_map_product(bmap1, bmap2);
	prod = isl_basic_map_flatten(prod);
	return prod;
}

__isl_give isl_basic_set *isl_basic_set_flat_product(
	__isl_take isl_basic_set *bset1, __isl_take isl_basic_set *bset2)
{
	return isl_basic_map_flat_range_product(bset1, bset2);
}

__isl_give isl_basic_map *isl_basic_map_domain_product(
	__isl_take isl_basic_map *bmap1, __isl_take isl_basic_map *bmap2)
{
	isl_space *space1, *space2;
	isl_space *space_result = NULL;
	isl_basic_map *bmap;
	isl_size in1, in2, out, nparam;
	unsigned total, pos;
	struct isl_dim_map *dim_map1, *dim_map2;

	in1 = isl_basic_map_dim(bmap1, isl_dim_in);
	in2 = isl_basic_map_dim(bmap2, isl_dim_in);
	out = isl_basic_map_dim(bmap1, isl_dim_out);
	nparam = isl_basic_map_dim(bmap1, isl_dim_param);
	if (in1 < 0 || in2 < 0 || out < 0 || nparam < 0)
		goto error;

	space1 = isl_basic_map_get_space(bmap1);
	space2 = isl_basic_map_get_space(bmap2);
	space_result = isl_space_domain_product(space1, space2);

	total = nparam + in1 + in2 + out + bmap1->n_div + bmap2->n_div;
	dim_map1 = isl_dim_map_alloc(bmap1->ctx, total);
	dim_map2 = isl_dim_map_alloc(bmap1->ctx, total);
	isl_dim_map_dim(dim_map1, bmap1->dim, isl_dim_param, pos = 0);
	isl_dim_map_dim(dim_map2, bmap2->dim, isl_dim_param, pos = 0);
	isl_dim_map_dim(dim_map1, bmap1->dim, isl_dim_in, pos += nparam);
	isl_dim_map_dim(dim_map2, bmap2->dim, isl_dim_in, pos += in1);
	isl_dim_map_dim(dim_map1, bmap1->dim, isl_dim_out, pos += in2);
	isl_dim_map_dim(dim_map2, bmap2->dim, isl_dim_out, pos);
	isl_dim_map_div(dim_map1, bmap1, pos += out);
	isl_dim_map_div(dim_map2, bmap2, pos += bmap1->n_div);

	bmap = isl_basic_map_alloc_space(space_result,
			bmap1->n_div + bmap2->n_div,
			bmap1->n_eq + bmap2->n_eq,
			bmap1->n_ineq + bmap2->n_ineq);
	bmap = isl_basic_map_add_constraints_dim_map(bmap, bmap1, dim_map1);
	bmap = isl_basic_map_add_constraints_dim_map(bmap, bmap2, dim_map2);
	bmap = isl_basic_map_simplify(bmap);
	return isl_basic_map_finalize(bmap);
error:
	isl_basic_map_free(bmap1);
	isl_basic_map_free(bmap2);
	return NULL;
}

__isl_give isl_basic_map *isl_basic_map_range_product(
	__isl_take isl_basic_map *bmap1, __isl_take isl_basic_map *bmap2)
{
	isl_bool rational;
	isl_space *space_result = NULL;
	isl_basic_map *bmap;
	isl_size in, out1, out2, nparam;
	unsigned total, pos;
	struct isl_dim_map *dim_map1, *dim_map2;

	rational = isl_basic_map_is_rational(bmap1);
	if (rational >= 0 && rational)
		rational = isl_basic_map_is_rational(bmap2);
	in = isl_basic_map_dim(bmap1, isl_dim_in);
	out1 = isl_basic_map_dim(bmap1, isl_dim_out);
	out2 = isl_basic_map_dim(bmap2, isl_dim_out);
	nparam = isl_basic_map_dim(bmap1, isl_dim_param);
	if (in < 0 || out1 < 0 || out2 < 0 || nparam < 0 || rational < 0)
		goto error;

	if (isl_basic_map_check_equal_params(bmap1, bmap2) < 0)
		goto error;

	space_result = isl_space_range_product(isl_space_copy(bmap1->dim),
					   isl_space_copy(bmap2->dim));

	total = nparam + in + out1 + out2 + bmap1->n_div + bmap2->n_div;
	dim_map1 = isl_dim_map_alloc(bmap1->ctx, total);
	dim_map2 = isl_dim_map_alloc(bmap1->ctx, total);
	isl_dim_map_dim(dim_map1, bmap1->dim, isl_dim_param, pos = 0);
	isl_dim_map_dim(dim_map2, bmap2->dim, isl_dim_param, pos = 0);
	isl_dim_map_dim(dim_map1, bmap1->dim, isl_dim_in, pos += nparam);
	isl_dim_map_dim(dim_map2, bmap2->dim, isl_dim_in, pos);
	isl_dim_map_dim(dim_map1, bmap1->dim, isl_dim_out, pos += in);
	isl_dim_map_dim(dim_map2, bmap2->dim, isl_dim_out, pos += out1);
	isl_dim_map_div(dim_map1, bmap1, pos += out2);
	isl_dim_map_div(dim_map2, bmap2, pos += bmap1->n_div);

	bmap = isl_basic_map_alloc_space(space_result,
			bmap1->n_div + bmap2->n_div,
			bmap1->n_eq + bmap2->n_eq,
			bmap1->n_ineq + bmap2->n_ineq);
	bmap = isl_basic_map_add_constraints_dim_map(bmap, bmap1, dim_map1);
	bmap = isl_basic_map_add_constraints_dim_map(bmap, bmap2, dim_map2);
	if (rational)
		bmap = isl_basic_map_set_rational(bmap);
	bmap = isl_basic_map_simplify(bmap);
	return isl_basic_map_finalize(bmap);
error:
	isl_basic_map_free(bmap1);
	isl_basic_map_free(bmap2);
	return NULL;
}

__isl_give isl_basic_map *isl_basic_map_flat_range_product(
	__isl_take isl_basic_map *bmap1, __isl_take isl_basic_map *bmap2)
{
	isl_basic_map *prod;

	prod = isl_basic_map_range_product(bmap1, bmap2);
	prod = isl_basic_map_flatten_range(prod);
	return prod;
}

/* Apply "basic_map_product" to each pair of basic maps in "map1" and "map2"
 * and collect the results.
 * The result live in the space obtained by calling "space_product"
 * on the spaces of "map1" and "map2".
 * If "remove_duplicates" is set then the result may contain duplicates
 * (even if the inputs do not) and so we try and remove the obvious
 * duplicates.
 */
static __isl_give isl_map *map_product(__isl_take isl_map *map1,
	__isl_take isl_map *map2,
	__isl_give isl_space *(*space_product)(__isl_take isl_space *left,
					   __isl_take isl_space *right),
	__isl_give isl_basic_map *(*basic_map_product)(
		__isl_take isl_basic_map *left,
		__isl_take isl_basic_map *right),
	int remove_duplicates)
{
	unsigned flags = 0;
	struct isl_map *result;
	int i, j;
	isl_bool m;

	m = isl_map_has_equal_params(map1, map2);
	if (m < 0)
		goto error;
	if (!m)
		isl_die(isl_map_get_ctx(map1), isl_error_invalid,
			"parameters don't match", goto error);

	if (ISL_F_ISSET(map1, ISL_MAP_DISJOINT) &&
	    ISL_F_ISSET(map2, ISL_MAP_DISJOINT))
		ISL_FL_SET(flags, ISL_MAP_DISJOINT);

	result = isl_map_alloc_space(space_product(isl_space_copy(map1->dim),
					       isl_space_copy(map2->dim)),
				map1->n * map2->n, flags);
	if (!result)
		goto error;
	for (i = 0; i < map1->n; ++i)
		for (j = 0; j < map2->n; ++j) {
			struct isl_basic_map *part;
			part = basic_map_product(isl_basic_map_copy(map1->p[i]),
						 isl_basic_map_copy(map2->p[j]));
			if (isl_basic_map_is_empty(part))
				isl_basic_map_free(part);
			else
				result = isl_map_add_basic_map(result, part);
			if (!result)
				goto error;
		}
	if (remove_duplicates)
		result = isl_map_remove_obvious_duplicates(result);
	isl_map_free(map1);
	isl_map_free(map2);
	return result;
error:
	isl_map_free(map1);
	isl_map_free(map2);
	return NULL;
}

/* Given two maps A -> B and C -> D, construct a map [A -> C] -> [B -> D]
 */
static __isl_give isl_map *map_product_aligned(__isl_take isl_map *map1,
	__isl_take isl_map *map2)
{
	return map_product(map1, map2, &isl_space_product,
			&isl_basic_map_product, 0);
}

__isl_give isl_map *isl_map_product(__isl_take isl_map *map1,
	__isl_take isl_map *map2)
{
	return isl_map_align_params_map_map_and(map1, map2, &map_product_aligned);
}

/* Given two maps A -> B and C -> D, construct a map (A, C) -> (B, D)
 */
__isl_give isl_map *isl_map_flat_product(__isl_take isl_map *map1,
	__isl_take isl_map *map2)
{
	isl_map *prod;

	prod = isl_map_product(map1, map2);
	prod = isl_map_flatten(prod);
	return prod;
}

/* Given two set A and B, construct its Cartesian product A x B.
 */
struct isl_set *isl_set_product(struct isl_set *set1, struct isl_set *set2)
{
	return isl_map_range_product(set1, set2);
}

__isl_give isl_set *isl_set_flat_product(__isl_take isl_set *set1,
	__isl_take isl_set *set2)
{
	return isl_map_flat_range_product(set1, set2);
}

/* Given two maps A -> B and C -> D, construct a map [A -> C] -> (B * D)
 */
static __isl_give isl_map *map_domain_product_aligned(__isl_take isl_map *map1,
	__isl_take isl_map *map2)
{
	return map_product(map1, map2, &isl_space_domain_product,
				&isl_basic_map_domain_product, 1);
}

/* Given two maps A -> B and C -> D, construct a map (A * C) -> [B -> D]
 */
static __isl_give isl_map *map_range_product_aligned(__isl_take isl_map *map1,
	__isl_take isl_map *map2)
{
	return map_product(map1, map2, &isl_space_range_product,
				&isl_basic_map_range_product, 1);
}

__isl_give isl_map *isl_map_domain_product(__isl_take isl_map *map1,
	__isl_take isl_map *map2)
{
	return isl_map_align_params_map_map_and(map1, map2,
						&map_domain_product_aligned);
}

__isl_give isl_map *isl_map_range_product(__isl_take isl_map *map1,
	__isl_take isl_map *map2)
{
	return isl_map_align_params_map_map_and(map1, map2,
						&map_range_product_aligned);
}

/* Given a map of the form [A -> B] -> [C -> D], return the map A -> C.
 */
__isl_give isl_map *isl_map_factor_domain(__isl_take isl_map *map)
{
	isl_space *space;
	isl_size total1, keep1, total2, keep2;

	total1 = isl_map_dim(map, isl_dim_in);
	total2 = isl_map_dim(map, isl_dim_out);
	if (total1 < 0 || total2 < 0)
		return isl_map_free(map);
	if (!isl_space_domain_is_wrapping(map->dim) ||
	    !isl_space_range_is_wrapping(map->dim))
		isl_die(isl_map_get_ctx(map), isl_error_invalid,
			"not a product", return isl_map_free(map));

	space = isl_map_get_space(map);
	space = isl_space_factor_domain(space);
	keep1 = isl_space_dim(space, isl_dim_in);
	keep2 = isl_space_dim(space, isl_dim_out);
	if (keep1 < 0 || keep2 < 0)
		map = isl_map_free(map);
	map = isl_map_project_out(map, isl_dim_in, keep1, total1 - keep1);
	map = isl_map_project_out(map, isl_dim_out, keep2, total2 - keep2);
	map = isl_map_reset_space(map, space);

	return map;
}

/* Given a map of the form [A -> B] -> [C -> D], return the map B -> D.
 */
__isl_give isl_map *isl_map_factor_range(__isl_take isl_map *map)
{
	isl_space *space;
	isl_size total1, keep1, total2, keep2;

	total1 = isl_map_dim(map, isl_dim_in);
	total2 = isl_map_dim(map, isl_dim_out);
	if (total1 < 0 || total2 < 0)
		return isl_map_free(map);
	if (!isl_space_domain_is_wrapping(map->dim) ||
	    !isl_space_range_is_wrapping(map->dim))
		isl_die(isl_map_get_ctx(map), isl_error_invalid,
			"not a product", return isl_map_free(map));

	space = isl_map_get_space(map);
	space = isl_space_factor_range(space);
	keep1 = isl_space_dim(space, isl_dim_in);
	keep2 = isl_space_dim(space, isl_dim_out);
	if (keep1 < 0 || keep2 < 0)
		map = isl_map_free(map);
	map = isl_map_project_out(map, isl_dim_in, 0, total1 - keep1);
	map = isl_map_project_out(map, isl_dim_out, 0, total2 - keep2);
	map = isl_map_reset_space(map, space);

	return map;
}

/* Given a map of the form [A -> B] -> C, return the map A -> C.
 */
__isl_give isl_map *isl_map_domain_factor_domain(__isl_take isl_map *map)
{
	isl_space *space;
	isl_size total, keep;

	total = isl_map_dim(map, isl_dim_in);
	if (total < 0)
		return isl_map_free(map);
	if (!isl_space_domain_is_wrapping(map->dim))
		isl_die(isl_map_get_ctx(map), isl_error_invalid,
			"domain is not a product", return isl_map_free(map));

	space = isl_map_get_space(map);
	space = isl_space_domain_factor_domain(space);
	keep = isl_space_dim(space, isl_dim_in);
	if (keep < 0)
		map = isl_map_free(map);
	map = isl_map_project_out(map, isl_dim_in, keep, total - keep);
	map = isl_map_reset_space(map, space);

	return map;
}

/* Given a map of the form [A -> B] -> C, return the map B -> C.
 */
__isl_give isl_map *isl_map_domain_factor_range(__isl_take isl_map *map)
{
	isl_space *space;
	isl_size total, keep;

	total = isl_map_dim(map, isl_dim_in);
	if (total < 0)
		return isl_map_free(map);
	if (!isl_space_domain_is_wrapping(map->dim))
		isl_die(isl_map_get_ctx(map), isl_error_invalid,
			"domain is not a product", return isl_map_free(map));

	space = isl_map_get_space(map);
	space = isl_space_domain_factor_range(space);
	keep = isl_space_dim(space, isl_dim_in);
	if (keep < 0)
		map = isl_map_free(map);
	map = isl_map_project_out(map, isl_dim_in, 0, total - keep);
	map = isl_map_reset_space(map, space);

	return map;
}

/* Given a map A -> [B -> C], extract the map A -> B.
 */
__isl_give isl_map *isl_map_range_factor_domain(__isl_take isl_map *map)
{
	isl_space *space;
	isl_size total, keep;

	total = isl_map_dim(map, isl_dim_out);
	if (total < 0)
		return isl_map_free(map);
	if (!isl_space_range_is_wrapping(map->dim))
		isl_die(isl_map_get_ctx(map), isl_error_invalid,
			"range is not a product", return isl_map_free(map));

	space = isl_map_get_space(map);
	space = isl_space_range_factor_domain(space);
	keep = isl_space_dim(space, isl_dim_out);
	if (keep < 0)
		map = isl_map_free(map);
	map = isl_map_project_out(map, isl_dim_out, keep, total - keep);
	map = isl_map_reset_space(map, space);

	return map;
}

/* Given a map A -> [B -> C], extract the map A -> C.
 */
__isl_give isl_map *isl_map_range_factor_range(__isl_take isl_map *map)
{
	isl_space *space;
	isl_size total, keep;

	total = isl_map_dim(map, isl_dim_out);
	if (total < 0)
		return isl_map_free(map);
	if (!isl_space_range_is_wrapping(map->dim))
		isl_die(isl_map_get_ctx(map), isl_error_invalid,
			"range is not a product", return isl_map_free(map));

	space = isl_map_get_space(map);
	space = isl_space_range_factor_range(space);
	keep = isl_space_dim(space, isl_dim_out);
	if (keep < 0)
		map = isl_map_free(map);
	map = isl_map_project_out(map, isl_dim_out, 0, total - keep);
	map = isl_map_reset_space(map, space);

	return map;
}

/* Given two maps A -> B and C -> D, construct a map (A, C) -> (B * D)
 */
__isl_give isl_map *isl_map_flat_domain_product(__isl_take isl_map *map1,
	__isl_take isl_map *map2)
{
	isl_map *prod;

	prod = isl_map_domain_product(map1, map2);
	prod = isl_map_flatten_domain(prod);
	return prod;
}

/* Given two maps A -> B and C -> D, construct a map (A * C) -> (B, D)
 */
__isl_give isl_map *isl_map_flat_range_product(__isl_take isl_map *map1,
	__isl_take isl_map *map2)
{
	isl_map *prod;

	prod = isl_map_range_product(map1, map2);
	prod = isl_map_flatten_range(prod);
	return prod;
}

uint32_t isl_basic_map_get_hash(__isl_keep isl_basic_map *bmap)
{
	int i;
	uint32_t hash = isl_hash_init();
	isl_size total;

	if (!bmap)
		return 0;
	bmap = isl_basic_map_copy(bmap);
	bmap = isl_basic_map_normalize(bmap);
	total = isl_basic_map_dim(bmap, isl_dim_all);
	if (total < 0)
		return 0;
	isl_hash_byte(hash, bmap->n_eq & 0xFF);
	for (i = 0; i < bmap->n_eq; ++i) {
		uint32_t c_hash;
		c_hash = isl_seq_get_hash(bmap->eq[i], 1 + total);
		isl_hash_hash(hash, c_hash);
	}
	isl_hash_byte(hash, bmap->n_ineq & 0xFF);
	for (i = 0; i < bmap->n_ineq; ++i) {
		uint32_t c_hash;
		c_hash = isl_seq_get_hash(bmap->ineq[i], 1 + total);
		isl_hash_hash(hash, c_hash);
	}
	isl_hash_byte(hash, bmap->n_div & 0xFF);
	for (i = 0; i < bmap->n_div; ++i) {
		uint32_t c_hash;
		if (isl_int_is_zero(bmap->div[i][0]))
			continue;
		isl_hash_byte(hash, i & 0xFF);
		c_hash = isl_seq_get_hash(bmap->div[i], 1 + 1 + total);
		isl_hash_hash(hash, c_hash);
	}
	isl_basic_map_free(bmap);
	return hash;
}

uint32_t isl_basic_set_get_hash(__isl_keep isl_basic_set *bset)
{
	return isl_basic_map_get_hash(bset_to_bmap(bset));
}

uint32_t isl_map_get_hash(__isl_keep isl_map *map)
{
	int i;
	uint32_t hash;

	if (!map)
		return 0;
	map = isl_map_copy(map);
	map = isl_map_normalize(map);
	if (!map)
		return 0;

	hash = isl_hash_init();
	for (i = 0; i < map->n; ++i) {
		uint32_t bmap_hash;
		bmap_hash = isl_basic_map_get_hash(map->p[i]);
		isl_hash_hash(hash, bmap_hash);
	}
		
	isl_map_free(map);

	return hash;
}

uint32_t isl_set_get_hash(__isl_keep isl_set *set)
{
	return isl_map_get_hash(set_to_map(set));
}

/* Return the number of basic maps in the (current) representation of "map".
 */
isl_size isl_map_n_basic_map(__isl_keep isl_map *map)
{
	return map ? map->n : isl_size_error;
}

isl_size isl_set_n_basic_set(__isl_keep isl_set *set)
{
	return set ? set->n : isl_size_error;
}

isl_stat isl_map_foreach_basic_map(__isl_keep isl_map *map,
	isl_stat (*fn)(__isl_take isl_basic_map *bmap, void *user), void *user)
{
	int i;

	if (!map)
		return isl_stat_error;

	for (i = 0; i < map->n; ++i)
		if (fn(isl_basic_map_copy(map->p[i]), user) < 0)
			return isl_stat_error;

	return isl_stat_ok;
}

isl_stat isl_set_foreach_basic_set(__isl_keep isl_set *set,
	isl_stat (*fn)(__isl_take isl_basic_set *bset, void *user), void *user)
{
	int i;

	if (!set)
		return isl_stat_error;

	for (i = 0; i < set->n; ++i)
		if (fn(isl_basic_set_copy(set->p[i]), user) < 0)
			return isl_stat_error;

	return isl_stat_ok;
}

/* Return a list of basic sets, the union of which is equal to "set".
 */
__isl_give isl_basic_set_list *isl_set_get_basic_set_list(
	__isl_keep isl_set *set)
{
	int i;
	isl_basic_set_list *list;

	if (!set)
		return NULL;

	list = isl_basic_set_list_alloc(isl_set_get_ctx(set), set->n);
	for (i = 0; i < set->n; ++i) {
		isl_basic_set *bset;

		bset = isl_basic_set_copy(set->p[i]);
		list = isl_basic_set_list_add(list, bset);
	}

	return list;
}

__isl_give isl_basic_set *isl_basic_set_lift(__isl_take isl_basic_set *bset)
{
	isl_space *space;

	if (!bset)
		return NULL;

	bset = isl_basic_set_cow(bset);
	if (!bset)
		return NULL;

	space = isl_basic_set_get_space(bset);
	space = isl_space_lift(space, bset->n_div);
	if (!space)
		goto error;
	isl_space_free(bset->dim);
	bset->dim = space;
	bset->extra -= bset->n_div;
	bset->n_div = 0;

	bset = isl_basic_set_finalize(bset);

	return bset;
error:
	isl_basic_set_free(bset);
	return NULL;
}

__isl_give isl_set *isl_set_lift(__isl_take isl_set *set)
{
	int i;
	isl_space *space;
	unsigned n_div;

	set = set_from_map(isl_map_align_divs_internal(set_to_map(set)));

	if (!set)
		return NULL;

	set = isl_set_cow(set);
	if (!set)
		return NULL;

	n_div = set->p[0]->n_div;
	space = isl_set_get_space(set);
	space = isl_space_lift(space, n_div);
	if (!space)
		goto error;
	isl_space_free(set->dim);
	set->dim = space;

	for (i = 0; i < set->n; ++i) {
		set->p[i] = isl_basic_set_lift(set->p[i]);
		if (!set->p[i])
			goto error;
	}

	return set;
error:
	isl_set_free(set);
	return NULL;
}

int isl_basic_set_size(__isl_keep isl_basic_set *bset)
{
	isl_size dim;
	int size = 0;

	dim = isl_basic_set_dim(bset, isl_dim_all);
	if (dim < 0)
		return -1;
	size += bset->n_eq * (1 + dim);
	size += bset->n_ineq * (1 + dim);
	size += bset->n_div * (2 + dim);

	return size;
}

int isl_set_size(__isl_keep isl_set *set)
{
	int i;
	int size = 0;

	if (!set)
		return -1;

	for (i = 0; i < set->n; ++i)
		size += isl_basic_set_size(set->p[i]);

	return size;
}

/* Check if there is any lower bound (if lower == 0) and/or upper
 * bound (if upper == 0) on the specified dim.
 */
static isl_bool basic_map_dim_is_bounded(__isl_keep isl_basic_map *bmap,
	enum isl_dim_type type, unsigned pos, int lower, int upper)
{
	int i;

	if (isl_basic_map_check_range(bmap, type, pos, 1) < 0)
		return isl_bool_error;

	pos += isl_basic_map_offset(bmap, type);

	for (i = 0; i < bmap->n_div; ++i) {
		if (isl_int_is_zero(bmap->div[i][0]))
			continue;
		if (!isl_int_is_zero(bmap->div[i][1 + pos]))
			return isl_bool_true;
	}

	for (i = 0; i < bmap->n_eq; ++i)
		if (!isl_int_is_zero(bmap->eq[i][pos]))
			return isl_bool_true;

	for (i = 0; i < bmap->n_ineq; ++i) {
		int sgn = isl_int_sgn(bmap->ineq[i][pos]);
		if (sgn > 0)
			lower = 1;
		if (sgn < 0)
			upper = 1;
	}

	return lower && upper;
}

isl_bool isl_basic_map_dim_is_bounded(__isl_keep isl_basic_map *bmap,
	enum isl_dim_type type, unsigned pos)
{
	return basic_map_dim_is_bounded(bmap, type, pos, 0, 0);
}

isl_bool isl_basic_map_dim_has_lower_bound(__isl_keep isl_basic_map *bmap,
	enum isl_dim_type type, unsigned pos)
{
	return basic_map_dim_is_bounded(bmap, type, pos, 0, 1);
}

isl_bool isl_basic_map_dim_has_upper_bound(__isl_keep isl_basic_map *bmap,
	enum isl_dim_type type, unsigned pos)
{
	return basic_map_dim_is_bounded(bmap, type, pos, 1, 0);
}

isl_bool isl_map_dim_is_bounded(__isl_keep isl_map *map,
	enum isl_dim_type type, unsigned pos)
{
	int i;

	if (!map)
		return isl_bool_error;

	for (i = 0; i < map->n; ++i) {
		isl_bool bounded;
		bounded = isl_basic_map_dim_is_bounded(map->p[i], type, pos);
		if (bounded < 0 || !bounded)
			return bounded;
	}

	return isl_bool_true;
}

/* Return true if the specified dim is involved in both an upper bound
 * and a lower bound.
 */
isl_bool isl_set_dim_is_bounded(__isl_keep isl_set *set,
	enum isl_dim_type type, unsigned pos)
{
	return isl_map_dim_is_bounded(set_to_map(set), type, pos);
}

/* Does "map" have a bound (according to "fn") for any of its basic maps?
 */
static isl_bool has_any_bound(__isl_keep isl_map *map,
	enum isl_dim_type type, unsigned pos,
	isl_bool (*fn)(__isl_keep isl_basic_map *bmap,
		  enum isl_dim_type type, unsigned pos))
{
	int i;

	if (!map)
		return isl_bool_error;

	for (i = 0; i < map->n; ++i) {
		isl_bool bounded;
		bounded = fn(map->p[i], type, pos);
		if (bounded < 0 || bounded)
			return bounded;
	}

	return isl_bool_false;
}

/* Return 1 if the specified dim is involved in any lower bound.
 */
isl_bool isl_set_dim_has_any_lower_bound(__isl_keep isl_set *set,
	enum isl_dim_type type, unsigned pos)
{
	return has_any_bound(set, type, pos,
				&isl_basic_map_dim_has_lower_bound);
}

/* Return 1 if the specified dim is involved in any upper bound.
 */
isl_bool isl_set_dim_has_any_upper_bound(__isl_keep isl_set *set,
	enum isl_dim_type type, unsigned pos)
{
	return has_any_bound(set, type, pos,
				&isl_basic_map_dim_has_upper_bound);
}

/* Does "map" have a bound (according to "fn") for all of its basic maps?
 */
static isl_bool has_bound(__isl_keep isl_map *map,
	enum isl_dim_type type, unsigned pos,
	isl_bool (*fn)(__isl_keep isl_basic_map *bmap,
		  enum isl_dim_type type, unsigned pos))
{
	int i;

	if (!map)
		return isl_bool_error;

	for (i = 0; i < map->n; ++i) {
		isl_bool bounded;
		bounded = fn(map->p[i], type, pos);
		if (bounded < 0 || !bounded)
			return bounded;
	}

	return isl_bool_true;
}

/* Return 1 if the specified dim has a lower bound (in each of its basic sets).
 */
isl_bool isl_set_dim_has_lower_bound(__isl_keep isl_set *set,
	enum isl_dim_type type, unsigned pos)
{
	return has_bound(set, type, pos, &isl_basic_map_dim_has_lower_bound);
}

/* Return 1 if the specified dim has an upper bound (in each of its basic sets).
 */
isl_bool isl_set_dim_has_upper_bound(__isl_keep isl_set *set,
	enum isl_dim_type type, unsigned pos)
{
	return has_bound(set, type, pos, &isl_basic_map_dim_has_upper_bound);
}

/* For each of the "n" variables starting at "first", determine
 * the sign of the variable and put the results in the first "n"
 * elements of the array "signs".
 * Sign
 *	1 means that the variable is non-negative
 *	-1 means that the variable is non-positive
 *	0 means the variable attains both positive and negative values.
 */
isl_stat isl_basic_set_vars_get_sign(__isl_keep isl_basic_set *bset,
	unsigned first, unsigned n, int *signs)
{
	isl_vec *bound = NULL;
	struct isl_tab *tab = NULL;
	struct isl_tab_undo *snap;
	int i;
	isl_size total;

	total = isl_basic_set_dim(bset, isl_dim_all);
	if (total < 0 || !signs)
		return isl_stat_error;

	bound = isl_vec_alloc(bset->ctx, 1 + total);
	tab = isl_tab_from_basic_set(bset, 0);
	if (!bound || !tab)
		goto error;

	isl_seq_clr(bound->el, bound->size);
	isl_int_set_si(bound->el[0], -1);

	snap = isl_tab_snap(tab);
	for (i = 0; i < n; ++i) {
		int empty;

		isl_int_set_si(bound->el[1 + first + i], -1);
		if (isl_tab_add_ineq(tab, bound->el) < 0)
			goto error;
		empty = tab->empty;
		isl_int_set_si(bound->el[1 + first + i], 0);
		if (isl_tab_rollback(tab, snap) < 0)
			goto error;

		if (empty) {
			signs[i] = 1;
			continue;
		}

		isl_int_set_si(bound->el[1 + first + i], 1);
		if (isl_tab_add_ineq(tab, bound->el) < 0)
			goto error;
		empty = tab->empty;
		isl_int_set_si(bound->el[1 + first + i], 0);
		if (isl_tab_rollback(tab, snap) < 0)
			goto error;

		signs[i] = empty ? -1 : 0;
	}

	isl_tab_free(tab);
	isl_vec_free(bound);
	return isl_stat_ok;
error:
	isl_tab_free(tab);
	isl_vec_free(bound);
	return isl_stat_error;
}

isl_stat isl_basic_set_dims_get_sign(__isl_keep isl_basic_set *bset,
	enum isl_dim_type type, unsigned first, unsigned n, int *signs)
{
	if (!bset || !signs)
		return isl_stat_error;
	if (isl_basic_set_check_range(bset, type, first, n) < 0)
		return isl_stat_error;

	first += pos(bset->dim, type) - 1;
	return isl_basic_set_vars_get_sign(bset, first, n, signs);
}

/* Is it possible for the integer division "div" to depend (possibly
 * indirectly) on any output dimensions?
 *
 * If the div is undefined, then we conservatively assume that it
 * may depend on them.
 * Otherwise, we check if it actually depends on them or on any integer
 * divisions that may depend on them.
 */
static isl_bool div_may_involve_output(__isl_keep isl_basic_map *bmap, int div)
{
	int i;
	isl_size n_out, n_div;
	unsigned o_out, o_div;

	if (isl_int_is_zero(bmap->div[div][0]))
		return isl_bool_true;

	n_out = isl_basic_map_dim(bmap, isl_dim_out);
	if (n_out < 0)
		return isl_bool_error;
	o_out = isl_basic_map_offset(bmap, isl_dim_out);

	if (isl_seq_first_non_zero(bmap->div[div] + 1 + o_out, n_out) != -1)
		return isl_bool_true;

	n_div = isl_basic_map_dim(bmap, isl_dim_div);
	if (n_div < 0)
		return isl_bool_error;
	o_div = isl_basic_map_offset(bmap, isl_dim_div);

	for (i = 0; i < n_div; ++i) {
		isl_bool may_involve;

		if (isl_int_is_zero(bmap->div[div][1 + o_div + i]))
			continue;
		may_involve = div_may_involve_output(bmap, i);
		if (may_involve < 0 || may_involve)
			return may_involve;
	}

	return isl_bool_false;
}

/* Return the first integer division of "bmap" in the range
 * [first, first + n[ that may depend on any output dimensions and
 * that has a non-zero coefficient in "c" (where the first coefficient
 * in "c" corresponds to integer division "first").
 */
static int first_div_may_involve_output(__isl_keep isl_basic_map *bmap,
	isl_int *c, int first, int n)
{
	int k;

	if (!bmap)
		return -1;

	for (k = first; k < first + n; ++k) {
		isl_bool may_involve;

		if (isl_int_is_zero(c[k]))
			continue;
		may_involve = div_may_involve_output(bmap, k);
		if (may_involve < 0)
			return -1;
		if (may_involve)
			return k;
	}

	return first + n;
}

/* Look for a pair of inequality constraints in "bmap" of the form
 *
 *	-l + i >= 0		or		i >= l
 * and
 *	n + l - i >= 0		or		i <= l + n
 *
 * with n < "m" and i the output dimension at position "pos".
 * (Note that n >= 0 as otherwise the two constraints would conflict.)
 * Furthermore, "l" is only allowed to involve parameters, input dimensions
 * and earlier output dimensions, as well as integer divisions that do
 * not involve any of the output dimensions.
 *
 * Return the index of the first inequality constraint or bmap->n_ineq
 * if no such pair can be found.
 */
static int find_modulo_constraint_pair(__isl_keep isl_basic_map *bmap,
	int pos, isl_int m)
{
	int i, j;
	isl_ctx *ctx;
	isl_size total;
	isl_size n_div, n_out;
	unsigned o_div, o_out;
	int less;

	total = isl_basic_map_dim(bmap, isl_dim_all);
	n_out = isl_basic_map_dim(bmap, isl_dim_out);
	n_div = isl_basic_map_dim(bmap, isl_dim_div);
	if (total < 0 || n_out < 0 || n_div < 0)
		return -1;

	ctx = isl_basic_map_get_ctx(bmap);
	o_out = isl_basic_map_offset(bmap, isl_dim_out);
	o_div = isl_basic_map_offset(bmap, isl_dim_div);
	for (i = 0; i < bmap->n_ineq; ++i) {
		if (!isl_int_abs_eq(bmap->ineq[i][o_out + pos], ctx->one))
			continue;
		if (isl_seq_first_non_zero(bmap->ineq[i] + o_out + pos + 1,
					n_out - (pos + 1)) != -1)
			continue;
		if (first_div_may_involve_output(bmap, bmap->ineq[i] + o_div,
						0, n_div) < n_div)
			continue;
		for (j = i + 1; j < bmap->n_ineq; ++j) {
			if (!isl_int_abs_eq(bmap->ineq[j][o_out + pos],
					    ctx->one))
				continue;
			if (!isl_seq_is_neg(bmap->ineq[i] + 1,
					    bmap->ineq[j] + 1, total))
				continue;
			break;
		}
		if (j >= bmap->n_ineq)
			continue;
		isl_int_add(bmap->ineq[i][0],
			    bmap->ineq[i][0], bmap->ineq[j][0]);
		less = isl_int_abs_lt(bmap->ineq[i][0], m);
		isl_int_sub(bmap->ineq[i][0],
			    bmap->ineq[i][0], bmap->ineq[j][0]);
		if (!less)
			continue;
		if (isl_int_is_one(bmap->ineq[i][o_out + pos]))
			return i;
		else
			return j;
	}

	return bmap->n_ineq;
}

/* Return the index of the equality of "bmap" that defines
 * the output dimension "pos" in terms of earlier dimensions.
 * The equality may also involve integer divisions, as long
 * as those integer divisions are defined in terms of
 * parameters or input dimensions.
 * In this case, *div is set to the number of integer divisions and
 * *ineq is set to the number of inequality constraints (provided
 * div and ineq are not NULL).
 *
 * The equality may also involve a single integer division involving
 * the output dimensions (typically only output dimension "pos") as
 * long as the coefficient of output dimension "pos" is 1 or -1 and
 * there is a pair of constraints i >= l and i <= l + n, with i referring
 * to output dimension "pos", l an expression involving only earlier
 * dimensions and n smaller than the coefficient of the integer division
 * in the equality.  In this case, the output dimension can be defined
 * in terms of a modulo expression that does not involve the integer division.
 * *div is then set to this single integer division and
 * *ineq is set to the index of constraint i >= l.
 *
 * Return bmap->n_eq if there is no such equality.
 * Return -1 on error.
 */
int isl_basic_map_output_defining_equality(__isl_keep isl_basic_map *bmap,
	int pos, int *div, int *ineq)
{
	int j, k, l;
	isl_size n_div, n_out;
	unsigned o_div, o_out;

	n_out = isl_basic_map_dim(bmap, isl_dim_out);
	n_div = isl_basic_map_dim(bmap, isl_dim_div);
	if (n_out < 0 || n_div < 0)
		return -1;

	o_out = isl_basic_map_offset(bmap, isl_dim_out);
	o_div = isl_basic_map_offset(bmap, isl_dim_div);

	if (ineq)
		*ineq = bmap->n_ineq;
	if (div)
		*div = n_div;
	for (j = 0; j < bmap->n_eq; ++j) {
		if (isl_int_is_zero(bmap->eq[j][o_out + pos]))
			continue;
		if (isl_seq_first_non_zero(bmap->eq[j] + o_out + pos + 1,
					n_out - (pos + 1)) != -1)
			continue;
		k = first_div_may_involve_output(bmap, bmap->eq[j] + o_div,
						0, n_div);
		if (k >= n_div)
			return j;
		if (!isl_int_is_one(bmap->eq[j][o_out + pos]) &&
		    !isl_int_is_negone(bmap->eq[j][o_out + pos]))
			continue;
		if (first_div_may_involve_output(bmap, bmap->eq[j] + o_div,
						k + 1, n_div - (k+1)) < n_div)
			continue;
		l = find_modulo_constraint_pair(bmap, pos,
						bmap->eq[j][o_div + k]);
		if (l < 0)
			return -1;
		if (l >= bmap->n_ineq)
			continue;
		if (div)
			*div = k;
		if (ineq)
			*ineq = l;
		return j;
	}

	return bmap->n_eq;
}

/* Check if the given basic map is obviously single-valued.
 * In particular, for each output dimension, check that there is
 * an equality that defines the output dimension in terms of
 * earlier dimensions.
 */
isl_bool isl_basic_map_plain_is_single_valued(__isl_keep isl_basic_map *bmap)
{
	int i;
	isl_size n_out;

	n_out = isl_basic_map_dim(bmap, isl_dim_out);
	if (n_out < 0)
		return isl_bool_error;

	for (i = 0; i < n_out; ++i) {
		int eq;

		eq = isl_basic_map_output_defining_equality(bmap, i,
							    NULL, NULL);
		if (eq < 0)
			return isl_bool_error;
		if (eq >= bmap->n_eq)
			return isl_bool_false;
	}

	return isl_bool_true;
}

/* Check if the given basic map is single-valued.
 * We simply compute
 *
 *	M \circ M^-1
 *
 * and check if the result is a subset of the identity mapping.
 */
isl_bool isl_basic_map_is_single_valued(__isl_keep isl_basic_map *bmap)
{
	isl_space *space;
	isl_basic_map *test;
	isl_basic_map *id;
	isl_bool sv;

	sv = isl_basic_map_plain_is_single_valued(bmap);
	if (sv < 0 || sv)
		return sv;

	test = isl_basic_map_reverse(isl_basic_map_copy(bmap));
	test = isl_basic_map_apply_range(test, isl_basic_map_copy(bmap));

	space = isl_basic_map_get_space(bmap);
	space = isl_space_map_from_set(isl_space_range(space));
	id = isl_basic_map_identity(space);

	sv = isl_basic_map_is_subset(test, id);

	isl_basic_map_free(test);
	isl_basic_map_free(id);

	return sv;
}

/* Check if the given map is obviously single-valued.
 */
isl_bool isl_map_plain_is_single_valued(__isl_keep isl_map *map)
{
	if (!map)
		return isl_bool_error;
	if (map->n == 0)
		return isl_bool_true;
	if (map->n >= 2)
		return isl_bool_false;

	return isl_basic_map_plain_is_single_valued(map->p[0]);
}

/* Check if the given map is single-valued.
 * We simply compute
 *
 *	M \circ M^-1
 *
 * and check if the result is a subset of the identity mapping.
 */
isl_bool isl_map_is_single_valued(__isl_keep isl_map *map)
{
	isl_space *dim;
	isl_map *test;
	isl_map *id;
	isl_bool sv;

	sv = isl_map_plain_is_single_valued(map);
	if (sv < 0 || sv)
		return sv;

	test = isl_map_reverse(isl_map_copy(map));
	test = isl_map_apply_range(test, isl_map_copy(map));

	dim = isl_space_map_from_set(isl_space_range(isl_map_get_space(map)));
	id = isl_map_identity(dim);

	sv = isl_map_is_subset(test, id);

	isl_map_free(test);
	isl_map_free(id);

	return sv;
}

isl_bool isl_map_is_injective(__isl_keep isl_map *map)
{
	isl_bool in;

	map = isl_map_copy(map);
	map = isl_map_reverse(map);
	in = isl_map_is_single_valued(map);
	isl_map_free(map);

	return in;
}

/* Check if the given map is obviously injective.
 */
isl_bool isl_map_plain_is_injective(__isl_keep isl_map *map)
{
	isl_bool in;

	map = isl_map_copy(map);
	map = isl_map_reverse(map);
	in = isl_map_plain_is_single_valued(map);
	isl_map_free(map);

	return in;
}

isl_bool isl_map_is_bijective(__isl_keep isl_map *map)
{
	isl_bool sv;

	sv = isl_map_is_single_valued(map);
	if (sv < 0 || !sv)
		return sv;

	return isl_map_is_injective(map);
}

isl_bool isl_set_is_singleton(__isl_keep isl_set *set)
{
	return isl_map_is_single_valued(set_to_map(set));
}

/* Does "map" only map elements to themselves?
 *
 * If the domain and range spaces are different, then "map"
 * is considered not to be an identity relation, even if it is empty.
 * Otherwise, construct the maximal identity relation and
 * check whether "map" is a subset of this relation.
 */
isl_bool isl_map_is_identity(__isl_keep isl_map *map)
{
	isl_space *space;
	isl_map *id;
	isl_bool equal, is_identity;

	space = isl_map_get_space(map);
	equal = isl_space_tuple_is_equal(space, isl_dim_in, space, isl_dim_out);
	isl_space_free(space);
	if (equal < 0 || !equal)
		return equal;

	id = isl_map_identity(isl_map_get_space(map));
	is_identity = isl_map_is_subset(map, id);
	isl_map_free(id);

	return is_identity;
}

int isl_map_is_translation(__isl_keep isl_map *map)
{
	int ok;
	isl_set *delta;

	delta = isl_map_deltas(isl_map_copy(map));
	ok = isl_set_is_singleton(delta);
	isl_set_free(delta);

	return ok;
}

static int unique(isl_int *p, unsigned pos, unsigned len)
{
	if (isl_seq_first_non_zero(p, pos) != -1)
		return 0;
	if (isl_seq_first_non_zero(p + pos + 1, len - pos - 1) != -1)
		return 0;
	return 1;
}

isl_bool isl_basic_set_is_box(__isl_keep isl_basic_set *bset)
{
	int i, j;
	isl_size nvar, n_div;
	unsigned ovar;

	n_div = isl_basic_set_dim(bset, isl_dim_div);
	if (n_div < 0)
		return isl_bool_error;
	if (n_div != 0)
		return isl_bool_false;

	nvar = isl_basic_set_dim(bset, isl_dim_set);
	if (nvar < 0)
		return isl_bool_error;
	ovar = isl_space_offset(bset->dim, isl_dim_set);
	for (j = 0; j < nvar; ++j) {
		int lower = 0, upper = 0;
		for (i = 0; i < bset->n_eq; ++i) {
			if (isl_int_is_zero(bset->eq[i][1 + ovar + j]))
				continue;
			if (!unique(bset->eq[i] + 1 + ovar, j, nvar))
				return isl_bool_false;
			break;
		}
		if (i < bset->n_eq)
			continue;
		for (i = 0; i < bset->n_ineq; ++i) {
			if (isl_int_is_zero(bset->ineq[i][1 + ovar + j]))
				continue;
			if (!unique(bset->ineq[i] + 1 + ovar, j, nvar))
				return isl_bool_false;
			if (isl_int_is_pos(bset->ineq[i][1 + ovar + j]))
				lower = 1;
			else
				upper = 1;
		}
		if (!lower || !upper)
			return isl_bool_false;
	}

	return isl_bool_true;
}

isl_bool isl_set_is_box(__isl_keep isl_set *set)
{
	if (!set)
		return isl_bool_error;
	if (set->n != 1)
		return isl_bool_false;

	return isl_basic_set_is_box(set->p[0]);
}

isl_bool isl_basic_set_is_wrapping(__isl_keep isl_basic_set *bset)
{
	if (!bset)
		return isl_bool_error;
	
	return isl_space_is_wrapping(bset->dim);
}

isl_bool isl_set_is_wrapping(__isl_keep isl_set *set)
{
	if (!set)
		return isl_bool_error;
	
	return isl_space_is_wrapping(set->dim);
}

/* Modify the space of "map" through a call to "change".
 * If "can_change" is set (not NULL), then first call it to check
 * if the modification is allowed, printing the error message "cannot_change"
 * if it is not.
 */
static __isl_give isl_map *isl_map_change_space(__isl_take isl_map *map,
	isl_bool (*can_change)(__isl_keep isl_map *map),
	const char *cannot_change,
	__isl_give isl_space *(*change)(__isl_take isl_space *space))
{
	isl_bool ok;
	isl_space *space;

	if (!map)
		return NULL;

	ok = can_change ? can_change(map) : isl_bool_true;
	if (ok < 0)
		return isl_map_free(map);
	if (!ok)
		isl_die(isl_map_get_ctx(map), isl_error_invalid, cannot_change,
			return isl_map_free(map));

	space = change(isl_map_get_space(map));
	map = isl_map_reset_space(map, space);

	return map;
}

/* Is the domain of "map" a wrapped relation?
 */
isl_bool isl_map_domain_is_wrapping(__isl_keep isl_map *map)
{
	if (!map)
		return isl_bool_error;

	return isl_space_domain_is_wrapping(map->dim);
}

/* Does "map" have a wrapped relation in both domain and range?
 */
isl_bool isl_map_is_product(__isl_keep isl_map *map)
{
	return isl_space_is_product(isl_map_peek_space(map));
}

/* Is the range of "map" a wrapped relation?
 */
isl_bool isl_map_range_is_wrapping(__isl_keep isl_map *map)
{
	if (!map)
		return isl_bool_error;

	return isl_space_range_is_wrapping(map->dim);
}

__isl_give isl_basic_set *isl_basic_map_wrap(__isl_take isl_basic_map *bmap)
{
	isl_space *space;

	space = isl_basic_map_take_space(bmap);
	space = isl_space_wrap(space);
	bmap = isl_basic_map_restore_space(bmap, space);

	bmap = isl_basic_map_finalize(bmap);

	return bset_from_bmap(bmap);
}

/* Given a map A -> B, return the set (A -> B).
 */
__isl_give isl_set *isl_map_wrap(__isl_take isl_map *map)
{
	return isl_map_change_space(map, NULL, NULL, &isl_space_wrap);
}

__isl_give isl_basic_map *isl_basic_set_unwrap(__isl_take isl_basic_set *bset)
{
	bset = isl_basic_set_cow(bset);
	if (!bset)
		return NULL;

	bset->dim = isl_space_unwrap(bset->dim);
	if (!bset->dim)
		goto error;

	bset = isl_basic_set_finalize(bset);

	return bset_to_bmap(bset);
error:
	isl_basic_set_free(bset);
	return NULL;
}

/* Given a set (A -> B), return the map A -> B.
 * Error out if "set" is not of the form (A -> B).
 */
__isl_give isl_map *isl_set_unwrap(__isl_take isl_set *set)
{
	return isl_map_change_space(set, &isl_set_is_wrapping,
				    "not a wrapping set", &isl_space_unwrap);
}

__isl_give isl_basic_map *isl_basic_map_reset(__isl_take isl_basic_map *bmap,
	enum isl_dim_type type)
{
	isl_space *space;

	space = isl_basic_map_take_space(bmap);
	space = isl_space_reset(space, type);
	bmap = isl_basic_map_restore_space(bmap, space);

	bmap = isl_basic_map_mark_final(bmap);

	return bmap;
}

__isl_give isl_map *isl_map_reset(__isl_take isl_map *map,
	enum isl_dim_type type)
{
	int i;
	isl_space *space;

	if (!map)
		return NULL;

	if (!isl_space_is_named_or_nested(map->dim, type))
		return map;

	map = isl_map_cow(map);
	if (!map)
		return NULL;

	for (i = 0; i < map->n; ++i) {
		map->p[i] = isl_basic_map_reset(map->p[i], type);
		if (!map->p[i])
			goto error;
	}

	space = isl_map_take_space(map);
	space = isl_space_reset(space, type);
	map = isl_map_restore_space(map, space);

	return map;
error:
	isl_map_free(map);
	return NULL;
}

__isl_give isl_basic_map *isl_basic_map_flatten(__isl_take isl_basic_map *bmap)
{
	isl_space *space;

	space = isl_basic_map_take_space(bmap);
	space = isl_space_flatten(space);
	bmap = isl_basic_map_restore_space(bmap, space);

	bmap = isl_basic_map_mark_final(bmap);

	return bmap;
}

__isl_give isl_basic_set *isl_basic_set_flatten(__isl_take isl_basic_set *bset)
{
	return bset_from_bmap(isl_basic_map_flatten(bset_to_bmap(bset)));
}

__isl_give isl_basic_map *isl_basic_map_flatten_domain(
	__isl_take isl_basic_map *bmap)
{
	isl_space *space;

	space = isl_basic_map_take_space(bmap);
	space = isl_space_flatten_domain(space);
	bmap = isl_basic_map_restore_space(bmap, space);

	bmap = isl_basic_map_mark_final(bmap);

	return bmap;
}

__isl_give isl_basic_map *isl_basic_map_flatten_range(
	__isl_take isl_basic_map *bmap)
{
	isl_space *space;

	space = isl_basic_map_take_space(bmap);
	space = isl_space_flatten_range(space);
	bmap = isl_basic_map_restore_space(bmap, space);

	bmap = isl_basic_map_mark_final(bmap);

	return bmap;
}

/* Remove any internal structure from the spaces of domain and range of "map".
 */
__isl_give isl_map *isl_map_flatten(__isl_take isl_map *map)
{
	if (!map)
		return NULL;

	if (!map->dim->nested[0] && !map->dim->nested[1])
		return map;

	return isl_map_change_space(map, NULL, NULL, &isl_space_flatten);
}

__isl_give isl_set *isl_set_flatten(__isl_take isl_set *set)
{
	return set_from_map(isl_map_flatten(set_to_map(set)));
}

__isl_give isl_map *isl_set_flatten_map(__isl_take isl_set *set)
{
	isl_space *space, *flat_space;
	isl_map *map;

	space = isl_set_get_space(set);
	flat_space = isl_space_flatten(isl_space_copy(space));
	map = isl_map_identity(isl_space_join(isl_space_reverse(space),
						flat_space));
	map = isl_map_intersect_domain(map, set);

	return map;
}

/* Remove any internal structure from the space of the domain of "map".
 */
__isl_give isl_map *isl_map_flatten_domain(__isl_take isl_map *map)
{
	if (!map)
		return NULL;

	if (!map->dim->nested[0])
		return map;

	return isl_map_change_space(map, NULL, NULL, &isl_space_flatten_domain);
}

/* Remove any internal structure from the space of the range of "map".
 */
__isl_give isl_map *isl_map_flatten_range(__isl_take isl_map *map)
{
	if (!map)
		return NULL;

	if (!map->dim->nested[1])
		return map;

	return isl_map_change_space(map, NULL, NULL, &isl_space_flatten_range);
}

/* Reorder the dimensions of "bmap" according to the given dim_map
 * and set the dimension specification to "space" and
 * perform Gaussian elimination on the result.
 */
__isl_give isl_basic_map *isl_basic_map_realign(__isl_take isl_basic_map *bmap,
	__isl_take isl_space *space, __isl_take struct isl_dim_map *dim_map)
{
	isl_basic_map *res;
	unsigned flags;
	isl_size n_div;

	n_div = isl_basic_map_dim(bmap, isl_dim_div);
	if (n_div < 0 || !space || !dim_map)
		goto error;

	flags = bmap->flags;
	ISL_FL_CLR(flags, ISL_BASIC_MAP_FINAL);
	ISL_FL_CLR(flags, ISL_BASIC_MAP_SORTED);
	ISL_FL_CLR(flags, ISL_BASIC_MAP_NORMALIZED_DIVS);
	res = isl_basic_map_alloc_space(space, n_div, bmap->n_eq, bmap->n_ineq);
	res = isl_basic_map_add_constraints_dim_map(res, bmap, dim_map);
	if (res)
		res->flags = flags;
	res = isl_basic_map_gauss(res, NULL);
	res = isl_basic_map_finalize(res);
	return res;
error:
	isl_dim_map_free(dim_map);
	isl_basic_map_free(bmap);
	isl_space_free(space);
	return NULL;
}

/* Reorder the dimensions of "map" according to given reordering.
 */
__isl_give isl_map *isl_map_realign(__isl_take isl_map *map,
	__isl_take isl_reordering *r)
{
	int i;
	struct isl_dim_map *dim_map;

	map = isl_map_cow(map);
	dim_map = isl_dim_map_from_reordering(r);
	if (!map || !r || !dim_map)
		goto error;

	for (i = 0; i < map->n; ++i) {
		struct isl_dim_map *dim_map_i;
		isl_space *space;

		dim_map_i = isl_dim_map_extend(dim_map, map->p[i]);

		space = isl_reordering_get_space(r);
		map->p[i] = isl_basic_map_realign(map->p[i], space, dim_map_i);

		if (!map->p[i])
			goto error;
	}

	map = isl_map_reset_space(map, isl_reordering_get_space(r));
	map = isl_map_unmark_normalized(map);

	isl_reordering_free(r);
	isl_dim_map_free(dim_map);
	return map;
error:
	isl_dim_map_free(dim_map);
	isl_map_free(map);
	isl_reordering_free(r);
	return NULL;
}

__isl_give isl_set *isl_set_realign(__isl_take isl_set *set,
	__isl_take isl_reordering *r)
{
	return set_from_map(isl_map_realign(set_to_map(set), r));
}

__isl_give isl_map *isl_map_align_params(__isl_take isl_map *map,
	__isl_take isl_space *model)
{
	isl_ctx *ctx;
	isl_bool aligned;

	if (!map || !model)
		goto error;

	ctx = isl_space_get_ctx(model);
	if (!isl_space_has_named_params(model))
		isl_die(ctx, isl_error_invalid,
			"model has unnamed parameters", goto error);
	if (isl_map_check_named_params(map) < 0)
		goto error;
	aligned = isl_map_space_has_equal_params(map, model);
	if (aligned < 0)
		goto error;
	if (!aligned) {
		isl_reordering *exp;

		exp = isl_parameter_alignment_reordering(map->dim, model);
		exp = isl_reordering_extend_space(exp, isl_map_get_space(map));
		map = isl_map_realign(map, exp);
	}

	isl_space_free(model);
	return map;
error:
	isl_space_free(model);
	isl_map_free(map);
	return NULL;
}

__isl_give isl_set *isl_set_align_params(__isl_take isl_set *set,
	__isl_take isl_space *model)
{
	return isl_map_align_params(set, model);
}

/* Align the parameters of "bmap" to those of "model", introducing
 * additional parameters if needed.
 */
__isl_give isl_basic_map *isl_basic_map_align_params(
	__isl_take isl_basic_map *bmap, __isl_take isl_space *model)
{
	isl_ctx *ctx;
	isl_bool equal_params;

	if (!bmap || !model)
		goto error;

	ctx = isl_space_get_ctx(model);
	if (!isl_space_has_named_params(model))
		isl_die(ctx, isl_error_invalid,
			"model has unnamed parameters", goto error);
	if (isl_basic_map_check_named_params(bmap) < 0)
		goto error;
	equal_params = isl_space_has_equal_params(bmap->dim, model);
	if (equal_params < 0)
		goto error;
	if (!equal_params) {
		isl_reordering *exp;
		struct isl_dim_map *dim_map;

		exp = isl_parameter_alignment_reordering(bmap->dim, model);
		exp = isl_reordering_extend_space(exp,
					isl_basic_map_get_space(bmap));
		dim_map = isl_dim_map_from_reordering(exp);
		bmap = isl_basic_map_realign(bmap,
				    isl_reordering_get_space(exp),
				    isl_dim_map_extend(dim_map, bmap));
		isl_reordering_free(exp);
		isl_dim_map_free(dim_map);
	}

	isl_space_free(model);
	return bmap;
error:
	isl_space_free(model);
	isl_basic_map_free(bmap);
	return NULL;
}

/* Do "bset" and "space" have the same parameters?
 */
isl_bool isl_basic_set_space_has_equal_params(__isl_keep isl_basic_set *bset,
	__isl_keep isl_space *space)
{
	isl_space *bset_space;

	bset_space = isl_basic_set_peek_space(bset);
	return isl_space_has_equal_params(bset_space, space);
}

/* Do "map" and "space" have the same parameters?
 */
isl_bool isl_map_space_has_equal_params(__isl_keep isl_map *map,
	__isl_keep isl_space *space)
{
	isl_space *map_space;

	map_space = isl_map_peek_space(map);
	return isl_space_has_equal_params(map_space, space);
}

/* Do "set" and "space" have the same parameters?
 */
isl_bool isl_set_space_has_equal_params(__isl_keep isl_set *set,
	__isl_keep isl_space *space)
{
	return isl_map_space_has_equal_params(set_to_map(set), space);
}

/* Align the parameters of "bset" to those of "model", introducing
 * additional parameters if needed.
 */
__isl_give isl_basic_set *isl_basic_set_align_params(
	__isl_take isl_basic_set *bset, __isl_take isl_space *model)
{
	return isl_basic_map_align_params(bset, model);
}

/* Drop all parameters not referenced by "map".
 */
__isl_give isl_map *isl_map_drop_unused_params(__isl_take isl_map *map)
{
	int i;
	isl_size n;

	n = isl_map_dim(map, isl_dim_param);
	if (isl_map_check_named_params(map) < 0 || n < 0)
		return isl_map_free(map);

	for (i = n - 1; i >= 0; i--) {
		isl_bool involves;

		involves = isl_map_involves_dims(map, isl_dim_param, i, 1);
		if (involves < 0)
			return isl_map_free(map);
		if (!involves)
			map = isl_map_project_out(map, isl_dim_param, i, 1);
	}

	return map;
}

/* Drop all parameters not referenced by "set".
 */
__isl_give isl_set *isl_set_drop_unused_params(
	__isl_take isl_set *set)
{
	return set_from_map(isl_map_drop_unused_params(set_to_map(set)));
}

/* Drop all parameters not referenced by "bmap".
 */
__isl_give isl_basic_map *isl_basic_map_drop_unused_params(
	__isl_take isl_basic_map *bmap)
{
	isl_size nparam;
	int i;

	nparam = isl_basic_map_dim(bmap, isl_dim_param);
	if (nparam < 0 || isl_basic_map_check_named_params(bmap) < 0)
		return isl_basic_map_free(bmap);

	for (i = nparam - 1; i >= 0; i--) {
		isl_bool involves;

		involves = isl_basic_map_involves_dims(bmap,
							isl_dim_param, i, 1);
		if (involves < 0)
			return isl_basic_map_free(bmap);
		if (!involves)
			bmap = isl_basic_map_drop(bmap, isl_dim_param, i, 1);
	}

	return bmap;
}

/* Drop all parameters not referenced by "bset".
 */
__isl_give isl_basic_set *isl_basic_set_drop_unused_params(
	__isl_take isl_basic_set *bset)
{
	return bset_from_bmap(isl_basic_map_drop_unused_params(
							bset_to_bmap(bset)));
}

/* Given a tuple of identifiers "tuple" in a space that corresponds
 * to that of "set", if any of those identifiers appear as parameters
 * in "set", then equate those parameters with the corresponding
 * set dimensions and project out the parameters.
 * The result therefore has no such parameters.
 */
static __isl_give isl_set *equate_params(__isl_take isl_set *set,
	__isl_keep isl_multi_id *tuple)
{
	int i;
	isl_size n;
	isl_space *set_space, *tuple_space;

	set_space = isl_set_peek_space(set);
	tuple_space = isl_multi_id_peek_space(tuple);
	if (isl_space_check_equal_tuples(tuple_space, set_space) < 0)
		return isl_set_free(set);
	n = isl_multi_id_size(tuple);
	if (n < 0)
		return isl_set_free(set);
	for (i = 0; i < n; ++i) {
		isl_id *id;
		int pos;

		id = isl_multi_id_get_at(tuple, i);
		if (!id)
			return isl_set_free(set);
		pos = isl_set_find_dim_by_id(set, isl_dim_param, id);
		isl_id_free(id);
		if (pos < 0)
			continue;
		set = isl_set_equate(set, isl_dim_param, pos, isl_dim_set, i);
		set = isl_set_project_out(set, isl_dim_param, pos, 1);
	}
	return set;
}

/* Bind the set dimensions of "set" to parameters with identifiers
 * specified by "tuple", living in the same space as "set".
 *
 * If no parameters with these identifiers appear in "set" already,
 * then the set dimensions are simply reinterpreted as parameters.
 * Otherwise, the parameters are first equated to the corresponding
 * set dimensions.
 */
__isl_give isl_set *isl_set_bind(__isl_take isl_set *set,
	__isl_take isl_multi_id *tuple)
{
	isl_space *space;

	set = equate_params(set, tuple);
	space = isl_set_get_space(set);
	space = isl_space_bind_set(space, tuple);
	isl_multi_id_free(tuple);
	set = isl_set_reset_space(set, space);

	return set;
}

/* Given a tuple of identifiers "tuple" in a space that corresponds
 * to the domain of "map", if any of those identifiers appear as parameters
 * in "map", then equate those parameters with the corresponding
 * input dimensions and project out the parameters.
 * The result therefore has no such parameters.
 */
static __isl_give isl_map *map_equate_params(__isl_take isl_map *map,
	__isl_keep isl_multi_id *tuple)
{
	int i;
	isl_size n;
	isl_space *map_space, *tuple_space;

	map_space = isl_map_peek_space(map);
	tuple_space = isl_multi_id_peek_space(tuple);
	if (isl_space_check_domain_tuples(tuple_space, map_space) < 0)
		return isl_map_free(map);
	n = isl_multi_id_size(tuple);
	if (n < 0)
		return isl_map_free(map);
	for (i = 0; i < n; ++i) {
		isl_id *id;
		int pos;

		id = isl_multi_id_get_at(tuple, i);
		if (!id)
			return isl_map_free(map);
		pos = isl_map_find_dim_by_id(map, isl_dim_param, id);
		isl_id_free(id);
		if (pos < 0)
			continue;
		map = isl_map_equate(map, isl_dim_param, pos, isl_dim_in, i);
		map = isl_map_project_out(map, isl_dim_param, pos, 1);
	}
	return map;
}

/* Bind the input dimensions of "map" to parameters with identifiers
 * specified by "tuple", living in the domain space of "map".
 *
 * If no parameters with these identifiers appear in "map" already,
 * then the input dimensions are simply reinterpreted as parameters.
 * Otherwise, the parameters are first equated to the corresponding
 * input dimensions.
 */
__isl_give isl_set *isl_map_bind_domain(__isl_take isl_map *map,
	__isl_take isl_multi_id *tuple)
{
	isl_space *space;
	isl_set *set;

	map = map_equate_params(map, tuple);
	space = isl_map_get_space(map);
	space = isl_space_bind_map_domain(space, tuple);
	isl_multi_id_free(tuple);
	set = set_from_map(isl_map_reset_space(map, space));

	return set;
}

/* Bind the output dimensions of "map" to parameters with identifiers
 * specified by "tuple", living in the range space of "map".
 *
 * Since binding is more easily implemented on the domain,
 * bind the input dimensions of the inverse of "map".
 */
__isl_give isl_set *isl_map_bind_range(__isl_take isl_map *map,
	__isl_take isl_multi_id *tuple)
{
	return isl_map_bind_domain(isl_map_reverse(map), tuple);
}

/* Insert a domain corresponding to "tuple"
 * into the nullary or unary relation "set".
 * The result has an extra initial tuple and is therefore
 * either a unary or binary relation.
 * Any parameters with identifiers in "tuple" are reinterpreted
 * as the corresponding domain dimensions.
 */
static __isl_give isl_map *unbind_params_insert_domain(
	__isl_take isl_set *set, __isl_take isl_multi_id *tuple)
{
	isl_space *space;
	isl_reordering *r;

	space = isl_set_peek_space(set);
	r = isl_reordering_unbind_params_insert_domain(space, tuple);
	isl_multi_id_free(tuple);

	return isl_map_realign(set_to_map(set), r);
}

/* Construct a set with "tuple" as domain from the parameter domain "set".
 * Any parameters with identifiers in "tuple" are reinterpreted
 * as the corresponding set dimensions.
 */
__isl_give isl_set *isl_set_unbind_params(__isl_take isl_set *set,
	__isl_take isl_multi_id *tuple)
{
	isl_bool is_params;

	is_params = isl_set_is_params(set);
	if (is_params < 0)
		set = isl_set_free(set);
	else if (!is_params)
		isl_die(isl_set_get_ctx(set), isl_error_invalid,
			"expecting parameter domain", set = isl_set_free(set));
	return set_from_map(unbind_params_insert_domain(set, tuple));
}

/* Construct a map with "domain" as domain and "set" as range.
 * Any parameters with identifiers in "domain" are reinterpreted
 * as the corresponding domain dimensions.
 */
__isl_give isl_map *isl_set_unbind_params_insert_domain(
	__isl_take isl_set *set, __isl_take isl_multi_id *domain)
{
	isl_bool is_params;

	is_params = isl_set_is_params(set);
	if (is_params < 0)
		set = isl_set_free(set);
	else if (is_params)
		isl_die(isl_set_get_ctx(set), isl_error_invalid,
			"expecting proper set", set = isl_set_free(set));
	return unbind_params_insert_domain(set, domain);
}

__isl_give isl_mat *isl_basic_map_equalities_matrix(
		__isl_keep isl_basic_map *bmap, enum isl_dim_type c1,
		enum isl_dim_type c2, enum isl_dim_type c3,
		enum isl_dim_type c4, enum isl_dim_type c5)
{
	enum isl_dim_type c[5] = { c1, c2, c3, c4, c5 };
	struct isl_mat *mat;
	int i, j, k;
	int pos;
	isl_size total;

	total = isl_basic_map_dim(bmap, isl_dim_all);
	if (total < 0)
		return NULL;
	mat = isl_mat_alloc(bmap->ctx, bmap->n_eq, total + 1);
	if (!mat)
		return NULL;
	for (i = 0; i < bmap->n_eq; ++i)
		for (j = 0, pos = 0; j < 5; ++j) {
			int off = isl_basic_map_offset(bmap, c[j]);
			isl_size dim = isl_basic_map_dim(bmap, c[j]);
			if (dim < 0)
				return isl_mat_free(mat);
			for (k = 0; k < dim; ++k) {
				isl_int_set(mat->row[i][pos],
					    bmap->eq[i][off + k]);
				++pos;
			}
		}

	return mat;
}

__isl_give isl_mat *isl_basic_map_inequalities_matrix(
		__isl_keep isl_basic_map *bmap, enum isl_dim_type c1,
		enum isl_dim_type c2, enum isl_dim_type c3,
		enum isl_dim_type c4, enum isl_dim_type c5)
{
	enum isl_dim_type c[5] = { c1, c2, c3, c4, c5 };
	struct isl_mat *mat;
	int i, j, k;
	int pos;
	isl_size total;

	total = isl_basic_map_dim(bmap, isl_dim_all);
	if (total < 0)
		return NULL;
	mat = isl_mat_alloc(bmap->ctx, bmap->n_ineq, total + 1);
	if (!mat)
		return NULL;
	for (i = 0; i < bmap->n_ineq; ++i)
		for (j = 0, pos = 0; j < 5; ++j) {
			int off = isl_basic_map_offset(bmap, c[j]);
			isl_size dim = isl_basic_map_dim(bmap, c[j]);
			if (dim < 0)
				return isl_mat_free(mat);
			for (k = 0; k < dim; ++k) {
				isl_int_set(mat->row[i][pos],
					    bmap->ineq[i][off + k]);
				++pos;
			}
		}

	return mat;
}

__isl_give isl_basic_map *isl_basic_map_from_constraint_matrices(
	__isl_take isl_space *space,
	__isl_take isl_mat *eq, __isl_take isl_mat *ineq, enum isl_dim_type c1,
	enum isl_dim_type c2, enum isl_dim_type c3,
	enum isl_dim_type c4, enum isl_dim_type c5)
{
	enum isl_dim_type c[5] = { c1, c2, c3, c4, c5 };
	isl_basic_map *bmap = NULL;
	isl_size dim;
	unsigned total;
	unsigned extra;
	int i, j, k, l;
	int pos;

	dim = isl_space_dim(space, isl_dim_all);
	if (dim < 0 || !eq || !ineq)
		goto error;

	if (eq->n_col != ineq->n_col)
		isl_die(space->ctx, isl_error_invalid,
			"equalities and inequalities matrices should have "
			"same number of columns", goto error);

	total = 1 + dim;

	if (eq->n_col < total)
		isl_die(space->ctx, isl_error_invalid,
			"number of columns too small", goto error);

	extra = eq->n_col - total;

	bmap = isl_basic_map_alloc_space(isl_space_copy(space), extra,
				       eq->n_row, ineq->n_row);
	if (!bmap)
		goto error;
	for (i = 0; i < extra; ++i) {
		k = isl_basic_map_alloc_div(bmap);
		if (k < 0)
			goto error;
		isl_int_set_si(bmap->div[k][0], 0);
	}
	for (i = 0; i < eq->n_row; ++i) {
		l = isl_basic_map_alloc_equality(bmap);
		if (l < 0)
			goto error;
		for (j = 0, pos = 0; j < 5; ++j) {
			int off = isl_basic_map_offset(bmap, c[j]);
			isl_size dim = isl_basic_map_dim(bmap, c[j]);
			if (dim < 0)
				goto error;
			for (k = 0; k < dim; ++k) {
				isl_int_set(bmap->eq[l][off + k], 
					    eq->row[i][pos]);
				++pos;
			}
		}
	}
	for (i = 0; i < ineq->n_row; ++i) {
		l = isl_basic_map_alloc_inequality(bmap);
		if (l < 0)
			goto error;
		for (j = 0, pos = 0; j < 5; ++j) {
			int off = isl_basic_map_offset(bmap, c[j]);
			isl_size dim = isl_basic_map_dim(bmap, c[j]);
			if (dim < 0)
				goto error;
			for (k = 0; k < dim; ++k) {
				isl_int_set(bmap->ineq[l][off + k], 
					    ineq->row[i][pos]);
				++pos;
			}
		}
	}

	isl_space_free(space);
	isl_mat_free(eq);
	isl_mat_free(ineq);

	bmap = isl_basic_map_simplify(bmap);
	return isl_basic_map_finalize(bmap);
error:
	isl_space_free(space);
	isl_mat_free(eq);
	isl_mat_free(ineq);
	isl_basic_map_free(bmap);
	return NULL;
}

__isl_give isl_mat *isl_basic_set_equalities_matrix(
	__isl_keep isl_basic_set *bset, enum isl_dim_type c1,
	enum isl_dim_type c2, enum isl_dim_type c3, enum isl_dim_type c4)
{
	return isl_basic_map_equalities_matrix(bset_to_bmap(bset),
						c1, c2, c3, c4, isl_dim_in);
}

__isl_give isl_mat *isl_basic_set_inequalities_matrix(
	__isl_keep isl_basic_set *bset, enum isl_dim_type c1,
	enum isl_dim_type c2, enum isl_dim_type c3, enum isl_dim_type c4)
{
	return isl_basic_map_inequalities_matrix(bset_to_bmap(bset),
						 c1, c2, c3, c4, isl_dim_in);
}

__isl_give isl_basic_set *isl_basic_set_from_constraint_matrices(
	__isl_take isl_space *dim,
	__isl_take isl_mat *eq, __isl_take isl_mat *ineq, enum isl_dim_type c1,
	enum isl_dim_type c2, enum isl_dim_type c3, enum isl_dim_type c4)
{
	isl_basic_map *bmap;
	bmap = isl_basic_map_from_constraint_matrices(dim, eq, ineq,
						   c1, c2, c3, c4, isl_dim_in);
	return bset_from_bmap(bmap);
}

isl_bool isl_basic_map_can_zip(__isl_keep isl_basic_map *bmap)
{
	if (!bmap)
		return isl_bool_error;
	
	return isl_space_can_zip(bmap->dim);
}

isl_bool isl_map_can_zip(__isl_keep isl_map *map)
{
	if (!map)
		return isl_bool_error;
	
	return isl_space_can_zip(map->dim);
}

/* Given a basic map (A -> B) -> (C -> D), return the corresponding basic map
 * (A -> C) -> (B -> D).
 */
__isl_give isl_basic_map *isl_basic_map_zip(__isl_take isl_basic_map *bmap)
{
	unsigned pos;
	isl_size n_in;
	isl_size n1;
	isl_size n2;

	if (!bmap)
		return NULL;

	if (!isl_basic_map_can_zip(bmap))
		isl_die(bmap->ctx, isl_error_invalid,
			"basic map cannot be zipped", goto error);
	n_in = isl_space_dim(bmap->dim->nested[0], isl_dim_in);
	n1 = isl_space_dim(bmap->dim->nested[0], isl_dim_out);
	n2 = isl_space_dim(bmap->dim->nested[1], isl_dim_in);
	if (n_in < 0 || n1 < 0 || n2 < 0)
		return isl_basic_map_free(bmap);
	pos = isl_basic_map_offset(bmap, isl_dim_in) + n_in;
	bmap = isl_basic_map_cow(bmap);
	bmap = isl_basic_map_swap_vars(bmap, pos, n1, n2);
	if (!bmap)
		return NULL;
	bmap->dim = isl_space_zip(bmap->dim);
	if (!bmap->dim)
		goto error;
	bmap = isl_basic_map_mark_final(bmap);
	return bmap;
error:
	isl_basic_map_free(bmap);
	return NULL;
}

/* Given a map (A -> B) -> (C -> D), return the corresponding map
 * (A -> C) -> (B -> D).
 */
__isl_give isl_map *isl_map_zip(__isl_take isl_map *map)
{
	if (!map)
		return NULL;

	if (!isl_map_can_zip(map))
		isl_die(map->ctx, isl_error_invalid, "map cannot be zipped",
			goto error);

	return isl_map_transform(map, &isl_space_zip, &isl_basic_map_zip);
error:
	isl_map_free(map);
	return NULL;
}

/* Can we apply isl_basic_map_curry to "bmap"?
 * That is, does it have a nested relation in its domain?
 */
isl_bool isl_basic_map_can_curry(__isl_keep isl_basic_map *bmap)
{
	if (!bmap)
		return isl_bool_error;

	return isl_space_can_curry(bmap->dim);
}

/* Can we apply isl_map_curry to "map"?
 * That is, does it have a nested relation in its domain?
 */
isl_bool isl_map_can_curry(__isl_keep isl_map *map)
{
	if (!map)
		return isl_bool_error;

	return isl_space_can_curry(map->dim);
}

/* Given a basic map (A -> B) -> C, return the corresponding basic map
 * A -> (B -> C).
 */
__isl_give isl_basic_map *isl_basic_map_curry(__isl_take isl_basic_map *bmap)
{

	if (!bmap)
		return NULL;

	if (!isl_basic_map_can_curry(bmap))
		isl_die(bmap->ctx, isl_error_invalid,
			"basic map cannot be curried", goto error);
	bmap = isl_basic_map_cow(bmap);
	if (!bmap)
		return NULL;
	bmap->dim = isl_space_curry(bmap->dim);
	if (!bmap->dim)
		goto error;
	bmap = isl_basic_map_mark_final(bmap);
	return bmap;
error:
	isl_basic_map_free(bmap);
	return NULL;
}

/* Given a map (A -> B) -> C, return the corresponding map
 * A -> (B -> C).
 */
__isl_give isl_map *isl_map_curry(__isl_take isl_map *map)
{
	return isl_map_change_space(map, &isl_map_can_curry,
				    "map cannot be curried", &isl_space_curry);
}

/* Can isl_map_range_curry be applied to "map"?
 * That is, does it have a nested relation in its range,
 * the domain of which is itself a nested relation?
 */
isl_bool isl_map_can_range_curry(__isl_keep isl_map *map)
{
	if (!map)
		return isl_bool_error;

	return isl_space_can_range_curry(map->dim);
}

/* Given a map A -> ((B -> C) -> D), return the corresponding map
 * A -> (B -> (C -> D)).
 */
__isl_give isl_map *isl_map_range_curry(__isl_take isl_map *map)
{
	return isl_map_change_space(map, &isl_map_can_range_curry,
				    "map range cannot be curried",
				    &isl_space_range_curry);
}

/* Can we apply isl_basic_map_uncurry to "bmap"?
 * That is, does it have a nested relation in its domain?
 */
isl_bool isl_basic_map_can_uncurry(__isl_keep isl_basic_map *bmap)
{
	if (!bmap)
		return isl_bool_error;

	return isl_space_can_uncurry(bmap->dim);
}

/* Can we apply isl_map_uncurry to "map"?
 * That is, does it have a nested relation in its domain?
 */
isl_bool isl_map_can_uncurry(__isl_keep isl_map *map)
{
	if (!map)
		return isl_bool_error;

	return isl_space_can_uncurry(map->dim);
}

/* Given a basic map A -> (B -> C), return the corresponding basic map
 * (A -> B) -> C.
 */
__isl_give isl_basic_map *isl_basic_map_uncurry(__isl_take isl_basic_map *bmap)
{

	if (!bmap)
		return NULL;

	if (!isl_basic_map_can_uncurry(bmap))
		isl_die(bmap->ctx, isl_error_invalid,
			"basic map cannot be uncurried",
			return isl_basic_map_free(bmap));
	bmap = isl_basic_map_cow(bmap);
	if (!bmap)
		return NULL;
	bmap->dim = isl_space_uncurry(bmap->dim);
	if (!bmap->dim)
		return isl_basic_map_free(bmap);
	bmap = isl_basic_map_mark_final(bmap);
	return bmap;
}

/* Given a map A -> (B -> C), return the corresponding map
 * (A -> B) -> C.
 */
__isl_give isl_map *isl_map_uncurry(__isl_take isl_map *map)
{
	return isl_map_change_space(map, &isl_map_can_uncurry,
				"map cannot be uncurried", &isl_space_uncurry);
}

__isl_give isl_set *isl_set_equate(__isl_take isl_set *set,
	enum isl_dim_type type1, int pos1, enum isl_dim_type type2, int pos2)
{
	return isl_map_equate(set, type1, pos1, type2, pos2);
}

/* Construct a basic map where the given dimensions are equal to each other.
 */
static __isl_give isl_basic_map *equator(__isl_take isl_space *space,
	enum isl_dim_type type1, int pos1, enum isl_dim_type type2, int pos2)
{
	isl_basic_map *bmap = NULL;
	int i;
	isl_size total;

	total = isl_space_dim(space, isl_dim_all);
	if (total < 0 ||
	    isl_space_check_range(space, type1, pos1, 1) < 0 ||
	    isl_space_check_range(space, type2, pos2, 1) < 0)
		goto error;

	if (type1 == type2 && pos1 == pos2)
		return isl_basic_map_universe(space);

	bmap = isl_basic_map_alloc_space(isl_space_copy(space), 0, 1, 0);
	i = isl_basic_map_alloc_equality(bmap);
	if (i < 0)
		goto error;
	isl_seq_clr(bmap->eq[i], 1 + total);
	pos1 += isl_basic_map_offset(bmap, type1);
	pos2 += isl_basic_map_offset(bmap, type2);
	isl_int_set_si(bmap->eq[i][pos1], -1);
	isl_int_set_si(bmap->eq[i][pos2], 1);
	bmap = isl_basic_map_finalize(bmap);
	isl_space_free(space);
	return bmap;
error:
	isl_space_free(space);
	isl_basic_map_free(bmap);
	return NULL;
}

/* Add a constraint imposing that the given two dimensions are equal.
 */
__isl_give isl_basic_map *isl_basic_map_equate(__isl_take isl_basic_map *bmap,
	enum isl_dim_type type1, int pos1, enum isl_dim_type type2, int pos2)
{
	isl_basic_map *eq;

	eq = equator(isl_basic_map_get_space(bmap), type1, pos1, type2, pos2);

	bmap = isl_basic_map_intersect(bmap, eq);

	return bmap;
}

/* Add a constraint imposing that the given two dimensions are equal.
 */
__isl_give isl_map *isl_map_equate(__isl_take isl_map *map,
	enum isl_dim_type type1, int pos1, enum isl_dim_type type2, int pos2)
{
	isl_basic_map *bmap;

	bmap = equator(isl_map_get_space(map), type1, pos1, type2, pos2);

	map = isl_map_intersect(map, isl_map_from_basic_map(bmap));

	return map;
}

/* Add a constraint imposing that the given two dimensions have opposite values.
 */
__isl_give isl_map *isl_map_oppose(__isl_take isl_map *map,
	enum isl_dim_type type1, int pos1, enum isl_dim_type type2, int pos2)
{
	isl_basic_map *bmap = NULL;
	int i;
	isl_size total;

	if (isl_map_check_range(map, type1, pos1, 1) < 0)
		return isl_map_free(map);
	if (isl_map_check_range(map, type2, pos2, 1) < 0)
		return isl_map_free(map);

	total = isl_map_dim(map, isl_dim_all);
	if (total < 0)
		return isl_map_free(map);
	bmap = isl_basic_map_alloc_space(isl_map_get_space(map), 0, 1, 0);
	i = isl_basic_map_alloc_equality(bmap);
	if (i < 0)
		goto error;
	isl_seq_clr(bmap->eq[i], 1 + total);
	pos1 += isl_basic_map_offset(bmap, type1);
	pos2 += isl_basic_map_offset(bmap, type2);
	isl_int_set_si(bmap->eq[i][pos1], 1);
	isl_int_set_si(bmap->eq[i][pos2], 1);
	bmap = isl_basic_map_finalize(bmap);

	map = isl_map_intersect(map, isl_map_from_basic_map(bmap));

	return map;
error:
	isl_basic_map_free(bmap);
	isl_map_free(map);
	return NULL;
}

/* Construct a constraint imposing that the value of the first dimension is
 * greater than or equal to that of the second.
 */
static __isl_give isl_constraint *constraint_order_ge(
	__isl_take isl_space *space, enum isl_dim_type type1, int pos1,
	enum isl_dim_type type2, int pos2)
{
	isl_constraint *c;

	if (isl_space_check_range(space, type1, pos1, 1) < 0 ||
	    isl_space_check_range(space, type2, pos2, 1) < 0)
		space = isl_space_free(space);
	if (!space)
		return NULL;

	c = isl_constraint_alloc_inequality(isl_local_space_from_space(space));

	if (type1 == type2 && pos1 == pos2)
		return c;

	c = isl_constraint_set_coefficient_si(c, type1, pos1, 1);
	c = isl_constraint_set_coefficient_si(c, type2, pos2, -1);

	return c;
}

/* Add a constraint imposing that the value of the first dimension is
 * greater than or equal to that of the second.
 */
__isl_give isl_basic_map *isl_basic_map_order_ge(__isl_take isl_basic_map *bmap,
	enum isl_dim_type type1, int pos1, enum isl_dim_type type2, int pos2)
{
	isl_constraint *c;
	isl_space *space;

	if (type1 == type2 && pos1 == pos2)
		return bmap;
	space = isl_basic_map_get_space(bmap);
	c = constraint_order_ge(space, type1, pos1, type2, pos2);
	bmap = isl_basic_map_add_constraint(bmap, c);

	return bmap;
}

/* Add a constraint imposing that the value of the first dimension is
 * greater than or equal to that of the second.
 */
__isl_give isl_map *isl_map_order_ge(__isl_take isl_map *map,
	enum isl_dim_type type1, int pos1, enum isl_dim_type type2, int pos2)
{
	isl_constraint *c;
	isl_space *space;

	if (type1 == type2 && pos1 == pos2)
		return map;
	space = isl_map_get_space(map);
	c = constraint_order_ge(space, type1, pos1, type2, pos2);
	map = isl_map_add_constraint(map, c);

	return map;
}

/* Add a constraint imposing that the value of the first dimension is
 * less than or equal to that of the second.
 */
__isl_give isl_map *isl_map_order_le(__isl_take isl_map *map,
	enum isl_dim_type type1, int pos1, enum isl_dim_type type2, int pos2)
{
	return isl_map_order_ge(map, type2, pos2, type1, pos1);
}

/* Construct a basic map where the value of the first dimension is
 * greater than that of the second.
 */
static __isl_give isl_basic_map *greator(__isl_take isl_space *space,
	enum isl_dim_type type1, int pos1, enum isl_dim_type type2, int pos2)
{
	isl_basic_map *bmap = NULL;
	int i;
	isl_size total;

	if (isl_space_check_range(space, type1, pos1, 1) < 0 ||
	    isl_space_check_range(space, type2, pos2, 1) < 0)
		goto error;

	if (type1 == type2 && pos1 == pos2)
		return isl_basic_map_empty(space);

	bmap = isl_basic_map_alloc_space(space, 0, 0, 1);
	total = isl_basic_map_dim(bmap, isl_dim_all);
	i = isl_basic_map_alloc_inequality(bmap);
	if (total < 0 || i < 0)
		return isl_basic_map_free(bmap);
	isl_seq_clr(bmap->ineq[i], 1 + total);
	pos1 += isl_basic_map_offset(bmap, type1);
	pos2 += isl_basic_map_offset(bmap, type2);
	isl_int_set_si(bmap->ineq[i][pos1], 1);
	isl_int_set_si(bmap->ineq[i][pos2], -1);
	isl_int_set_si(bmap->ineq[i][0], -1);
	bmap = isl_basic_map_finalize(bmap);

	return bmap;
error:
	isl_space_free(space);
	isl_basic_map_free(bmap);
	return NULL;
}

/* Add a constraint imposing that the value of the first dimension is
 * greater than that of the second.
 */
__isl_give isl_basic_map *isl_basic_map_order_gt(__isl_take isl_basic_map *bmap,
	enum isl_dim_type type1, int pos1, enum isl_dim_type type2, int pos2)
{
	isl_basic_map *gt;

	gt = greator(isl_basic_map_get_space(bmap), type1, pos1, type2, pos2);

	bmap = isl_basic_map_intersect(bmap, gt);

	return bmap;
}

/* Add a constraint imposing that the value of the first dimension is
 * greater than that of the second.
 */
__isl_give isl_map *isl_map_order_gt(__isl_take isl_map *map,
	enum isl_dim_type type1, int pos1, enum isl_dim_type type2, int pos2)
{
	isl_basic_map *bmap;

	bmap = greator(isl_map_get_space(map), type1, pos1, type2, pos2);

	map = isl_map_intersect(map, isl_map_from_basic_map(bmap));

	return map;
}

/* Add a constraint imposing that the value of the first dimension is
 * smaller than that of the second.
 */
__isl_give isl_map *isl_map_order_lt(__isl_take isl_map *map,
	enum isl_dim_type type1, int pos1, enum isl_dim_type type2, int pos2)
{
	return isl_map_order_gt(map, type2, pos2, type1, pos1);
}

__isl_give isl_aff *isl_basic_map_get_div(__isl_keep isl_basic_map *bmap,
	int pos)
{
	isl_aff *div;
	isl_local_space *ls;

	if (!bmap)
		return NULL;

	if (!isl_basic_map_divs_known(bmap))
		isl_die(isl_basic_map_get_ctx(bmap), isl_error_invalid,
			"some divs are unknown", return NULL);

	ls = isl_basic_map_get_local_space(bmap);
	div = isl_local_space_get_div(ls, pos);
	isl_local_space_free(ls);

	return div;
}

__isl_give isl_aff *isl_basic_set_get_div(__isl_keep isl_basic_set *bset,
	int pos)
{
	return isl_basic_map_get_div(bset, pos);
}

/* Plug in "subs" for dimension "type", "pos" of "bset".
 *
 * Let i be the dimension to replace and let "subs" be of the form
 *
 *	f/d
 *
 * Any integer division with a non-zero coefficient for i,
 *
 *	floor((a i + g)/m)
 *
 * is replaced by
 *
 *	floor((a f + d g)/(m d))
 *
 * Constraints of the form
 *
 *	a i + g
 *
 * are replaced by
 *
 *	a f + d g
 *
 * We currently require that "subs" is an integral expression.
 * Handling rational expressions may require us to add stride constraints
 * as we do in isl_basic_set_preimage_multi_aff.
 */
__isl_give isl_basic_set *isl_basic_set_substitute(
	__isl_take isl_basic_set *bset,
	enum isl_dim_type type, unsigned pos, __isl_keep isl_aff *subs)
{
	int i;
	isl_int v;
	isl_ctx *ctx;
	isl_size n_div;

	if (bset && isl_basic_set_plain_is_empty(bset))
		return bset;

	bset = isl_basic_set_cow(bset);
	if (!bset || !subs)
		goto error;

	ctx = isl_basic_set_get_ctx(bset);
	if (!isl_space_is_equal(bset->dim, subs->ls->dim))
		isl_die(ctx, isl_error_invalid,
			"spaces don't match", goto error);
	n_div = isl_local_space_dim(subs->ls, isl_dim_div);
	if (n_div < 0)
		goto error;
	if (n_div != 0)
		isl_die(ctx, isl_error_unsupported,
			"cannot handle divs yet", goto error);
	if (!isl_int_is_one(subs->v->el[0]))
		isl_die(ctx, isl_error_invalid,
			"can only substitute integer expressions", goto error);

	pos += isl_basic_set_offset(bset, type);

	isl_int_init(v);

	for (i = 0; i < bset->n_eq; ++i) {
		if (isl_int_is_zero(bset->eq[i][pos]))
			continue;
		isl_int_set(v, bset->eq[i][pos]);
		isl_int_set_si(bset->eq[i][pos], 0);
		isl_seq_combine(bset->eq[i], subs->v->el[0], bset->eq[i],
				v, subs->v->el + 1, subs->v->size - 1);
	}

	for (i = 0; i < bset->n_ineq; ++i) {
		if (isl_int_is_zero(bset->ineq[i][pos]))
			continue;
		isl_int_set(v, bset->ineq[i][pos]);
		isl_int_set_si(bset->ineq[i][pos], 0);
		isl_seq_combine(bset->ineq[i], subs->v->el[0], bset->ineq[i],
				v, subs->v->el + 1, subs->v->size - 1);
	}

	for (i = 0; i < bset->n_div; ++i) {
		if (isl_int_is_zero(bset->div[i][1 + pos]))
			continue;
		isl_int_set(v, bset->div[i][1 + pos]);
		isl_int_set_si(bset->div[i][1 + pos], 0);
		isl_seq_combine(bset->div[i] + 1,
				subs->v->el[0], bset->div[i] + 1,
				v, subs->v->el + 1, subs->v->size - 1);
		isl_int_mul(bset->div[i][0], bset->div[i][0], subs->v->el[0]);
	}

	isl_int_clear(v);

	bset = isl_basic_set_simplify(bset);
	return isl_basic_set_finalize(bset);
error:
	isl_basic_set_free(bset);
	return NULL;
}

/* Plug in "subs" for dimension "type", "pos" of "set".
 */
__isl_give isl_set *isl_set_substitute(__isl_take isl_set *set,
	enum isl_dim_type type, unsigned pos, __isl_keep isl_aff *subs)
{
	int i;

	if (set && isl_set_plain_is_empty(set))
		return set;

	set = isl_set_cow(set);
	if (!set || !subs)
		goto error;

	for (i = set->n - 1; i >= 0; --i) {
		set->p[i] = isl_basic_set_substitute(set->p[i], type, pos, subs);
		set = set_from_map(remove_if_empty(set_to_map(set), i));
		if (!set)
			return NULL;
	}

	return set;
error:
	isl_set_free(set);
	return NULL;
}

/* Check if the range of "ma" is compatible with the domain or range
 * (depending on "type") of "bmap".
 */
static isl_stat check_basic_map_compatible_range_multi_aff(
	__isl_keep isl_basic_map *bmap, enum isl_dim_type type,
	__isl_keep isl_multi_aff *ma)
{
	isl_bool m;
	isl_space *ma_space;

	ma_space = isl_multi_aff_get_space(ma);

	m = isl_space_has_equal_params(bmap->dim, ma_space);
	if (m < 0)
		goto error;
	if (!m)
		isl_die(isl_basic_map_get_ctx(bmap), isl_error_invalid,
			"parameters don't match", goto error);
	m = isl_space_tuple_is_equal(bmap->dim, type, ma_space, isl_dim_out);
	if (m < 0)
		goto error;
	if (!m)
		isl_die(isl_basic_map_get_ctx(bmap), isl_error_invalid,
			"spaces don't match", goto error);

	isl_space_free(ma_space);
	return isl_stat_ok;
error:
	isl_space_free(ma_space);
	return isl_stat_error;
}

/* Copy the divs from "ma" to "bmap", adding zeros for the "n_before"
 * coefficients before the transformed range of dimensions,
 * the "n_after" coefficients after the transformed range of dimensions
 * and the coefficients of the other divs in "bmap".
 */
static __isl_give isl_basic_map *set_ma_divs(__isl_take isl_basic_map *bmap,
	__isl_keep isl_multi_aff *ma, int n_before, int n_after, int n_div)
{
	int i;
	isl_size n_param;
	isl_size n_set;
	isl_local_space *ls;

	if (n_div == 0)
		return bmap;

	ls = isl_aff_get_domain_local_space(ma->u.p[0]);
	n_param = isl_local_space_dim(ls, isl_dim_param);
	n_set = isl_local_space_dim(ls, isl_dim_set);
	if (n_param < 0 || n_set < 0)
		return isl_basic_map_free(bmap);

	for (i = 0; i < n_div; ++i) {
		int o_bmap = 0, o_ls = 0;

		isl_seq_cpy(bmap->div[i], ls->div->row[i], 1 + 1 + n_param);
		o_bmap += 1 + 1 + n_param;
		o_ls += 1 + 1 + n_param;
		isl_seq_clr(bmap->div[i] + o_bmap, n_before);
		o_bmap += n_before;
		isl_seq_cpy(bmap->div[i] + o_bmap,
			    ls->div->row[i] + o_ls, n_set);
		o_bmap += n_set;
		o_ls += n_set;
		isl_seq_clr(bmap->div[i] + o_bmap, n_after);
		o_bmap += n_after;
		isl_seq_cpy(bmap->div[i] + o_bmap,
			    ls->div->row[i] + o_ls, n_div);
		o_bmap += n_div;
		o_ls += n_div;
		isl_seq_clr(bmap->div[i] + o_bmap, bmap->n_div - n_div);
		bmap = isl_basic_map_add_div_constraints(bmap, i);
		if (!bmap)
			goto error;
	}

	isl_local_space_free(ls);
	return bmap;
error:
	isl_local_space_free(ls);
	return isl_basic_map_free(bmap);
}

/* How many stride constraints does "ma" enforce?
 * That is, how many of the affine expressions have a denominator
 * different from one?
 */
static int multi_aff_strides(__isl_keep isl_multi_aff *ma)
{
	int i;
	int strides = 0;

	for (i = 0; i < ma->n; ++i)
		if (!isl_int_is_one(ma->u.p[i]->v->el[0]))
			strides++;

	return strides;
}

/* For each affine expression in ma of the form
 *
 *	x_i = (f_i y + h_i)/m_i
 *
 * with m_i different from one, add a constraint to "bmap"
 * of the form
 *
 *	f_i y + h_i = m_i alpha_i
 *
 * with alpha_i an additional existentially quantified variable.
 *
 * The input variables of "ma" correspond to a subset of the variables
 * of "bmap".  There are "n_before" variables in "bmap" before this
 * subset and "n_after" variables after this subset.
 * The integer divisions of the affine expressions in "ma" are assumed
 * to have been aligned.  There are "n_div_ma" of them and
 * they appear first in "bmap", straight after the "n_after" variables.
 */
static __isl_give isl_basic_map *add_ma_strides(
	__isl_take isl_basic_map *bmap, __isl_keep isl_multi_aff *ma,
	int n_before, int n_after, int n_div_ma)
{
	int i, k;
	int div;
	isl_size total;
	isl_size n_param;
	isl_size n_in;

	total = isl_basic_map_dim(bmap, isl_dim_all);
	n_param = isl_multi_aff_dim(ma, isl_dim_param);
	n_in = isl_multi_aff_dim(ma, isl_dim_in);
	if (total < 0 || n_param < 0 || n_in < 0)
		return isl_basic_map_free(bmap);
	for (i = 0; i < ma->n; ++i) {
		int o_bmap = 0, o_ma = 1;

		if (isl_int_is_one(ma->u.p[i]->v->el[0]))
			continue;
		div = isl_basic_map_alloc_div(bmap);
		k = isl_basic_map_alloc_equality(bmap);
		if (div < 0 || k < 0)
			goto error;
		isl_int_set_si(bmap->div[div][0], 0);
		isl_seq_cpy(bmap->eq[k] + o_bmap,
			    ma->u.p[i]->v->el + o_ma, 1 + n_param);
		o_bmap += 1 + n_param;
		o_ma += 1 + n_param;
		isl_seq_clr(bmap->eq[k] + o_bmap, n_before);
		o_bmap += n_before;
		isl_seq_cpy(bmap->eq[k] + o_bmap,
			    ma->u.p[i]->v->el + o_ma, n_in);
		o_bmap += n_in;
		o_ma += n_in;
		isl_seq_clr(bmap->eq[k] + o_bmap, n_after);
		o_bmap += n_after;
		isl_seq_cpy(bmap->eq[k] + o_bmap,
			    ma->u.p[i]->v->el + o_ma, n_div_ma);
		o_bmap += n_div_ma;
		o_ma += n_div_ma;
		isl_seq_clr(bmap->eq[k] + o_bmap, 1 + total - o_bmap);
		isl_int_neg(bmap->eq[k][1 + total], ma->u.p[i]->v->el[0]);
		total++;
	}

	return bmap;
error:
	isl_basic_map_free(bmap);
	return NULL;
}

/* Replace the domain or range space (depending on "type) of "space" by "set".
 */
static __isl_give isl_space *isl_space_set(__isl_take isl_space *space,
	enum isl_dim_type type, __isl_take isl_space *set)
{
	if (type == isl_dim_in) {
		space = isl_space_range(space);
		space = isl_space_map_from_domain_and_range(set, space);
	} else {
		space = isl_space_domain(space);
		space = isl_space_map_from_domain_and_range(space, set);
	}

	return space;
}

/* Compute the preimage of the domain or range (depending on "type")
 * of "bmap" under the function represented by "ma".
 * In other words, plug in "ma" in the domain or range of "bmap".
 * The result is a basic map that lives in the same space as "bmap"
 * except that the domain or range has been replaced by
 * the domain space of "ma".
 *
 * If bmap is represented by
 *
 *	A(p) + S u + B x + T v + C(divs) >= 0,
 *
 * where u and x are input and output dimensions if type == isl_dim_out
 * while x and v are input and output dimensions if type == isl_dim_in,
 * and ma is represented by
 *
 *	x = D(p) + F(y) + G(divs')
 *
 * then the result is
 *
 *	A(p) + B D(p) + S u + B F(y) + T v + B G(divs') + C(divs) >= 0
 *
 * The divs in the input set are similarly adjusted.
 * In particular
 *
 *	floor((a_i(p) + s u + b_i x + t v + c_i(divs))/n_i)
 *
 * becomes
 *
 *	floor((a_i(p) + b_i D(p) + s u + b_i F(y) + t v +
 *		B_i G(divs') + c_i(divs))/n_i)
 *
 * If bmap is not a rational map and if F(y) involves any denominators
 *
 *	x_i = (f_i y + h_i)/m_i
 *
 * then additional constraints are added to ensure that we only
 * map back integer points.  That is we enforce
 *
 *	f_i y + h_i = m_i alpha_i
 *
 * with alpha_i an additional existentially quantified variable.
 *
 * We first copy over the divs from "ma".
 * Then we add the modified constraints and divs from "bmap".
 * Finally, we add the stride constraints, if needed.
 */
__isl_give isl_basic_map *isl_basic_map_preimage_multi_aff(
	__isl_take isl_basic_map *bmap, enum isl_dim_type type,
	__isl_take isl_multi_aff *ma)
{
	int i, k;
	isl_space *space;
	isl_basic_map *res = NULL;
	isl_size n_before, n_after, n_div_bmap, n_div_ma;
	isl_int f, c1, c2, g;
	isl_bool rational;
	int strides;

	isl_int_init(f);
	isl_int_init(c1);
	isl_int_init(c2);
	isl_int_init(g);

	ma = isl_multi_aff_align_divs(ma);
	if (!bmap || !ma)
		goto error;
	if (check_basic_map_compatible_range_multi_aff(bmap, type, ma) < 0)
		goto error;

	if (type == isl_dim_in) {
		n_before = 0;
		n_after = isl_basic_map_dim(bmap, isl_dim_out);
	} else {
		n_before = isl_basic_map_dim(bmap, isl_dim_in);
		n_after = 0;
	}
	n_div_bmap = isl_basic_map_dim(bmap, isl_dim_div);
	n_div_ma = ma->n ? isl_aff_dim(ma->u.p[0], isl_dim_div) : 0;
	if (n_before < 0 || n_after < 0 || n_div_bmap < 0 || n_div_ma < 0)
		goto error;

	space = isl_multi_aff_get_domain_space(ma);
	space = isl_space_set(isl_basic_map_get_space(bmap), type, space);
	rational = isl_basic_map_is_rational(bmap);
	strides = rational ? 0 : multi_aff_strides(ma);
	res = isl_basic_map_alloc_space(space, n_div_ma + n_div_bmap + strides,
			    bmap->n_eq + strides, bmap->n_ineq + 2 * n_div_ma);
	if (rational)
		res = isl_basic_map_set_rational(res);

	for (i = 0; i < n_div_ma + n_div_bmap; ++i)
		if (isl_basic_map_alloc_div(res) < 0)
			goto error;

	res = set_ma_divs(res, ma, n_before, n_after, n_div_ma);
	if (!res)
		goto error;

	for (i = 0; i < bmap->n_eq; ++i) {
		k = isl_basic_map_alloc_equality(res);
		if (k < 0)
			goto error;
		if (isl_seq_preimage(res->eq[k], bmap->eq[i], ma, n_before,
				    n_after, n_div_ma, n_div_bmap,
				    f, c1, c2, g, 0) < 0)
			goto error;
	}

	for (i = 0; i < bmap->n_ineq; ++i) {
		k = isl_basic_map_alloc_inequality(res);
		if (k < 0)
			goto error;
		if (isl_seq_preimage(res->ineq[k], bmap->ineq[i], ma, n_before,
				    n_after, n_div_ma, n_div_bmap,
				    f, c1, c2, g, 0) < 0)
			goto error;
	}

	for (i = 0; i < bmap->n_div; ++i) {
		if (isl_int_is_zero(bmap->div[i][0])) {
			isl_int_set_si(res->div[n_div_ma + i][0], 0);
			continue;
		}
		if (isl_seq_preimage(res->div[n_div_ma + i], bmap->div[i], ma,
				    n_before, n_after, n_div_ma, n_div_bmap,
				    f, c1, c2, g, 1) < 0)
			goto error;
	}

	if (strides)
		res = add_ma_strides(res, ma, n_before, n_after, n_div_ma);

	isl_int_clear(f);
	isl_int_clear(c1);
	isl_int_clear(c2);
	isl_int_clear(g);
	isl_basic_map_free(bmap);
	isl_multi_aff_free(ma);
	res = isl_basic_map_simplify(res);
	return isl_basic_map_finalize(res);
error:
	isl_int_clear(f);
	isl_int_clear(c1);
	isl_int_clear(c2);
	isl_int_clear(g);
	isl_basic_map_free(bmap);
	isl_multi_aff_free(ma);
	isl_basic_map_free(res);
	return NULL;
}

/* Compute the preimage of "bset" under the function represented by "ma".
 * In other words, plug in "ma" in "bset".  The result is a basic set
 * that lives in the domain space of "ma".
 */
__isl_give isl_basic_set *isl_basic_set_preimage_multi_aff(
	__isl_take isl_basic_set *bset, __isl_take isl_multi_aff *ma)
{
	return isl_basic_map_preimage_multi_aff(bset, isl_dim_set, ma);
}

/* Compute the preimage of the domain of "bmap" under the function
 * represented by "ma".
 * In other words, plug in "ma" in the domain of "bmap".
 * The result is a basic map that lives in the same space as "bmap"
 * except that the domain has been replaced by the domain space of "ma".
 */
__isl_give isl_basic_map *isl_basic_map_preimage_domain_multi_aff(
	__isl_take isl_basic_map *bmap, __isl_take isl_multi_aff *ma)
{
	return isl_basic_map_preimage_multi_aff(bmap, isl_dim_in, ma);
}

/* Compute the preimage of the range of "bmap" under the function
 * represented by "ma".
 * In other words, plug in "ma" in the range of "bmap".
 * The result is a basic map that lives in the same space as "bmap"
 * except that the range has been replaced by the domain space of "ma".
 */
__isl_give isl_basic_map *isl_basic_map_preimage_range_multi_aff(
	__isl_take isl_basic_map *bmap, __isl_take isl_multi_aff *ma)
{
	return isl_basic_map_preimage_multi_aff(bmap, isl_dim_out, ma);
}

/* Check if the range of "ma" is compatible with the domain or range
 * (depending on "type") of "map".
 * Return isl_stat_error if anything is wrong.
 */
static isl_stat check_map_compatible_range_multi_aff(
	__isl_keep isl_map *map, enum isl_dim_type type,
	__isl_keep isl_multi_aff *ma)
{
	isl_bool m;
	isl_space *ma_space;

	ma_space = isl_multi_aff_get_space(ma);
	m = isl_space_tuple_is_equal(map->dim, type, ma_space, isl_dim_out);
	isl_space_free(ma_space);
	if (m < 0)
		return isl_stat_error;
	if (!m)
		isl_die(isl_map_get_ctx(map), isl_error_invalid,
			"spaces don't match", return isl_stat_error);
	return isl_stat_ok;
}

/* Compute the preimage of the domain or range (depending on "type")
 * of "map" under the function represented by "ma".
 * In other words, plug in "ma" in the domain or range of "map".
 * The result is a map that lives in the same space as "map"
 * except that the domain or range has been replaced by
 * the domain space of "ma".
 *
 * The parameters are assumed to have been aligned.
 */
static __isl_give isl_map *map_preimage_multi_aff(__isl_take isl_map *map,
	enum isl_dim_type type, __isl_take isl_multi_aff *ma)
{
	int i;
	isl_space *space;

	map = isl_map_cow(map);
	ma = isl_multi_aff_align_divs(ma);
	if (!map || !ma)
		goto error;
	if (check_map_compatible_range_multi_aff(map, type, ma) < 0)
		goto error;

	for (i = 0; i < map->n; ++i) {
		map->p[i] = isl_basic_map_preimage_multi_aff(map->p[i], type,
							isl_multi_aff_copy(ma));
		if (!map->p[i])
			goto error;
	}

	space = isl_multi_aff_get_domain_space(ma);
	space = isl_space_set(isl_map_get_space(map), type, space);

	isl_space_free(isl_map_take_space(map));
	map = isl_map_restore_space(map, space);
	if (!map)
		goto error;

	isl_multi_aff_free(ma);
	if (map->n > 1)
		ISL_F_CLR(map, ISL_MAP_DISJOINT);
	ISL_F_CLR(map, ISL_SET_NORMALIZED);
	return map;
error:
	isl_multi_aff_free(ma);
	isl_map_free(map);
	return NULL;
}

/* Compute the preimage of the domain or range (depending on "type")
 * of "map" under the function represented by "ma".
 * In other words, plug in "ma" in the domain or range of "map".
 * The result is a map that lives in the same space as "map"
 * except that the domain or range has been replaced by
 * the domain space of "ma".
 */
__isl_give isl_map *isl_map_preimage_multi_aff(__isl_take isl_map *map,
	enum isl_dim_type type, __isl_take isl_multi_aff *ma)
{
	isl_bool aligned;

	if (!map || !ma)
		goto error;

	aligned = isl_map_space_has_equal_params(map, ma->space);
	if (aligned < 0)
		goto error;
	if (aligned)
		return map_preimage_multi_aff(map, type, ma);

	if (isl_map_check_named_params(map) < 0)
		goto error;
	if (!isl_space_has_named_params(ma->space))
		isl_die(map->ctx, isl_error_invalid,
			"unaligned unnamed parameters", goto error);
	map = isl_map_align_params(map, isl_multi_aff_get_space(ma));
	ma = isl_multi_aff_align_params(ma, isl_map_get_space(map));

	return map_preimage_multi_aff(map, type, ma);
error:
	isl_multi_aff_free(ma);
	return isl_map_free(map);
}

/* Compute the preimage of "set" under the function represented by "ma".
 * In other words, plug in "ma" in "set".  The result is a set
 * that lives in the domain space of "ma".
 */
__isl_give isl_set *isl_set_preimage_multi_aff(__isl_take isl_set *set,
	__isl_take isl_multi_aff *ma)
{
	return isl_map_preimage_multi_aff(set, isl_dim_set, ma);
}

/* Compute the preimage of the domain of "map" under the function
 * represented by "ma".
 * In other words, plug in "ma" in the domain of "map".
 * The result is a map that lives in the same space as "map"
 * except that the domain has been replaced by the domain space of "ma".
 */
__isl_give isl_map *isl_map_preimage_domain_multi_aff(__isl_take isl_map *map,
	__isl_take isl_multi_aff *ma)
{
	return isl_map_preimage_multi_aff(map, isl_dim_in, ma);
}

/* Compute the preimage of the range of "map" under the function
 * represented by "ma".
 * In other words, plug in "ma" in the range of "map".
 * The result is a map that lives in the same space as "map"
 * except that the range has been replaced by the domain space of "ma".
 */
__isl_give isl_map *isl_map_preimage_range_multi_aff(__isl_take isl_map *map,
	__isl_take isl_multi_aff *ma)
{
	return isl_map_preimage_multi_aff(map, isl_dim_out, ma);
}

/* Compute the preimage of "map" under the function represented by "pma".
 * In other words, plug in "pma" in the domain or range of "map".
 * The result is a map that lives in the same space as "map",
 * except that the space of type "type" has been replaced by
 * the domain space of "pma".
 *
 * The parameters of "map" and "pma" are assumed to have been aligned.
 */
static __isl_give isl_map *isl_map_preimage_pw_multi_aff_aligned(
	__isl_take isl_map *map, enum isl_dim_type type,
	__isl_take isl_pw_multi_aff *pma)
{
	int i;
	isl_map *res;

	if (!pma)
		goto error;

	if (pma->n == 0) {
		isl_pw_multi_aff_free(pma);
		res = isl_map_empty(isl_map_get_space(map));
		isl_map_free(map);
		return res;
	}

	res = isl_map_preimage_multi_aff(isl_map_copy(map), type,
					isl_multi_aff_copy(pma->p[0].maff));
	if (type == isl_dim_in)
		res = isl_map_intersect_domain(res,
						isl_map_copy(pma->p[0].set));
	else
		res = isl_map_intersect_range(res,
						isl_map_copy(pma->p[0].set));

	for (i = 1; i < pma->n; ++i) {
		isl_map *res_i;

		res_i = isl_map_preimage_multi_aff(isl_map_copy(map), type,
					isl_multi_aff_copy(pma->p[i].maff));
		if (type == isl_dim_in)
			res_i = isl_map_intersect_domain(res_i,
						isl_map_copy(pma->p[i].set));
		else
			res_i = isl_map_intersect_range(res_i,
						isl_map_copy(pma->p[i].set));
		res = isl_map_union(res, res_i);
	}

	isl_pw_multi_aff_free(pma);
	isl_map_free(map);
	return res;
error:
	isl_pw_multi_aff_free(pma);
	isl_map_free(map);
	return NULL;
}

/* Compute the preimage of "map" under the function represented by "pma".
 * In other words, plug in "pma" in the domain or range of "map".
 * The result is a map that lives in the same space as "map",
 * except that the space of type "type" has been replaced by
 * the domain space of "pma".
 */
__isl_give isl_map *isl_map_preimage_pw_multi_aff(__isl_take isl_map *map,
	enum isl_dim_type type, __isl_take isl_pw_multi_aff *pma)
{
	isl_bool aligned;

	if (!map || !pma)
		goto error;

	aligned = isl_map_space_has_equal_params(map, pma->dim);
	if (aligned < 0)
		goto error;
	if (aligned)
		return isl_map_preimage_pw_multi_aff_aligned(map, type, pma);

	if (isl_map_check_named_params(map) < 0)
		goto error;
	if (isl_pw_multi_aff_check_named_params(pma) < 0)
		goto error;
	map = isl_map_align_params(map, isl_pw_multi_aff_get_space(pma));
	pma = isl_pw_multi_aff_align_params(pma, isl_map_get_space(map));

	return isl_map_preimage_pw_multi_aff_aligned(map, type, pma);
error:
	isl_pw_multi_aff_free(pma);
	return isl_map_free(map);
}

/* Compute the preimage of "set" under the function represented by "pma".
 * In other words, plug in "pma" in "set".  The result is a set
 * that lives in the domain space of "pma".
 */
__isl_give isl_set *isl_set_preimage_pw_multi_aff(__isl_take isl_set *set,
	__isl_take isl_pw_multi_aff *pma)
{
	return isl_map_preimage_pw_multi_aff(set, isl_dim_set, pma);
}

/* Compute the preimage of the domain of "map" under the function
 * represented by "pma".
 * In other words, plug in "pma" in the domain of "map".
 * The result is a map that lives in the same space as "map",
 * except that domain space has been replaced by the domain space of "pma".
 */
__isl_give isl_map *isl_map_preimage_domain_pw_multi_aff(
	__isl_take isl_map *map, __isl_take isl_pw_multi_aff *pma)
{
	return isl_map_preimage_pw_multi_aff(map, isl_dim_in, pma);
}

/* Compute the preimage of the range of "map" under the function
 * represented by "pma".
 * In other words, plug in "pma" in the range of "map".
 * The result is a map that lives in the same space as "map",
 * except that range space has been replaced by the domain space of "pma".
 */
__isl_give isl_map *isl_map_preimage_range_pw_multi_aff(
	__isl_take isl_map *map, __isl_take isl_pw_multi_aff *pma)
{
	return isl_map_preimage_pw_multi_aff(map, isl_dim_out, pma);
}

/* Compute the preimage of "map" under the function represented by "mpa".
 * In other words, plug in "mpa" in the domain or range of "map".
 * The result is a map that lives in the same space as "map",
 * except that the space of type "type" has been replaced by
 * the domain space of "mpa".
 *
 * If the map does not involve any constraints that refer to the
 * dimensions of the substituted space, then the only possible
 * effect of "mpa" on the map is to map the space to a different space.
 * We create a separate isl_multi_aff to effectuate this change
 * in order to avoid spurious splitting of the map along the pieces
 * of "mpa".
 * If "mpa" has a non-trivial explicit domain, however,
 * then the full substitution should be performed.
 */
__isl_give isl_map *isl_map_preimage_multi_pw_aff(__isl_take isl_map *map,
	enum isl_dim_type type, __isl_take isl_multi_pw_aff *mpa)
{
	isl_size n;
	isl_bool full;
	isl_pw_multi_aff *pma;

	n = isl_map_dim(map, type);
	if (n < 0 || !mpa)
		goto error;

	full = isl_map_involves_dims(map, type, 0, n);
	if (full >= 0 && !full)
		full = isl_multi_pw_aff_has_non_trivial_domain(mpa);
	if (full < 0)
		goto error;
	if (!full) {
		isl_space *space;
		isl_multi_aff *ma;

		space = isl_multi_pw_aff_get_space(mpa);
		isl_multi_pw_aff_free(mpa);
		ma = isl_multi_aff_zero(space);
		return isl_map_preimage_multi_aff(map, type, ma);
	}

	pma = isl_pw_multi_aff_from_multi_pw_aff(mpa);
	return isl_map_preimage_pw_multi_aff(map, type, pma);
error:
	isl_map_free(map);
	isl_multi_pw_aff_free(mpa);
	return NULL;
}

/* Compute the preimage of "map" under the function represented by "mpa".
 * In other words, plug in "mpa" in the domain "map".
 * The result is a map that lives in the same space as "map",
 * except that domain space has been replaced by the domain space of "mpa".
 */
__isl_give isl_map *isl_map_preimage_domain_multi_pw_aff(
	__isl_take isl_map *map, __isl_take isl_multi_pw_aff *mpa)
{
	return isl_map_preimage_multi_pw_aff(map, isl_dim_in, mpa);
}

/* Compute the preimage of "set" by the function represented by "mpa".
 * In other words, plug in "mpa" in "set".
 */
__isl_give isl_set *isl_set_preimage_multi_pw_aff(__isl_take isl_set *set,
	__isl_take isl_multi_pw_aff *mpa)
{
	return isl_map_preimage_multi_pw_aff(set, isl_dim_set, mpa);
}

/* Return a copy of the equality constraints of "bset" as a matrix.
 */
__isl_give isl_mat *isl_basic_set_extract_equalities(
	__isl_keep isl_basic_set *bset)
{
	isl_ctx *ctx;
	isl_size total;

	total = isl_basic_set_dim(bset, isl_dim_all);
	if (total < 0)
		return NULL;

	ctx = isl_basic_set_get_ctx(bset);
	return isl_mat_sub_alloc6(ctx, bset->eq, 0, bset->n_eq, 0, 1 + total);
}

/* Are the "n" "coefficients" starting at "first" of the integer division
 * expressions at position "pos1" in "bmap1" and "pos2" in "bmap2" equal
 * to each other?
 * The "coefficient" at position 0 is the denominator.
 * The "coefficient" at position 1 is the constant term.
 */
isl_bool isl_basic_map_equal_div_expr_part(__isl_keep isl_basic_map *bmap1,
	int pos1, __isl_keep isl_basic_map *bmap2, int pos2,
	unsigned first, unsigned n)
{
	if (isl_basic_map_check_range(bmap1, isl_dim_div, pos1, 1) < 0)
		return isl_bool_error;
	if (isl_basic_map_check_range(bmap2, isl_dim_div, pos2, 1) < 0)
		return isl_bool_error;
	return isl_seq_eq(bmap1->div[pos1] + first,
			  bmap2->div[pos2] + first, n);
}

/* Are the integer division expressions at position "pos1" in "bmap1" and
 * "pos2" in "bmap2" equal to each other, except that the constant terms
 * are different?
 */
isl_bool isl_basic_map_equal_div_expr_except_constant(
	__isl_keep isl_basic_map *bmap1, int pos1,
	__isl_keep isl_basic_map *bmap2, int pos2)
{
	isl_bool equal;
	isl_size total, total2;

	total = isl_basic_map_dim(bmap1, isl_dim_all);
	total2 = isl_basic_map_dim(bmap2, isl_dim_all);
	if (total < 0 || total2 < 0)
		return isl_bool_error;
	if (total != total2)
		isl_die(isl_basic_map_get_ctx(bmap1), isl_error_invalid,
			"incomparable div expressions", return isl_bool_error);
	equal = isl_basic_map_equal_div_expr_part(bmap1, pos1, bmap2, pos2,
						0, 1);
	if (equal < 0 || !equal)
		return equal;
	equal = isl_basic_map_equal_div_expr_part(bmap1, pos1, bmap2, pos2,
						1, 1);
	if (equal < 0 || equal)
		return isl_bool_not(equal);
	return isl_basic_map_equal_div_expr_part(bmap1, pos1, bmap2, pos2,
						2, total);
}

/* Replace the numerator of the constant term of the integer division
 * expression at position "div" in "bmap" by "value".
 * The caller guarantees that this does not change the meaning
 * of the input.
 */
__isl_give isl_basic_map *isl_basic_map_set_div_expr_constant_num_si_inplace(
	__isl_take isl_basic_map *bmap, int div, int value)
{
	if (isl_basic_map_check_range(bmap, isl_dim_div, div, 1) < 0)
		return isl_basic_map_free(bmap);

	isl_int_set_si(bmap->div[div][1], value);

	return bmap;
}

/* Is the point "inner" internal to inequality constraint "ineq"
 * of "bset"?
 * The point is considered to be internal to the inequality constraint,
 * if it strictly lies on the positive side of the inequality constraint,
 * or if it lies on the constraint and the constraint is lexico-positive.
 */
static isl_bool is_internal(__isl_keep isl_vec *inner,
	__isl_keep isl_basic_set *bset, int ineq)
{
	isl_ctx *ctx;
	int pos;
	isl_size total;

	if (!inner || !bset)
		return isl_bool_error;

	ctx = isl_basic_set_get_ctx(bset);
	isl_seq_inner_product(inner->el, bset->ineq[ineq], inner->size,
				&ctx->normalize_gcd);
	if (!isl_int_is_zero(ctx->normalize_gcd))
		return isl_int_is_nonneg(ctx->normalize_gcd);

	total = isl_basic_set_dim(bset, isl_dim_all);
	if (total < 0)
		return isl_bool_error;
	pos = isl_seq_first_non_zero(bset->ineq[ineq] + 1, total);
	return isl_int_is_pos(bset->ineq[ineq][1 + pos]);
}

/* Tighten the inequality constraints of "bset" that are outward with respect
 * to the point "vec".
 * That is, tighten the constraints that are not satisfied by "vec".
 *
 * "vec" is a point internal to some superset S of "bset" that is used
 * to make the subsets of S disjoint, by tightening one half of the constraints
 * that separate two subsets.  In particular, the constraints of S
 * are all satisfied by "vec" and should not be tightened.
 * Of the internal constraints, those that have "vec" on the outside
 * are tightened.  The shared facet is included in the adjacent subset
 * with the opposite constraint.
 * For constraints that saturate "vec", this criterion cannot be used
 * to determine which of the two sides should be tightened.
 * Instead, the sign of the first non-zero coefficient is used
 * to make this choice.  Note that this second criterion is never used
 * on the constraints of S since "vec" is interior to "S".
 */
__isl_give isl_basic_set *isl_basic_set_tighten_outward(
	__isl_take isl_basic_set *bset, __isl_keep isl_vec *vec)
{
	int j;

	bset = isl_basic_set_cow(bset);
	if (!bset)
		return NULL;
	for (j = 0; j < bset->n_ineq; ++j) {
		isl_bool internal;

		internal = is_internal(vec, bset, j);
		if (internal < 0)
			return isl_basic_set_free(bset);
		if (internal)
			continue;
		isl_int_sub_ui(bset->ineq[j][0], bset->ineq[j][0], 1);
	}

	return bset;
}

/* Replace the variables x of type "type" starting at "first" in "bmap"
 * by x' with x = M x' with M the matrix trans.
 * That is, replace the corresponding coefficients c by c M.
 *
 * The transformation matrix should be a square matrix.
 */
__isl_give isl_basic_map *isl_basic_map_transform_dims(
	__isl_take isl_basic_map *bmap, enum isl_dim_type type, unsigned first,
	__isl_take isl_mat *trans)
{
	unsigned pos;

	bmap = isl_basic_map_cow(bmap);
	if (!bmap || !trans)
		goto error;

	if (trans->n_row != trans->n_col)
		isl_die(trans->ctx, isl_error_invalid,
			"expecting square transformation matrix", goto error);
	if (isl_basic_map_check_range(bmap, type, first, trans->n_row) < 0)
		goto error;

	pos = isl_basic_map_offset(bmap, type) + first;

	if (isl_mat_sub_transform(bmap->eq, bmap->n_eq, pos,
			isl_mat_copy(trans)) < 0)
		goto error;
	if (isl_mat_sub_transform(bmap->ineq, bmap->n_ineq, pos,
		      isl_mat_copy(trans)) < 0)
		goto error;
	if (isl_mat_sub_transform(bmap->div, bmap->n_div, 1 + pos,
		      isl_mat_copy(trans)) < 0)
		goto error;

	ISL_F_CLR(bmap, ISL_BASIC_MAP_SORTED);
	ISL_F_CLR(bmap, ISL_BASIC_MAP_NORMALIZED_DIVS);

	isl_mat_free(trans);
	return bmap;
error:
	isl_mat_free(trans);
	isl_basic_map_free(bmap);
	return NULL;
}

/* Replace the variables x of type "type" starting at "first" in "bset"
 * by x' with x = M x' with M the matrix trans.
 * That is, replace the corresponding coefficients c by c M.
 *
 * The transformation matrix should be a square matrix.
 */
__isl_give isl_basic_set *isl_basic_set_transform_dims(
	__isl_take isl_basic_set *bset, enum isl_dim_type type, unsigned first,
	__isl_take isl_mat *trans)
{
	return isl_basic_map_transform_dims(bset, type, first, trans);
}<|MERGE_RESOLUTION|>--- conflicted
+++ resolved
@@ -4478,15 +4478,13 @@
 			goto error;
 	}
 
-<<<<<<< HEAD
+	if (map->n > 1)
+		ISL_F_CLR(map, ISL_MAP_DISJOINT);
+	map = isl_map_unmark_normalized(map);
+
 	space = isl_map_take_space(map);
 	space = isl_space_drop_dims(space, type, first, n);
 	map = isl_map_restore_space(map, space);
-=======
-	if (map->n > 1)
-		ISL_F_CLR(map, ISL_MAP_DISJOINT);
-	map = isl_map_unmark_normalized(map);
->>>>>>> 14e61441
 
 	return map;
 error:

/*
 * Copyright 2008-2009 Katholieke Universiteit Leuven
 * Copyright 2010      INRIA Saclay
 * Copyright 2012-2013 Ecole Normale Superieure
 * Copyright 2014      INRIA Rocquencourt
 *
 * Use of this software is governed by the MIT license
 *
 * Written by Sven Verdoolaege, K.U.Leuven, Departement
 * Computerwetenschappen, Celestijnenlaan 200A, B-3001 Leuven, Belgium
 * and INRIA Saclay - Ile-de-France, Parc Club Orsay Universite,
 * ZAC des vignes, 4 rue Jacques Monod, 91893 Orsay, France
 * and Ecole Normale Superieure, 45 rue d’Ulm, 75230 Paris, France
 * and Inria Paris - Rocquencourt, Domaine de Voluceau - Rocquencourt,
 * B.P. 105 - 78153 Le Chesnay, France
 */

#include <assert.h>
#include <stdio.h>
#include <limits.h>
#include <isl_ctx_private.h>
#include <isl_map_private.h>
#include <isl_aff_private.h>
#include <isl/set.h>
#include <isl/flow.h>
#include <isl_constraint_private.h>
#include <isl/polynomial.h>
#include <isl/union_set.h>
#include <isl/union_map.h>
#include <isl_factorization.h>
#include <isl/schedule.h>
#include <isl/schedule_node.h>
#include <isl_options_private.h>
#include <isl/vertices.h>
#include <isl/ast_build.h>
#include <isl/val.h>
#include <isl/ilp.h>
#include <isl_ast_build_expr.h>
#include <isl/options.h>

#define ARRAY_SIZE(array) (sizeof(array)/sizeof(*array))

static char *srcdir;

static char *get_filename(isl_ctx *ctx, const char *name, const char *suffix) {
	char *filename;
	int length;
	char *pattern = "%s/test_inputs/%s.%s";

	length = strlen(pattern) - 6 + strlen(srcdir) + strlen(name)
		+ strlen(suffix) + 1;
	filename = isl_alloc_array(ctx, char, length);

	if (!filename)
		return NULL;

	sprintf(filename, pattern, srcdir, name, suffix);

	return filename;
}

void test_parse_map(isl_ctx *ctx, const char *str)
{
	isl_map *map;

	map = isl_map_read_from_str(ctx, str);
	assert(map);
	isl_map_free(map);
}

int test_parse_map_equal(isl_ctx *ctx, const char *str, const char *str2)
{
	isl_map *map, *map2;
	int equal;

	map = isl_map_read_from_str(ctx, str);
	map2 = isl_map_read_from_str(ctx, str2);
	equal = isl_map_is_equal(map, map2);
	isl_map_free(map);
	isl_map_free(map2);

	if (equal < 0)
		return -1;
	if (!equal)
		isl_die(ctx, isl_error_unknown, "maps not equal",
			return -1);

	return 0;
}

void test_parse_pwqp(isl_ctx *ctx, const char *str)
{
	isl_pw_qpolynomial *pwqp;

	pwqp = isl_pw_qpolynomial_read_from_str(ctx, str);
	assert(pwqp);
	isl_pw_qpolynomial_free(pwqp);
}

static void test_parse_pwaff(isl_ctx *ctx, const char *str)
{
	isl_pw_aff *pwaff;

	pwaff = isl_pw_aff_read_from_str(ctx, str);
	assert(pwaff);
	isl_pw_aff_free(pwaff);
}

/* Check that we can read an isl_multi_val from "str" without errors.
 */
static int test_parse_multi_val(isl_ctx *ctx, const char *str)
{
	isl_multi_val *mv;

	mv = isl_multi_val_read_from_str(ctx, str);
	isl_multi_val_free(mv);

	return mv ? 0 : -1;
}

int test_parse(struct isl_ctx *ctx)
{
	isl_map *map, *map2;
	const char *str, *str2;

	if (test_parse_multi_val(ctx, "{ A[B[2] -> C[5, 7]] }") < 0)
		return -1;
	if (test_parse_multi_val(ctx, "[n] -> { [2] }") < 0)
		return -1;
	if (test_parse_multi_val(ctx, "{ A[4, infty, NaN, -1/2, 2/3] }") < 0)
		return -1;

	str = "{ [i] -> [-i] }";
	map = isl_map_read_from_str(ctx, str);
	assert(map);
	isl_map_free(map);

	str = "{ A[i] -> L[([i/3])] }";
	map = isl_map_read_from_str(ctx, str);
	assert(map);
	isl_map_free(map);

	test_parse_map(ctx, "{[[s] -> A[i]] -> [[s+1] -> A[i]]}");
	test_parse_map(ctx, "{ [p1, y1, y2] -> [2, y1, y2] : "
				"p1 = 1 && (y1 <= y2 || y2 = 0) }");

	str = "{ [x,y]  : [([x/2]+y)/3] >= 1 }";
	str2 = "{ [x, y] : 2y >= 6 - x }";
	if (test_parse_map_equal(ctx, str, str2) < 0)
		return -1;

	if (test_parse_map_equal(ctx, "{ [x,y] : x <= min(y, 2*y+3) }",
				      "{ [x,y] : x <= y, 2*y + 3 }") < 0)
		return -1;
	str = "{ [x, y] : (y <= x and y >= -3) or (2y <= -3 + x and y <= -4) }";
	if (test_parse_map_equal(ctx, "{ [x,y] : x >= min(y, 2*y+3) }",
					str) < 0)
		return -1;

	str = "{[new,old] -> [new+1-2*[(new+1)/2],old+1-2*[(old+1)/2]]}";
	map = isl_map_read_from_str(ctx, str);
	str = "{ [new, old] -> [o0, o1] : "
	       "exists (e0 = [(-1 - new + o0)/2], e1 = [(-1 - old + o1)/2]: "
	       "2e0 = -1 - new + o0 and 2e1 = -1 - old + o1 and o0 >= 0 and "
	       "o0 <= 1 and o1 >= 0 and o1 <= 1) }";
	map2 = isl_map_read_from_str(ctx, str);
	assert(isl_map_is_equal(map, map2));
	isl_map_free(map);
	isl_map_free(map2);

	str = "{[new,old] -> [new+1-2*[(new+1)/2],old+1-2*[(old+1)/2]]}";
	map = isl_map_read_from_str(ctx, str);
	str = "{[new,old] -> [(new+1)%2,(old+1)%2]}";
	map2 = isl_map_read_from_str(ctx, str);
	assert(isl_map_is_equal(map, map2));
	isl_map_free(map);
	isl_map_free(map2);

	str = "[n] -> { [c1] : c1>=0 and c1<=floord(n-4,3) }";
	str2 = "[n] -> { [c1] : c1 >= 0 and 3c1 <= -4 + n }";
	if (test_parse_map_equal(ctx, str, str2) < 0)
		return -1;

	str = "{ [i,j] -> [i] : i < j; [i,j] -> [j] : j <= i }";
	str2 = "{ [i,j] -> [min(i,j)] }";
	if (test_parse_map_equal(ctx, str, str2) < 0)
		return -1;

	str = "{ [i,j] : i != j }";
	str2 = "{ [i,j] : i < j or i > j }";
	if (test_parse_map_equal(ctx, str, str2) < 0)
		return -1;

	str = "{ [i,j] : (i+1)*2 >= j }";
	str2 = "{ [i, j] : j <= 2 + 2i }";
	if (test_parse_map_equal(ctx, str, str2) < 0)
		return -1;

	str = "{ [i] -> [i > 0 ? 4 : 5] }";
	str2 = "{ [i] -> [5] : i <= 0; [i] -> [4] : i >= 1 }";
	if (test_parse_map_equal(ctx, str, str2) < 0)
		return -1;

	str = "[N=2,M] -> { [i=[(M+N)/4]] }";
	str2 = "[N, M] -> { [i] : N = 2 and 4i <= 2 + M and 4i >= -1 + M }";
	if (test_parse_map_equal(ctx, str, str2) < 0)
		return -1;

	str = "{ [x] : x >= 0 }";
	str2 = "{ [x] : x-0 >= 0 }";
	if (test_parse_map_equal(ctx, str, str2) < 0)
		return -1;

	str = "{ [i] : ((i > 10)) }";
	str2 = "{ [i] : i >= 11 }";
	if (test_parse_map_equal(ctx, str, str2) < 0)
		return -1;

	str = "{ [i] -> [0] }";
	str2 = "{ [i] -> [0 * i] }";
	if (test_parse_map_equal(ctx, str, str2) < 0)
		return -1;

	test_parse_pwqp(ctx, "{ [i] -> i + [ (i + [i/3])/2 ] }");
	test_parse_map(ctx, "{ S1[i] -> [([i/10]),i%10] : 0 <= i <= 45 }");
	test_parse_pwaff(ctx, "{ [i] -> [i + 1] : i > 0; [a] -> [a] : a < 0 }");
	test_parse_pwqp(ctx, "{ [x] -> ([(x)/2] * [(x)/3]) }");

	if (test_parse_map_equal(ctx, "{ [a] -> [b] : (not false) }",
				      "{ [a] -> [b] : true }") < 0)
		return -1;

	if (test_parse_map_equal(ctx, "{ [i] : i/2 <= 5 }",
				      "{ [i] : i <= 10 }") < 0)
		return -1;

	if (test_parse_map_equal(ctx, "{Sym=[n] [i] : i <= n }",
				      "[n] -> { [i] : i <= n }") < 0)
		return -1;

	if (test_parse_map_equal(ctx, "{ [*] }", "{ [a] }") < 0)
		return -1;

	if (test_parse_map_equal(ctx, "{ [i] : 2*floor(i/2) = i }",
				      "{ [i] : exists a : i = 2 a }") < 0)
		return -1;

	if (test_parse_map_equal(ctx, "{ [a] -> [b] : a = 5 implies b = 5 }",
				      "{ [a] -> [b] : a != 5 or b = 5 }") < 0)
		return -1;

	if (test_parse_map_equal(ctx, "{ [a] -> [a - 1 : a > 0] }",
				      "{ [a] -> [a - 1] : a > 0 }") < 0)
		return -1;
	if (test_parse_map_equal(ctx,
	    "{ [a] -> [a - 1 : a > 0; a : a <= 0] }",
	    "{ [a] -> [a - 1] : a > 0; [a] -> [a] : a <= 0 }") < 0)
		return -1;
	if (test_parse_map_equal(ctx,
	    "{ [a] -> [(a) * 2 : a >= 0; 0 : a < 0] }",
	    "{ [a] -> [2a] : a >= 0; [a] -> [0] : a < 0 }") < 0)
		return -1;
	if (test_parse_map_equal(ctx,
	    "{ [a] -> [(a * 2) : a >= 0; 0 : a < 0] }",
	    "{ [a] -> [2a] : a >= 0; [a] -> [0] : a < 0 }") < 0)
		return -1;
	if (test_parse_map_equal(ctx,
	    "{ [a] -> [(a * 2 : a >= 0); 0 : a < 0] }",
	    "{ [a] -> [2a] : a >= 0; [a] -> [0] : a < 0 }") < 0)
		return -1;
	if (test_parse_map_equal(ctx,
	    "{ [a] -> [(a * 2 : a >= 0; 0 : a < 0)] }",
	    "{ [a] -> [2a] : a >= 0; [a] -> [0] : a < 0 }") < 0)
		return -1;

	return 0;
}

static int test_read(isl_ctx *ctx)
{
	char *filename;
	FILE *input;
	isl_basic_set *bset1, *bset2;
	const char *str = "{[y]: Exists ( alpha : 2alpha = y)}";
	int equal;

	filename = get_filename(ctx, "set", "omega");
	assert(filename);
	input = fopen(filename, "r");
	assert(input);

	bset1 = isl_basic_set_read_from_file(ctx, input);
	bset2 = isl_basic_set_read_from_str(ctx, str);

	equal = isl_basic_set_is_equal(bset1, bset2);

	isl_basic_set_free(bset1);
	isl_basic_set_free(bset2);
	free(filename);

	fclose(input);

	if (equal < 0)
		return -1;
	if (!equal)
		isl_die(ctx, isl_error_unknown,
			"read sets not equal", return -1);

	return 0;
}

static int test_bounded(isl_ctx *ctx)
{
	isl_set *set;
	int bounded;

	set = isl_set_read_from_str(ctx, "[n] -> {[i] : 0 <= i <= n }");
	bounded = isl_set_is_bounded(set);
	isl_set_free(set);

	if (bounded < 0)
		return -1;
	if (!bounded)
		isl_die(ctx, isl_error_unknown,
			"set not considered bounded", return -1);

	set = isl_set_read_from_str(ctx, "{[n, i] : 0 <= i <= n }");
	bounded = isl_set_is_bounded(set);
	assert(!bounded);
	isl_set_free(set);

	if (bounded < 0)
		return -1;
	if (bounded)
		isl_die(ctx, isl_error_unknown,
			"set considered bounded", return -1);

	set = isl_set_read_from_str(ctx, "[n] -> {[i] : i <= n }");
	bounded = isl_set_is_bounded(set);
	isl_set_free(set);

	if (bounded < 0)
		return -1;
	if (bounded)
		isl_die(ctx, isl_error_unknown,
			"set considered bounded", return -1);

	return 0;
}

/* Construct the basic set { [i] : 5 <= i <= N } */
static int test_construction(isl_ctx *ctx)
{
	isl_int v;
	isl_space *dim;
	isl_local_space *ls;
	isl_basic_set *bset;
	isl_constraint *c;

	isl_int_init(v);

	dim = isl_space_set_alloc(ctx, 1, 1);
	bset = isl_basic_set_universe(isl_space_copy(dim));
	ls = isl_local_space_from_space(dim);

	c = isl_constraint_alloc_inequality(isl_local_space_copy(ls));
	isl_int_set_si(v, -1);
	isl_constraint_set_coefficient(c, isl_dim_set, 0, v);
	isl_int_set_si(v, 1);
	isl_constraint_set_coefficient(c, isl_dim_param, 0, v);
	bset = isl_basic_set_add_constraint(bset, c);

	c = isl_constraint_alloc_inequality(isl_local_space_copy(ls));
	isl_int_set_si(v, 1);
	isl_constraint_set_coefficient(c, isl_dim_set, 0, v);
	isl_int_set_si(v, -5);
	isl_constraint_set_constant(c, v);
	bset = isl_basic_set_add_constraint(bset, c);

	isl_local_space_free(ls);
	isl_basic_set_free(bset);

	isl_int_clear(v);

	return 0;
}

static int test_dim(isl_ctx *ctx)
{
	const char *str;
	isl_map *map1, *map2;
	int equal;

	map1 = isl_map_read_from_str(ctx,
	    "[n] -> { [i] -> [j] : exists (a = [i/10] : i - 10a <= n ) }");
	map1 = isl_map_add_dims(map1, isl_dim_in, 1);
	map2 = isl_map_read_from_str(ctx,
	    "[n] -> { [i,k] -> [j] : exists (a = [i/10] : i - 10a <= n ) }");
	equal = isl_map_is_equal(map1, map2);
	isl_map_free(map2);

	map1 = isl_map_project_out(map1, isl_dim_in, 0, 1);
	map2 = isl_map_read_from_str(ctx, "[n] -> { [i] -> [j] : n >= 0 }");
	if (equal >= 0 && equal)
		equal = isl_map_is_equal(map1, map2);

	isl_map_free(map1);
	isl_map_free(map2);

	if (equal < 0)
		return -1;
	if (!equal)
		isl_die(ctx, isl_error_unknown,
			"unexpected result", return -1);

	str = "[n] -> { [i] -> [] : exists a : 0 <= i <= n and i = 2 a }";
	map1 = isl_map_read_from_str(ctx, str);
	str = "{ [i] -> [j] : exists a : 0 <= i <= j and i = 2 a }";
	map2 = isl_map_read_from_str(ctx, str);
	map1 = isl_map_move_dims(map1, isl_dim_out, 0, isl_dim_param, 0, 1);
	equal = isl_map_is_equal(map1, map2);
	isl_map_free(map1);
	isl_map_free(map2);

	if (equal < 0)
		return -1;
	if (!equal)
		isl_die(ctx, isl_error_unknown,
			"unexpected result", return -1);

	return 0;
}

struct {
	__isl_give isl_val *(*op)(__isl_take isl_val *v);
	const char *arg;
	const char *res;
} val_un_tests[] = {
	{ &isl_val_neg, "0", "0" },
	{ &isl_val_abs, "0", "0" },
	{ &isl_val_2exp, "0", "1" },
	{ &isl_val_floor, "0", "0" },
	{ &isl_val_ceil, "0", "0" },
	{ &isl_val_neg, "1", "-1" },
	{ &isl_val_neg, "-1", "1" },
	{ &isl_val_neg, "1/2", "-1/2" },
	{ &isl_val_neg, "-1/2", "1/2" },
	{ &isl_val_neg, "infty", "-infty" },
	{ &isl_val_neg, "-infty", "infty" },
	{ &isl_val_neg, "NaN", "NaN" },
	{ &isl_val_abs, "1", "1" },
	{ &isl_val_abs, "-1", "1" },
	{ &isl_val_abs, "1/2", "1/2" },
	{ &isl_val_abs, "-1/2", "1/2" },
	{ &isl_val_abs, "infty", "infty" },
	{ &isl_val_abs, "-infty", "infty" },
	{ &isl_val_abs, "NaN", "NaN" },
	{ &isl_val_floor, "1", "1" },
	{ &isl_val_floor, "-1", "-1" },
	{ &isl_val_floor, "1/2", "0" },
	{ &isl_val_floor, "-1/2", "-1" },
	{ &isl_val_floor, "infty", "infty" },
	{ &isl_val_floor, "-infty", "-infty" },
	{ &isl_val_floor, "NaN", "NaN" },
	{ &isl_val_ceil, "1", "1" },
	{ &isl_val_ceil, "-1", "-1" },
	{ &isl_val_ceil, "1/2", "1" },
	{ &isl_val_ceil, "-1/2", "0" },
	{ &isl_val_ceil, "infty", "infty" },
	{ &isl_val_ceil, "-infty", "-infty" },
	{ &isl_val_ceil, "NaN", "NaN" },
	{ &isl_val_2exp, "-3", "1/8" },
	{ &isl_val_2exp, "-1", "1/2" },
	{ &isl_val_2exp, "1", "2" },
	{ &isl_val_2exp, "2", "4" },
	{ &isl_val_2exp, "3", "8" },
	{ &isl_val_inv, "1", "1" },
	{ &isl_val_inv, "2", "1/2" },
	{ &isl_val_inv, "1/2", "2" },
	{ &isl_val_inv, "-2", "-1/2" },
	{ &isl_val_inv, "-1/2", "-2" },
	{ &isl_val_inv, "0", "NaN" },
	{ &isl_val_inv, "NaN", "NaN" },
	{ &isl_val_inv, "infty", "0" },
	{ &isl_val_inv, "-infty", "0" },
};

/* Perform some basic tests of unary operations on isl_val objects.
 */
static int test_un_val(isl_ctx *ctx)
{
	int i;
	isl_val *v, *res;
	__isl_give isl_val *(*fn)(__isl_take isl_val *v);
	int ok;

	for (i = 0; i < ARRAY_SIZE(val_un_tests); ++i) {
		v = isl_val_read_from_str(ctx, val_un_tests[i].arg);
		res = isl_val_read_from_str(ctx, val_un_tests[i].res);
		fn = val_un_tests[i].op;
		v = fn(v);
		if (isl_val_is_nan(res))
			ok = isl_val_is_nan(v);
		else
			ok = isl_val_eq(v, res);
		isl_val_free(v);
		isl_val_free(res);
		if (ok < 0)
			return -1;
		if (!ok)
			isl_die(ctx, isl_error_unknown,
				"unexpected result", return -1);
	}

	return 0;
}

struct {
	__isl_give isl_val *(*fn)(__isl_take isl_val *v1,
				__isl_take isl_val *v2);
} val_bin_op[] = {
	['+'] = { &isl_val_add },
	['-'] = { &isl_val_sub },
	['*'] = { &isl_val_mul },
	['/'] = { &isl_val_div },
	['g'] = { &isl_val_gcd },
	['m'] = { &isl_val_min },
	['M'] = { &isl_val_max },
};

struct {
	const char *arg1;
	unsigned char op;
	const char *arg2;
	const char *res;
} val_bin_tests[] = {
	{ "0", '+', "0", "0" },
	{ "1", '+', "0", "1" },
	{ "1", '+', "1", "2" },
	{ "1", '-', "1", "0" },
	{ "1", '*', "1", "1" },
	{ "1", '/', "1", "1" },
	{ "2", '*', "3", "6" },
	{ "2", '*', "1/2", "1" },
	{ "2", '*', "1/3", "2/3" },
	{ "2/3", '*', "3/5", "2/5" },
	{ "2/3", '*', "7/5", "14/15" },
	{ "2", '/', "1/2", "4" },
	{ "-2", '/', "-1/2", "4" },
	{ "-2", '/', "1/2", "-4" },
	{ "2", '/', "-1/2", "-4" },
	{ "2", '/', "2", "1" },
	{ "2", '/', "3", "2/3" },
	{ "2/3", '/', "5/3", "2/5" },
	{ "2/3", '/', "5/7", "14/15" },
	{ "0", '/', "0", "NaN" },
	{ "42", '/', "0", "NaN" },
	{ "-42", '/', "0", "NaN" },
	{ "infty", '/', "0", "NaN" },
	{ "-infty", '/', "0", "NaN" },
	{ "NaN", '/', "0", "NaN" },
	{ "0", '/', "NaN", "NaN" },
	{ "42", '/', "NaN", "NaN" },
	{ "-42", '/', "NaN", "NaN" },
	{ "infty", '/', "NaN", "NaN" },
	{ "-infty", '/', "NaN", "NaN" },
	{ "NaN", '/', "NaN", "NaN" },
	{ "0", '/', "infty", "0" },
	{ "42", '/', "infty", "0" },
	{ "-42", '/', "infty", "0" },
	{ "infty", '/', "infty", "NaN" },
	{ "-infty", '/', "infty", "NaN" },
	{ "NaN", '/', "infty", "NaN" },
	{ "0", '/', "-infty", "0" },
	{ "42", '/', "-infty", "0" },
	{ "-42", '/', "-infty", "0" },
	{ "infty", '/', "-infty", "NaN" },
	{ "-infty", '/', "-infty", "NaN" },
	{ "NaN", '/', "-infty", "NaN" },
	{ "1", '-', "1/3", "2/3" },
	{ "1/3", '+', "1/2", "5/6" },
	{ "1/2", '+', "1/2", "1" },
	{ "3/4", '-', "1/4", "1/2" },
	{ "1/2", '-', "1/3", "1/6" },
	{ "infty", '+', "42", "infty" },
	{ "infty", '+', "infty", "infty" },
	{ "42", '+', "infty", "infty" },
	{ "infty", '-', "infty", "NaN" },
	{ "infty", '*', "infty", "infty" },
	{ "infty", '*', "-infty", "-infty" },
	{ "-infty", '*', "infty", "-infty" },
	{ "-infty", '*', "-infty", "infty" },
	{ "0", '*', "infty", "NaN" },
	{ "1", '*', "infty", "infty" },
	{ "infty", '*', "0", "NaN" },
	{ "infty", '*', "42", "infty" },
	{ "42", '-', "infty", "-infty" },
	{ "infty", '+', "-infty", "NaN" },
	{ "4", 'g', "6", "2" },
	{ "5", 'g', "6", "1" },
	{ "42", 'm', "3", "3" },
	{ "42", 'M', "3", "42" },
	{ "3", 'm', "42", "3" },
	{ "3", 'M', "42", "42" },
	{ "42", 'm', "infty", "42" },
	{ "42", 'M', "infty", "infty" },
	{ "42", 'm', "-infty", "-infty" },
	{ "42", 'M', "-infty", "42" },
	{ "42", 'm', "NaN", "NaN" },
	{ "42", 'M', "NaN", "NaN" },
	{ "infty", 'm', "-infty", "-infty" },
	{ "infty", 'M', "-infty", "infty" },
};

/* Perform some basic tests of binary operations on isl_val objects.
 */
static int test_bin_val(isl_ctx *ctx)
{
	int i;
	isl_val *v1, *v2, *res;
	__isl_give isl_val *(*fn)(__isl_take isl_val *v1,
				__isl_take isl_val *v2);
	int ok;

	for (i = 0; i < ARRAY_SIZE(val_bin_tests); ++i) {
		v1 = isl_val_read_from_str(ctx, val_bin_tests[i].arg1);
		v2 = isl_val_read_from_str(ctx, val_bin_tests[i].arg2);
		res = isl_val_read_from_str(ctx, val_bin_tests[i].res);
		fn = val_bin_op[val_bin_tests[i].op].fn;
		v1 = fn(v1, v2);
		if (isl_val_is_nan(res))
			ok = isl_val_is_nan(v1);
		else
			ok = isl_val_eq(v1, res);
		isl_val_free(v1);
		isl_val_free(res);
		if (ok < 0)
			return -1;
		if (!ok)
			isl_die(ctx, isl_error_unknown,
				"unexpected result", return -1);
	}

	return 0;
}

/* Perform some basic tests on isl_val objects.
 */
static int test_val(isl_ctx *ctx)
{
	if (test_un_val(ctx) < 0)
		return -1;
	if (test_bin_val(ctx) < 0)
		return -1;
	return 0;
}

static int test_div(isl_ctx *ctx)
{
	unsigned n;
	const char *str;
	int empty;
	isl_int v;
	isl_space *dim;
	isl_set *set;
	isl_local_space *ls;
	struct isl_basic_set *bset;
	struct isl_constraint *c;

	isl_int_init(v);

	/* test 1 */
	dim = isl_space_set_alloc(ctx, 0, 3);
	bset = isl_basic_set_universe(isl_space_copy(dim));
	ls = isl_local_space_from_space(dim);

	c = isl_constraint_alloc_equality(isl_local_space_copy(ls));
	isl_int_set_si(v, -1);
	isl_constraint_set_constant(c, v);
	isl_int_set_si(v, 1);
	isl_constraint_set_coefficient(c, isl_dim_set, 0, v);
	isl_int_set_si(v, 3);
	isl_constraint_set_coefficient(c, isl_dim_set, 1, v);
	bset = isl_basic_set_add_constraint(bset, c);

	c = isl_constraint_alloc_equality(isl_local_space_copy(ls));
	isl_int_set_si(v, 1);
	isl_constraint_set_constant(c, v);
	isl_int_set_si(v, -1);
	isl_constraint_set_coefficient(c, isl_dim_set, 0, v);
	isl_int_set_si(v, 3);
	isl_constraint_set_coefficient(c, isl_dim_set, 2, v);
	bset = isl_basic_set_add_constraint(bset, c);

	bset = isl_basic_set_project_out(bset, isl_dim_set, 1, 2);

	assert(bset && bset->n_div == 1);
	isl_local_space_free(ls);
	isl_basic_set_free(bset);

	/* test 2 */
	dim = isl_space_set_alloc(ctx, 0, 3);
	bset = isl_basic_set_universe(isl_space_copy(dim));
	ls = isl_local_space_from_space(dim);

	c = isl_constraint_alloc_equality(isl_local_space_copy(ls));
	isl_int_set_si(v, 1);
	isl_constraint_set_constant(c, v);
	isl_int_set_si(v, -1);
	isl_constraint_set_coefficient(c, isl_dim_set, 0, v);
	isl_int_set_si(v, 3);
	isl_constraint_set_coefficient(c, isl_dim_set, 1, v);
	bset = isl_basic_set_add_constraint(bset, c);

	c = isl_constraint_alloc_equality(isl_local_space_copy(ls));
	isl_int_set_si(v, -1);
	isl_constraint_set_constant(c, v);
	isl_int_set_si(v, 1);
	isl_constraint_set_coefficient(c, isl_dim_set, 0, v);
	isl_int_set_si(v, 3);
	isl_constraint_set_coefficient(c, isl_dim_set, 2, v);
	bset = isl_basic_set_add_constraint(bset, c);

	bset = isl_basic_set_project_out(bset, isl_dim_set, 1, 2);

	assert(bset && bset->n_div == 1);
	isl_local_space_free(ls);
	isl_basic_set_free(bset);

	/* test 3 */
	dim = isl_space_set_alloc(ctx, 0, 3);
	bset = isl_basic_set_universe(isl_space_copy(dim));
	ls = isl_local_space_from_space(dim);

	c = isl_constraint_alloc_equality(isl_local_space_copy(ls));
	isl_int_set_si(v, 1);
	isl_constraint_set_constant(c, v);
	isl_int_set_si(v, -1);
	isl_constraint_set_coefficient(c, isl_dim_set, 0, v);
	isl_int_set_si(v, 3);
	isl_constraint_set_coefficient(c, isl_dim_set, 1, v);
	bset = isl_basic_set_add_constraint(bset, c);

	c = isl_constraint_alloc_equality(isl_local_space_copy(ls));
	isl_int_set_si(v, -3);
	isl_constraint_set_constant(c, v);
	isl_int_set_si(v, 1);
	isl_constraint_set_coefficient(c, isl_dim_set, 0, v);
	isl_int_set_si(v, 4);
	isl_constraint_set_coefficient(c, isl_dim_set, 2, v);
	bset = isl_basic_set_add_constraint(bset, c);

	bset = isl_basic_set_project_out(bset, isl_dim_set, 1, 2);

	assert(bset && bset->n_div == 1);
	isl_local_space_free(ls);
	isl_basic_set_free(bset);

	/* test 4 */
	dim = isl_space_set_alloc(ctx, 0, 3);
	bset = isl_basic_set_universe(isl_space_copy(dim));
	ls = isl_local_space_from_space(dim);

	c = isl_constraint_alloc_equality(isl_local_space_copy(ls));
	isl_int_set_si(v, 2);
	isl_constraint_set_constant(c, v);
	isl_int_set_si(v, -1);
	isl_constraint_set_coefficient(c, isl_dim_set, 0, v);
	isl_int_set_si(v, 3);
	isl_constraint_set_coefficient(c, isl_dim_set, 1, v);
	bset = isl_basic_set_add_constraint(bset, c);

	c = isl_constraint_alloc_equality(isl_local_space_copy(ls));
	isl_int_set_si(v, -1);
	isl_constraint_set_constant(c, v);
	isl_int_set_si(v, 1);
	isl_constraint_set_coefficient(c, isl_dim_set, 0, v);
	isl_int_set_si(v, 6);
	isl_constraint_set_coefficient(c, isl_dim_set, 2, v);
	bset = isl_basic_set_add_constraint(bset, c);

	bset = isl_basic_set_project_out(bset, isl_dim_set, 1, 2);

	assert(isl_basic_set_is_empty(bset));
	isl_local_space_free(ls);
	isl_basic_set_free(bset);

	/* test 5 */
	dim = isl_space_set_alloc(ctx, 0, 3);
	bset = isl_basic_set_universe(isl_space_copy(dim));
	ls = isl_local_space_from_space(dim);

	c = isl_constraint_alloc_equality(isl_local_space_copy(ls));
	isl_int_set_si(v, -1);
	isl_constraint_set_coefficient(c, isl_dim_set, 0, v);
	isl_int_set_si(v, 3);
	isl_constraint_set_coefficient(c, isl_dim_set, 2, v);
	bset = isl_basic_set_add_constraint(bset, c);

	c = isl_constraint_alloc_equality(isl_local_space_copy(ls));
	isl_int_set_si(v, 1);
	isl_constraint_set_coefficient(c, isl_dim_set, 0, v);
	isl_int_set_si(v, -3);
	isl_constraint_set_coefficient(c, isl_dim_set, 1, v);
	bset = isl_basic_set_add_constraint(bset, c);

	bset = isl_basic_set_project_out(bset, isl_dim_set, 2, 1);

	assert(bset && bset->n_div == 0);
	isl_basic_set_free(bset);
	isl_local_space_free(ls);

	/* test 6 */
	dim = isl_space_set_alloc(ctx, 0, 3);
	bset = isl_basic_set_universe(isl_space_copy(dim));
	ls = isl_local_space_from_space(dim);

	c = isl_constraint_alloc_equality(isl_local_space_copy(ls));
	isl_int_set_si(v, -1);
	isl_constraint_set_coefficient(c, isl_dim_set, 0, v);
	isl_int_set_si(v, 6);
	isl_constraint_set_coefficient(c, isl_dim_set, 2, v);
	bset = isl_basic_set_add_constraint(bset, c);

	c = isl_constraint_alloc_equality(isl_local_space_copy(ls));
	isl_int_set_si(v, 1);
	isl_constraint_set_coefficient(c, isl_dim_set, 0, v);
	isl_int_set_si(v, -3);
	isl_constraint_set_coefficient(c, isl_dim_set, 1, v);
	bset = isl_basic_set_add_constraint(bset, c);

	bset = isl_basic_set_project_out(bset, isl_dim_set, 2, 1);

	assert(bset && bset->n_div == 1);
	isl_basic_set_free(bset);
	isl_local_space_free(ls);

	/* test 7 */
	/* This test is a bit tricky.  We set up an equality
	 *		a + 3b + 3c = 6 e0
	 * Normalization of divs creates _two_ divs
	 *		a = 3 e0
	 *		c - b - e0 = 2 e1
	 * Afterwards e0 is removed again because it has coefficient -1
	 * and we end up with the original equality and div again.
	 * Perhaps we can avoid the introduction of this temporary div.
	 */
	dim = isl_space_set_alloc(ctx, 0, 4);
	bset = isl_basic_set_universe(isl_space_copy(dim));
	ls = isl_local_space_from_space(dim);

	c = isl_constraint_alloc_equality(isl_local_space_copy(ls));
	isl_int_set_si(v, -1);
	isl_constraint_set_coefficient(c, isl_dim_set, 0, v);
	isl_int_set_si(v, -3);
	isl_constraint_set_coefficient(c, isl_dim_set, 1, v);
	isl_int_set_si(v, -3);
	isl_constraint_set_coefficient(c, isl_dim_set, 2, v);
	isl_int_set_si(v, 6);
	isl_constraint_set_coefficient(c, isl_dim_set, 3, v);
	bset = isl_basic_set_add_constraint(bset, c);

	bset = isl_basic_set_project_out(bset, isl_dim_set, 3, 1);

	/* Test disabled for now */
	/*
	assert(bset && bset->n_div == 1);
	*/
	isl_local_space_free(ls);
	isl_basic_set_free(bset);

	/* test 8 */
	dim = isl_space_set_alloc(ctx, 0, 5);
	bset = isl_basic_set_universe(isl_space_copy(dim));
	ls = isl_local_space_from_space(dim);

	c = isl_constraint_alloc_equality(isl_local_space_copy(ls));
	isl_int_set_si(v, -1);
	isl_constraint_set_coefficient(c, isl_dim_set, 0, v);
	isl_int_set_si(v, -3);
	isl_constraint_set_coefficient(c, isl_dim_set, 1, v);
	isl_int_set_si(v, -3);
	isl_constraint_set_coefficient(c, isl_dim_set, 3, v);
	isl_int_set_si(v, 6);
	isl_constraint_set_coefficient(c, isl_dim_set, 4, v);
	bset = isl_basic_set_add_constraint(bset, c);

	c = isl_constraint_alloc_equality(isl_local_space_copy(ls));
	isl_int_set_si(v, -1);
	isl_constraint_set_coefficient(c, isl_dim_set, 0, v);
	isl_int_set_si(v, 1);
	isl_constraint_set_coefficient(c, isl_dim_set, 2, v);
	isl_int_set_si(v, 1);
	isl_constraint_set_constant(c, v);
	bset = isl_basic_set_add_constraint(bset, c);

	bset = isl_basic_set_project_out(bset, isl_dim_set, 4, 1);

	/* Test disabled for now */
	/*
	assert(bset && bset->n_div == 1);
	*/
	isl_local_space_free(ls);
	isl_basic_set_free(bset);

	/* test 9 */
	dim = isl_space_set_alloc(ctx, 0, 4);
	bset = isl_basic_set_universe(isl_space_copy(dim));
	ls = isl_local_space_from_space(dim);

	c = isl_constraint_alloc_equality(isl_local_space_copy(ls));
	isl_int_set_si(v, 1);
	isl_constraint_set_coefficient(c, isl_dim_set, 0, v);
	isl_int_set_si(v, -1);
	isl_constraint_set_coefficient(c, isl_dim_set, 1, v);
	isl_int_set_si(v, -2);
	isl_constraint_set_coefficient(c, isl_dim_set, 2, v);
	bset = isl_basic_set_add_constraint(bset, c);

	c = isl_constraint_alloc_equality(isl_local_space_copy(ls));
	isl_int_set_si(v, -1);
	isl_constraint_set_coefficient(c, isl_dim_set, 0, v);
	isl_int_set_si(v, 3);
	isl_constraint_set_coefficient(c, isl_dim_set, 3, v);
	isl_int_set_si(v, 2);
	isl_constraint_set_constant(c, v);
	bset = isl_basic_set_add_constraint(bset, c);

	bset = isl_basic_set_project_out(bset, isl_dim_set, 2, 2);

	bset = isl_basic_set_fix_si(bset, isl_dim_set, 0, 2);

	assert(!isl_basic_set_is_empty(bset));

	isl_local_space_free(ls);
	isl_basic_set_free(bset);

	/* test 10 */
	dim = isl_space_set_alloc(ctx, 0, 3);
	bset = isl_basic_set_universe(isl_space_copy(dim));
	ls = isl_local_space_from_space(dim);

	c = isl_constraint_alloc_equality(isl_local_space_copy(ls));
	isl_int_set_si(v, 1);
	isl_constraint_set_coefficient(c, isl_dim_set, 0, v);
	isl_int_set_si(v, -2);
	isl_constraint_set_coefficient(c, isl_dim_set, 2, v);
	bset = isl_basic_set_add_constraint(bset, c);

	bset = isl_basic_set_project_out(bset, isl_dim_set, 2, 1);

	bset = isl_basic_set_fix_si(bset, isl_dim_set, 0, 2);

	isl_local_space_free(ls);
	isl_basic_set_free(bset);

	isl_int_clear(v);

	str = "{ [i] : exists (e0, e1: 3e1 >= 1 + 2e0 and "
	    "8e1 <= -1 + 5i - 5e0 and 2e1 >= 1 + 2i - 5e0) }";
	set = isl_set_read_from_str(ctx, str);
	set = isl_set_compute_divs(set);
	isl_set_free(set);
	if (!set)
		return -1;

	str = "{ [i,j] : 2*[i/2] + 3 * [j/4] <= 10 and 2 i = j }";
	bset = isl_basic_set_read_from_str(ctx, str);
	n = isl_basic_set_dim(bset, isl_dim_div);
	isl_basic_set_free(bset);
	if (!bset)
		return -1;
	if (n != 0)
		isl_die(ctx, isl_error_unknown,
			"expecting no existentials", return -1);

	str = "{ [i,j,k] : 3 + i + 2j >= 0 and 2 * [(i+2j)/4] <= k }";
	set = isl_set_read_from_str(ctx, str);
	set = isl_set_remove_divs_involving_dims(set, isl_dim_set, 0, 2);
	set = isl_set_fix_si(set, isl_dim_set, 2, -3);
	empty = isl_set_is_empty(set);
	isl_set_free(set);
	if (empty < 0)
		return -1;
	if (!empty)
		isl_die(ctx, isl_error_unknown,
			"result not as accurate as expected", return -1);

	return 0;
}

void test_application_case(struct isl_ctx *ctx, const char *name)
{
	char *filename;
	FILE *input;
	struct isl_basic_set *bset1, *bset2;
	struct isl_basic_map *bmap;

	filename = get_filename(ctx, name, "omega");
	assert(filename);
	input = fopen(filename, "r");
	assert(input);

	bset1 = isl_basic_set_read_from_file(ctx, input);
	bmap = isl_basic_map_read_from_file(ctx, input);

	bset1 = isl_basic_set_apply(bset1, bmap);

	bset2 = isl_basic_set_read_from_file(ctx, input);

	assert(isl_basic_set_is_equal(bset1, bset2) == 1);

	isl_basic_set_free(bset1);
	isl_basic_set_free(bset2);
	free(filename);

	fclose(input);
}

static int test_application(isl_ctx *ctx)
{
	test_application_case(ctx, "application");
	test_application_case(ctx, "application2");

	return 0;
}

void test_affine_hull_case(struct isl_ctx *ctx, const char *name)
{
	char *filename;
	FILE *input;
	struct isl_basic_set *bset1, *bset2;

	filename = get_filename(ctx, name, "polylib");
	assert(filename);
	input = fopen(filename, "r");
	assert(input);

	bset1 = isl_basic_set_read_from_file(ctx, input);
	bset2 = isl_basic_set_read_from_file(ctx, input);

	bset1 = isl_basic_set_affine_hull(bset1);

	assert(isl_basic_set_is_equal(bset1, bset2) == 1);

	isl_basic_set_free(bset1);
	isl_basic_set_free(bset2);
	free(filename);

	fclose(input);
}

int test_affine_hull(struct isl_ctx *ctx)
{
	const char *str;
	isl_set *set;
	isl_basic_set *bset, *bset2;
	int n;
	int subset;

	test_affine_hull_case(ctx, "affine2");
	test_affine_hull_case(ctx, "affine");
	test_affine_hull_case(ctx, "affine3");

	str = "[m] -> { [i0] : exists (e0, e1: e1 <= 1 + i0 and "
			"m >= 3 and 4i0 <= 2 + m and e1 >= i0 and "
			"e1 >= 0 and e1 <= 2 and e1 >= 1 + 2e0 and "
			"2e1 <= 1 + m + 4e0 and 2e1 >= 2 - m + 4i0 - 4e0) }";
	set = isl_set_read_from_str(ctx, str);
	bset = isl_set_affine_hull(set);
	n = isl_basic_set_dim(bset, isl_dim_div);
	isl_basic_set_free(bset);
	if (n != 0)
		isl_die(ctx, isl_error_unknown, "not expecting any divs",
			return -1);

	/* Check that isl_map_affine_hull is not confused by
	 * the reordering of divs in isl_map_align_divs.
	 */
	str = "{ [a, b, c, 0] : exists (e0 = [(b)/32], e1 = [(c)/32]: "
				"32e0 = b and 32e1 = c); "
		"[a, 0, c, 0] : exists (e0 = [(c)/32]: 32e0 = c) }";
	set = isl_set_read_from_str(ctx, str);
	bset = isl_set_affine_hull(set);
	isl_basic_set_free(bset);
	if (!bset)
		return -1;

	str = "{ [a] : exists e0, e1, e2: 32e1 = 31 + 31a + 31e0 and "
			"32e2 = 31 + 31e0 }";
	set = isl_set_read_from_str(ctx, str);
	bset = isl_set_affine_hull(set);
	str = "{ [a] : exists e : a = 32 e }";
	bset2 = isl_basic_set_read_from_str(ctx, str);
	subset = isl_basic_set_is_subset(bset, bset2);
	isl_basic_set_free(bset);
	isl_basic_set_free(bset2);
	if (subset < 0)
		return -1;
	if (!subset)
		isl_die(ctx, isl_error_unknown, "not as accurate as expected",
			return -1);

	return 0;
}

void test_convex_hull_case(struct isl_ctx *ctx, const char *name)
{
	char *filename;
	FILE *input;
	struct isl_basic_set *bset1, *bset2;
	struct isl_set *set;

	filename = get_filename(ctx, name, "polylib");
	assert(filename);
	input = fopen(filename, "r");
	assert(input);

	bset1 = isl_basic_set_read_from_file(ctx, input);
	bset2 = isl_basic_set_read_from_file(ctx, input);

	set = isl_basic_set_union(bset1, bset2);
	bset1 = isl_set_convex_hull(set);

	bset2 = isl_basic_set_read_from_file(ctx, input);

	assert(isl_basic_set_is_equal(bset1, bset2) == 1);

	isl_basic_set_free(bset1);
	isl_basic_set_free(bset2);
	free(filename);

	fclose(input);
}

struct {
	const char *set;
	const char *hull;
} convex_hull_tests[] = {
	{ "{ [i0, i1, i2] : (i2 = 1 and i0 = 0 and i1 >= 0) or "
	       "(i0 = 1 and i1 = 0 and i2 = 1) or "
	       "(i0 = 0 and i1 = 0 and i2 = 0) }",
	  "{ [i0, i1, i2] : i0 >= 0 and i2 >= i0 and i2 <= 1 and i1 >= 0 }" },
	{ "[n] -> { [i0, i1, i0] : i0 <= -4 + n; "
	    "[i0, i0, i2] : n = 6 and i0 >= 0 and i2 <= 7 - i0 and "
	    "i2 <= 5 and i2 >= 4; "
	    "[3, i1, 3] : n = 5 and i1 <= 2 and i1 >= 0 }",
	  "[n] -> { [i0, i1, i2] : i2 <= -1 + n and 2i2 <= -6 + 3n - i0 and "
	    "i2 <= 5 + i0 and i2 >= i0 }" },
	{ "{ [x, y] : 3y <= 2x and y >= -2 + 2x and 2y >= 2 - x }",
	    "{ [x, y] : 1 = 0 }" },
};

static int test_convex_hull_algo(isl_ctx *ctx, int convex)
{
	int i;
	int orig_convex = ctx->opt->convex;
	ctx->opt->convex = convex;

	test_convex_hull_case(ctx, "convex0");
	test_convex_hull_case(ctx, "convex1");
	test_convex_hull_case(ctx, "convex2");
	test_convex_hull_case(ctx, "convex3");
	test_convex_hull_case(ctx, "convex4");
	test_convex_hull_case(ctx, "convex5");
	test_convex_hull_case(ctx, "convex6");
	test_convex_hull_case(ctx, "convex7");
	test_convex_hull_case(ctx, "convex8");
	test_convex_hull_case(ctx, "convex9");
	test_convex_hull_case(ctx, "convex10");
	test_convex_hull_case(ctx, "convex11");
	test_convex_hull_case(ctx, "convex12");
	test_convex_hull_case(ctx, "convex13");
	test_convex_hull_case(ctx, "convex14");
	test_convex_hull_case(ctx, "convex15");

	for (i = 0; i < ARRAY_SIZE(convex_hull_tests); ++i) {
		isl_set *set1, *set2;
		int equal;

		set1 = isl_set_read_from_str(ctx, convex_hull_tests[i].set);
		set2 = isl_set_read_from_str(ctx, convex_hull_tests[i].hull);
		set1 = isl_set_from_basic_set(isl_set_convex_hull(set1));
		equal = isl_set_is_equal(set1, set2);
		isl_set_free(set1);
		isl_set_free(set2);

		if (equal < 0)
			return -1;
		if (!equal)
			isl_die(ctx, isl_error_unknown,
				"unexpected convex hull", return -1);
	}

	ctx->opt->convex = orig_convex;

	return 0;
}

static int test_convex_hull(isl_ctx *ctx)
{
	if (test_convex_hull_algo(ctx, ISL_CONVEX_HULL_FM) < 0)
		return -1;
	if (test_convex_hull_algo(ctx, ISL_CONVEX_HULL_WRAP) < 0)
		return -1;
	return 0;
}

void test_gist_case(struct isl_ctx *ctx, const char *name)
{
	char *filename;
	FILE *input;
	struct isl_basic_set *bset1, *bset2;

	filename = get_filename(ctx, name, "polylib");
	assert(filename);
	input = fopen(filename, "r");
	assert(input);

	bset1 = isl_basic_set_read_from_file(ctx, input);
	bset2 = isl_basic_set_read_from_file(ctx, input);

	bset1 = isl_basic_set_gist(bset1, bset2);

	bset2 = isl_basic_set_read_from_file(ctx, input);

	assert(isl_basic_set_is_equal(bset1, bset2) == 1);

	isl_basic_set_free(bset1);
	isl_basic_set_free(bset2);
	free(filename);

	fclose(input);
}

struct {
	const char *set;
	const char *context;
	const char *gist;
} gist_tests[] = {
	{ "{ [a, b, c] : a <= 15 and a >= 1 }",
	  "{ [a, b, c] : exists (e0 = floor((-1 + a)/16): a >= 1 and "
			"c <= 30 and 32e0 >= -62 + 2a + 2b - c and b >= 0) }",
	  "{ [a, b, c] : a <= 15 }" },
	{ "{ : }", "{ : 1 = 0 }", "{ : }" },
	{ "{ : 1 = 0 }", "{ : 1 = 0 }", "{ : }" },
	{ "[M] -> { [x] : exists (e0 = floor((-2 + x)/3): 3e0 = -2 + x) }",
	  "[M] -> { [3M] }" , "[M] -> { [x] : 1 = 0 }" },
	{ "{ [m, n, a, b] : a <= 2147 + n }",
	  "{ [m, n, a, b] : (m >= 1 and n >= 1 and a <= 2148 - m and "
			"b <= 2148 - n and b >= 0 and b >= 2149 - n - a) or "
			"(n >= 1 and a >= 0 and b <= 2148 - n - a and "
			"b >= 0) }",
	  "{ [m, n, ku, kl] }" },
};

static int test_gist(struct isl_ctx *ctx)
{
	int i;
	const char *str;
	isl_basic_set *bset1, *bset2;
	isl_map *map1, *map2;
	int equal;

	for (i = 0; i < ARRAY_SIZE(gist_tests); ++i) {
		int equal_input;
		isl_set *set1, *set2, *copy;

		set1 = isl_set_read_from_str(ctx, gist_tests[i].set);
		set2 = isl_set_read_from_str(ctx, gist_tests[i].context);
		copy = isl_set_copy(set1);
		set1 = isl_set_gist(set1, set2);
		set2 = isl_set_read_from_str(ctx, gist_tests[i].gist);
		equal = isl_set_is_equal(set1, set2);
		isl_set_free(set1);
		isl_set_free(set2);
		set1 = isl_set_read_from_str(ctx, gist_tests[i].set);
		equal_input = isl_set_is_equal(set1, copy);
		isl_set_free(set1);
		isl_set_free(copy);
		if (equal < 0 || equal_input < 0)
			return -1;
		if (!equal)
			isl_die(ctx, isl_error_unknown,
				"incorrect gist result", return -1);
		if (!equal_input)
			isl_die(ctx, isl_error_unknown,
				"gist modified input", return -1);
	}

	test_gist_case(ctx, "gist1");

	str = "[p0, p2, p3, p5, p6, p10] -> { [] : "
	    "exists (e0 = [(15 + p0 + 15p6 + 15p10)/16], e1 = [(p5)/8], "
	    "e2 = [(p6)/128], e3 = [(8p2 - p5)/128], "
	    "e4 = [(128p3 - p6)/4096]: 8e1 = p5 and 128e2 = p6 and "
	    "128e3 = 8p2 - p5 and 4096e4 = 128p3 - p6 and p2 >= 0 and "
	    "16e0 >= 16 + 16p6 + 15p10 and  p2 <= 15 and p3 >= 0 and "
	    "p3 <= 31 and  p6 >= 128p3 and p5 >= 8p2 and p10 >= 0 and "
	    "16e0 <= 15 + p0 + 15p6 + 15p10 and 16e0 >= p0 + 15p6 + 15p10 and "
	    "p10 <= 15 and p10 <= -1 + p0 - p6) }";
	bset1 = isl_basic_set_read_from_str(ctx, str);
	str = "[p0, p2, p3, p5, p6, p10] -> { [] : exists (e0 = [(p5)/8], "
	    "e1 = [(p6)/128], e2 = [(8p2 - p5)/128], "
	    "e3 = [(128p3 - p6)/4096]: 8e0 = p5 and 128e1 = p6 and "
	    "128e2 = 8p2 - p5 and 4096e3 = 128p3 - p6 and p5 >= -7 and "
	    "p2 >= 0 and 8p2 <= -1 + p0 and p2 <= 15 and p3 >= 0 and "
	    "p3 <= 31 and 128p3 <= -1 + p0 and p6 >= -127 and "
	    "p5 <= -1 + p0 and p6 <= -1 + p0 and p6 >= 128p3 and "
	    "p0 >= 1 and p5 >= 8p2 and p10 >= 0 and p10 <= 15 ) }";
	bset2 = isl_basic_set_read_from_str(ctx, str);
	bset1 = isl_basic_set_gist(bset1, bset2);
	assert(bset1 && bset1->n_div == 0);
	isl_basic_set_free(bset1);

	/* Check that the integer divisions of the second disjunct
	 * do not spread to the first disjunct.
	 */
	str = "[t1] -> { S_0[] -> A[o0] : (exists (e0 = [(-t1 + o0)/16]: "
		"16e0 = -t1 + o0 and o0 >= 0 and o0 <= 15 and t1 >= 0)) or "
		"(exists (e0 = [(-1 + t1)/16], "
			"e1 = [(-16 + t1 - 16e0)/4294967296]: "
			"4294967296e1 = -16 + t1 - o0 - 16e0 and "
			"16e0 <= -1 + t1 and 16e0 >= -16 + t1 and o0 >= 0 and "
			"o0 <= 4294967295 and t1 <= -1)) }";
	map1 = isl_map_read_from_str(ctx, str);
	str = "[t1] -> { S_0[] -> A[o0] : t1 >= 0 and t1 <= 4294967295 }";
	map2 = isl_map_read_from_str(ctx, str);
	map1 = isl_map_gist(map1, map2);
	if (!map1)
		return -1;
	if (map1->n != 1)
		isl_die(ctx, isl_error_unknown, "expecting single disjunct",
			isl_map_free(map1); return -1);
	if (isl_basic_map_dim(map1->p[0], isl_dim_div) != 1)
		isl_die(ctx, isl_error_unknown, "expecting single div",
			isl_map_free(map1); return -1);
	isl_map_free(map1);

	return 0;
}

int test_coalesce_set(isl_ctx *ctx, const char *str, int check_one)
{
	isl_set *set, *set2;
	int equal;
	int one;

	set = isl_set_read_from_str(ctx, str);
	set = isl_set_coalesce(set);
	set2 = isl_set_read_from_str(ctx, str);
	equal = isl_set_is_equal(set, set2);
	one = set && set->n == 1;
	isl_set_free(set);
	isl_set_free(set2);

	if (equal < 0)
		return -1;
	if (!equal)
		isl_die(ctx, isl_error_unknown,
			"coalesced set not equal to input", return -1);
	if (check_one && !one)
		isl_die(ctx, isl_error_unknown,
			"coalesced set should not be a union", return -1);

	return 0;
}

/* Inputs for coalescing tests with unbounded wrapping.
 * "str" is a string representation of the input set.
 * "single_disjunct" is set if we expect the result to consist of
 *	a single disjunct.
 */
struct {
	int single_disjunct;
	const char *str;
} coalesce_unbounded_tests[] = {
	{ 1, "{ [x,y,z] : y + 2 >= 0 and x - y + 1 >= 0 and "
			"-x - y + 1 >= 0 and -3 <= z <= 3;"
		"[x,y,z] : -x+z + 20 >= 0 and -x-z + 20 >= 0 and "
			"x-z + 20 >= 0 and x+z + 20 >= 0 and "
			"-10 <= y <= 0}" },
	{ 1, "{ [x,y] : 0 <= x,y <= 10; [5,y]: 4 <= y <= 11 }" },
	{ 1, "{ [x,0,0] : -5 <= x <= 5; [0,y,1] : -5 <= y <= 5 }" },
	{ 1, "{ [x,y] : 0 <= x <= 10 and 0 >= y >= -1 and x+y >= 0; [0,1] }" },
	{ 1, "{ [x,y] : (0 <= x,y <= 4) or (2 <= x,y <= 5 and x + y <= 9) }" },
};

/* Test the functionality of isl_set_coalesce with the bounded wrapping
 * option turned off.
 */
int test_coalesce_unbounded_wrapping(isl_ctx *ctx)
{
	int i;
	int r = 0;
	int bounded;

	bounded = isl_options_get_coalesce_bounded_wrapping(ctx);
	isl_options_set_coalesce_bounded_wrapping(ctx, 0);

	for (i = 0; i < ARRAY_SIZE(coalesce_unbounded_tests); ++i) {
		const char *str = coalesce_unbounded_tests[i].str;
		int check_one = coalesce_unbounded_tests[i].single_disjunct;
		if (test_coalesce_set(ctx, str, check_one) >= 0)
			continue;
		r = -1;
		break;
	}

	isl_options_set_coalesce_bounded_wrapping(ctx, bounded);

	return r;
}

/* Inputs for coalescing tests.
 * "str" is a string representation of the input set.
 * "single_disjunct" is set if we expect the result to consist of
 *	a single disjunct.
 */
struct {
	int single_disjunct;
	const char *str;
} coalesce_tests[] = {
	{ 1, "{[x,y]: x >= 0 & x <= 10 & y >= 0 & y <= 10 or "
		       "y >= x & x >= 2 & 5 >= y }" },
	{ 1, "{[x,y]: y >= 0 & 2x + y <= 30 & y <= 10 & x >= 0 or "
		       "x + y >= 10 & y <= x & x + y <= 20 & y >= 0}" },
	{ 0, "{[x,y]: y >= 0 & 2x + y <= 30 & y <= 10 & x >= 0 or "
		       "x + y >= 10 & y <= x & x + y <= 19 & y >= 0}" },
	{ 1, "{[x,y]: y >= 0 & x <= 5 & y <= x or "
		       "y >= 0 & x >= 6 & x <= 10 & y <= x}" },
	{ 0, "{[x,y]: y >= 0 & x <= 5 & y <= x or "
		       "y >= 0 & x >= 7 & x <= 10 & y <= x}" },
	{ 0, "{[x,y]: y >= 0 & x <= 5 & y <= x or "
		       "y >= 0 & x >= 6 & x <= 10 & y + 1 <= x}" },
	{ 1, "{[x,y]: y >= 0 & x <= 5 & y <= x or y >= 0 & x = 6 & y <= 6}" },
	{ 0, "{[x,y]: y >= 0 & x <= 5 & y <= x or y >= 0 & x = 7 & y <= 6}" },
	{ 1, "{[x,y]: y >= 0 & x <= 5 & y <= x or y >= 0 & x = 6 & y <= 5}" },
	{ 0, "{[x,y]: y >= 0 & x <= 5 & y <= x or y >= 0 & x = 6 & y <= 7}" },
	{ 1, "[n] -> { [i] : i = 1 and n >= 2 or 2 <= i and i <= n }" },
	{ 0, "{[x,y] : x >= 0 and y >= 0 or 0 <= y and y <= 5 and x = -1}" },
	{ 1, "[n] -> { [i] : 1 <= i and i <= n - 1 or 2 <= i and i <= n }" },
	{ 0, "[n] -> { [[i0] -> [o0]] : exists (e0 = [(i0)/4], e1 = [(o0)/4], "
		"e2 = [(n)/2], e3 = [(-2 + i0)/4], e4 = [(-2 + o0)/4], "
		"e5 = [(-2n + i0)/4]: 2e2 = n and 4e3 = -2 + i0 and "
		"4e4 = -2 + o0 and i0 >= 8 + 2n and o0 >= 2 + i0 and "
		"o0 <= 56 + 2n and o0 <= -12 + 4n and i0 <= 57 + 2n and "
		"i0 <= -11 + 4n and o0 >= 6 + 2n and 4e0 <= i0 and "
		"4e0 >= -3 + i0 and 4e1 <= o0 and 4e1 >= -3 + o0 and "
		"4e5 <= -2n + i0 and 4e5 >= -3 - 2n + i0);"
		"[[i0] -> [o0]] : exists (e0 = [(i0)/4], e1 = [(o0)/4], "
		"e2 = [(n)/2], e3 = [(-2 + i0)/4], e4 = [(-2 + o0)/4], "
		"e5 = [(-2n + i0)/4]: 2e2 = n and 4e3 = -2 + i0 and "
		"4e4 = -2 + o0 and 2e0 >= 3 + n and e0 <= -4 + n and "
		"2e0 <= 27 + n and e1 <= -4 + n and 2e1 <= 27 + n and "
		"2e1 >= 2 + n and e1 >= 1 + e0 and i0 >= 7 + 2n and "
		"i0 <= -11 + 4n and i0 <= 57 + 2n and 4e0 <= -2 + i0 and "
		"4e0 >= -3 + i0 and o0 >= 6 + 2n and o0 <= -11 + 4n and "
		"o0 <= 57 + 2n and 4e1 <= -2 + o0 and 4e1 >= -3 + o0 and "
		"4e5 <= -2n + i0 and 4e5 >= -3 - 2n + i0 ) }" },
	{ 0, "[n, m] -> { [o0, o2, o3] : (o3 = 1 and o0 >= 1 + m and "
	      "o0 <= n + m and o2 <= m and o0 >= 2 + n and o2 >= 3) or "
	      "(o0 >= 2 + n and o0 >= 1 + m and o0 <= n + m and n >= 1 and "
	      "o3 <= -1 + o2 and o3 >= 1 - m + o2 and o3 >= 2 and o3 <= n) }" },
	{ 0, "[M, N] -> { [[i0, i1, i2, i3, i4, i5, i6] -> "
	  "[o0, o1, o2, o3, o4, o5, o6]] : "
	  "(o6 <= -4 + 2M - 2N + i0 + i1 - i2 + i6 - o0 - o1 + o2 and "
	  "o3 <= -2 + i3 and o6 >= 2 + i0 + i3 + i6 - o0 - o3 and "
	  "o6 >= 2 - M + N + i3 + i4 + i6 - o3 - o4 and o0 <= -1 + i0 and "
	  "o4 >= 4 - 3M + 3N - i0 - i1 + i2 + 2i3 + i4 + o0 + o1 - o2 - 2o3 "
	  "and o6 <= -3 + 2M - 2N + i3 + i4 - i5 + i6 - o3 - o4 + o5 and "
	  "2o6 <= -5 + 5M - 5N + 2i0 + i1 - i2 - i5 + 2i6 - 2o0 - o1 + o2 + o5 "
	  "and o6 >= 2i0 + i1 + i6 - 2o0 - o1 and "
	  "3o6 <= -5 + 4M - 4N + 2i0 + i1 - i2 + 2i3 + i4 - i5 + 3i6 "
	  "- 2o0 - o1 + o2 - 2o3 - o4 + o5) or "
	  "(N >= 2 and o3 <= -1 + i3 and o0 <= -1 + i0 and "
	  "o6 >= i3 + i6 - o3 and M >= 0 and "
	  "2o6 >= 1 + i0 + i3 + 2i6 - o0 - o3 and "
	  "o6 >= 1 - M + i0 + i6 - o0 and N >= 2M and o6 >= i0 + i6 - o0) }" },
	{ 0, "[M, N] -> { [o0] : (o0 = 0 and M >= 1 and N >= 2) or "
		"(o0 = 0 and M >= 1 and N >= 2M and N >= 2 + M) or "
		"(o0 = 0 and M >= 2 and N >= 3) or "
		"(M = 0 and o0 = 0 and N >= 3) }" },
	{ 0, "{ [i0, i1, i2, i3] : (i1 = 10i0 and i0 >= 1 and 10i0 <= 100 and "
	    "i3 <= 9 + 10 i2 and i3 >= 1 + 10i2 and i3 >= 0) or "
	    "(i1 <= 9 + 10i0 and i1 >= 1 + 10i0 and i2 >= 0 and "
	    "i0 >= 0 and i1 <= 100 and i3 <= 9 + 10i2 and i3 >= 1 + 10i2) }" },
	{ 0, "[M] -> { [i1] : (i1 >= 2 and i1 <= M) or (i1 = M and M >= 1) }" },
	{ 0, "{[x,y] : x,y >= 0; [x,y] : 10 <= x <= 20 and y >= -1 }" },
	{ 1, "{ [x, y] : (x >= 1 and y >= 1 and x <= 2 and y <= 2) or "
		"(y = 3 and x = 1) }" },
	{ 1, "[M] -> { [i0, i1, i2, i3, i4] : (i1 >= 3 and i4 >= 2 + i2 and "
		"i2 >= 2 and i0 >= 2 and i3 >= 1 + i2 and i0 <= M and "
		"i1 <= M and i3 <= M and i4 <= M) or "
		"(i1 >= 2 and i4 >= 1 + i2 and i2 >= 2 and i0 >= 2 and "
		"i3 >= 1 + i2 and i0 <= M and i1 <= -1 + M and i3 <= M and "
		"i4 <= -1 + M) }" },
	{ 1, "{ [x, y] : (x >= 0 and y >= 0 and x <= 10 and y <= 10) or "
		"(x >= 1 and y >= 1 and x <= 11 and y <= 11) }" },
	{ 0, "{[x,0] : x >= 0; [x,1] : x <= 20}" },
	{ 1, "{ [x, 1 - x] : 0 <= x <= 1; [0,0] }" },
	{ 1, "{ [0,0]; [i,i] : 1 <= i <= 10 }" },
	{ 0, "{ [0,0]; [i,j] : 1 <= i,j <= 10 }" },
	{ 1, "{ [0,0]; [i,2i] : 1 <= i <= 10 }" },
	{ 0, "{ [0,0]; [i,2i] : 2 <= i <= 10 }" },
	{ 0, "{ [1,0]; [i,2i] : 1 <= i <= 10 }" },
	{ 0, "{ [0,1]; [i,2i] : 1 <= i <= 10 }" },
	{ 0, "{ [a, b] : exists e : 2e = a and "
		    "a >= 0 and (a <= 3 or (b <= 0 and b >= -4 + a)) }" },
	{ 0, "{ [i, j, i', j'] : i <= 2 and j <= 2 and "
			"j' >= -1 + 2i + j - 2i' and i' <= -1 + i and "
			"j >= 1 and j' <= i + j - i' and i >= 1; "
		"[1, 1, 1, 1] }" },
	{ 1, "{ [i,j] : exists a,b : i = 2a and j = 3b; "
		 "[i,j] : exists a : j = 3a }" },
	{ 1, "{ [a, b, c] : (c <= 7 - b and b <= 1 and b >= 0 and "
			"c >= 3 + b and b <= 3 + 8a and b >= -26 + 8a and "
			"a >= 3) or "
		    "(b <= 1 and c <= 7 and b >= 0 and c >= 4 + b and "
			"b <= 3 + 8a and b >= -26 + 8a and a >= 3) }" },
	{ 1, "{ [a, 0, c] : c >= 1 and c <= 29 and c >= -1 + 8a and "
				"c <= 6 + 8a and a >= 3; "
		"[a, -1, c] : c >= 1 and c <= 30 and c >= 8a and "
				"c <= 7 + 8a and a >= 3 and a <= 4 }" },
	{ 1, "{ [x,y] : 0 <= x <= 2 and y >= 0 and x + 2y <= 4; "
		"[x,0] : 3 <= x <= 4 }" },
	{ 1, "{ [x,y] : 0 <= x <= 3 and y >= 0 and x + 3y <= 6; "
		"[x,0] : 4 <= x <= 5 }" },
	{ 0, "{ [x,y] : 0 <= x <= 2 and y >= 0 and x + 2y <= 4; "
		"[x,0] : 3 <= x <= 5 }" },
	{ 0, "{ [x,y] : 0 <= x <= 2 and y >= 0 and x + y <= 4; "
		"[x,0] : 3 <= x <= 4 }" },
	{ 1, "{ [i0, i1] : i0 <= 122 and i0 >= 1 and 128i1 >= -249 + i0 and "
			"i1 <= 0; "
		"[i0, 0] : i0 >= 123 and i0 <= 124 }" },
	{ 1, "{ [0,0]; [1,1] }" },
	{ 1, "[n] -> { [k] : 16k <= -1 + n and k >= 1; [0] : n >= 2 }" },
	{ 1, "{ [k, ii, k - ii] : ii >= -6 + k and ii <= 6 and ii >= 1 and "
				"ii <= k;"
		"[k, 0, k] : k <= 6 and k >= 1 }" },
	{ 1, "{ [i,j] : i = 4 j and 0 <= i <= 100;"
		"[i,j] : 1 <= i <= 100 and i >= 4j + 1 and i <= 4j + 2 }" },
	{ 1, "{ [x,y] : x % 2 = 0 and y % 2 = 0; [x,x] : x % 2 = 0 }" },
	{ 1, "[n] -> { [1] : n >= 0;"
		    "[x] : exists (e0 = floor((x)/2): x >= 2 and "
			"2e0 >= -1 + x and 2e0 <= x and 2e0 <= n) }" },
	{ 1, "[n] -> { [x, y] : exists (e0 = floor((x)/2), e1 = floor((y)/3): "
			"3e1 = y and x >= 2 and 2e0 >= -1 + x and "
			"2e0 <= x and 2e0 <= n);"
		    "[1, y] : exists (e0 = floor((y)/3): 3e0 = y and "
			"n >= 0) }" },
	{ 1, "[t1] -> { [i0] : (exists (e0 = floor((63t1)/64): "
				"128e0 >= -134 + 127t1 and t1 >= 2 and "
				"64e0 <= 63t1 and 64e0 >= -63 + 63t1)) or "
				"t1 = 1 }" },
	{ 1, "{ [i, i] : exists (e0 = floor((1 + 2i)/3): 3e0 <= 2i and "
				"3e0 >= -1 + 2i and i <= 9 and i >= 1);"
		"[0, 0] }" },
	{ 1, "{ [t1] : exists (e0 = floor((-11 + t1)/2): 2e0 = -11 + t1 and "
				"t1 >= 13 and t1 <= 16);"
		"[t1] : t1 <= 15 and t1 >= 12 }" },
	{ 1, "{ [x,y] : x = 3y and 0 <= y <= 2; [-3,-1] }" },
	{ 1, "{ [x,y] : 2x = 3y and 0 <= y <= 4; [-3,-2] }" },
	{ 0, "{ [x,y] : 2x = 3y and 0 <= y <= 4; [-2,-2] }" },
	{ 0, "{ [x,y] : 2x = 3y and 0 <= y <= 4; [-3,-1] }" },
	{ 1, "{ [i] : exists j : i = 4 j and 0 <= i <= 100;"
		"[i] : exists j : 1 <= i <= 100 and i >= 4j + 1 and "
				"i <= 4j + 2 }" },
	{ 1, "{ [c0] : (exists (e0 : c0 - 1 <= 3e0 <= c0)) or "
		"(exists (e0 : 3e0 = -2 + c0)) }" },
	{ 0, "[n, b0, t0] -> "
		"{ [i0, i1, i2, i3, i4, i5, i6, i7, i8, i9, i10, i11, i12] : "
		"(exists (e0 = floor((-32b0 + i4)/1048576), "
		"e1 = floor((i8)/32): 1048576e0 = -32b0 + i4 and 32e1 = i8 and "
		"n <= 2147483647 and b0 <= 32767 and b0 >= 0 and "
		"32b0 <= -2 + n and t0 <= 31 and t0 >= 0 and i0 >= 8 + n and "
		"3i4 <= -96 + 3t0 + i0 and 3i4 >= -95 - n + 3t0 + i0 and "
		"i8 >= -157 + i0 - 4i4 and i8 >= 0 and "
		"i8 <= -33 + i0 - 4i4 and 3i8 <= -91 + 4n - i0)) or "
		"(exists (e0 = floor((-32b0 + i4)/1048576), "
		"e1 = floor((i8)/32): 1048576e0 = -32b0 + i4 and 32e1 = i8 and "
		"n <= 2147483647 and b0 <= 32767 and b0 >= 0 and "
		"32b0 <= -2 + n and t0 <= 31 and t0 >= 0 and i0 <= 7 + n and "
		"4i4 <= -3 + i0 and 3i4 <= -96 + 3t0 + i0 and "
		"3i4 >= -95 - n + 3t0 + i0 and i8 >= -157 + i0 - 4i4 and "
		"i8 >= 0 and i8 <= -4 + i0 - 3i4 and i8 <= -41 + i0));"
		"[i0, i1, i2, i3, 0, i5, i6, i7, i8, i9, i10, i11, i12] : "
		"(exists (e0 = floor((i8)/32): b0 = 0 and 32e0 = i8 and "
		"n <= 2147483647 and t0 <= 31 and t0 >= 0 and i0 >= 11 and "
		"i0 >= 96 - 3t0 and i0 <= 95 + n - 3t0 and i0 <= 7 + n and "
		"i8 >= -40 + i0 and i8 <= -10 + i0)) }" },
	{ 0, "{ [i0, i1, i2] : "
		"(exists (e0, e1 = floor((i0)/32), e2 = floor((i1)/32): "
		"32e1 = i0 and 32e2 = i1 and i1 >= -31 + i0 and "
		"i1 <= 31 + i0 and i2 >= -30 + i0 and i2 >= -30 + i1 and "
		"32e0 >= -30 + i0 and 32e0 >= -30 + i1 and "
		"32e0 >= -31 + i2 and 32e0 <= 30 + i2 and 32e0 <= 31 + i1 and "
		"32e0 <= 31 + i0)) or "
		"i0 >= 0 }" },
};

/* A specialized coalescing test case that would result
 * in a segmentation fault or a failed assertion in earlier versions of isl.
 */
static int test_coalesce_special(struct isl_ctx *ctx)
{
	const char *str;
	isl_map *map1, *map2;

	str = "[y] -> { [S_L220_OUT[] -> T7[]] -> "
	    "[[S_L309_IN[] -> T11[]] -> ce_imag2[1, o1]] : "
	    "(y = 201 and o1 <= 239 and o1 >= 212) or "
	    "(exists (e0 = [(y)/3]: 3e0 = y and y <= 198 and y >= 3 and "
		"o1 <= 239 and o1 >= 212)) or "
	    "(exists (e0 = [(y)/3]: 3e0 = y and y <= 201 and y >= 3 and "
		"o1 <= 241 and o1 >= 240));"
	    "[S_L220_OUT[] -> T7[]] -> "
	    "[[S_L309_IN[] -> T11[]] -> ce_imag2[0, o1]] : "
	    "(y = 2 and o1 <= 241 and o1 >= 212) or "
	    "(exists (e0 = [(-2 + y)/3]: 3e0 = -2 + y and y <= 200 and "
		"y >= 5 and o1 <= 241 and o1 >= 212)) }";
	map1 = isl_map_read_from_str(ctx, str);
	map1 = isl_map_align_divs(map1);
	map1 = isl_map_coalesce(map1);
	str = "[y] -> { [S_L220_OUT[] -> T7[]] -> "
	    "[[S_L309_IN[] -> T11[]] -> ce_imag2[o0, o1]] : "
	    "exists (e0 = [(-1 - y + o0)/3]: 3e0 = -1 - y + o0 and "
		"y <= 201 and o0 <= 2 and o1 >= 212 and o1 <= 241 and "
		"o0 >= 3 - y and o0 <= -2 + y and o0 >= 0) }";
	map2 = isl_map_read_from_str(ctx, str);
	map2 = isl_map_union(map2, map1);
	map2 = isl_map_align_divs(map2);
	map2 = isl_map_coalesce(map2);
	isl_map_free(map2);
	if (!map2)
		return -1;

	return 0;
}

/* Test the functionality of isl_set_coalesce.
 * That is, check that the output is always equal to the input
 * and in some cases that the result consists of a single disjunct.
 */
static int test_coalesce(struct isl_ctx *ctx)
{
	int i;

	for (i = 0; i < ARRAY_SIZE(coalesce_tests); ++i) {
		const char *str = coalesce_tests[i].str;
		int check_one = coalesce_tests[i].single_disjunct;
		if (test_coalesce_set(ctx, str, check_one) < 0)
			return -1;
	}

	if (test_coalesce_unbounded_wrapping(ctx) < 0)
		return -1;
	if (test_coalesce_special(ctx) < 0)
		return -1;

	return 0;
}

static int test_closure(isl_ctx *ctx)
{
	const char *str;
	isl_set *dom;
	isl_map *up, *right;
	isl_map *map, *map2;
	int exact;

	/* COCOA example 1 */
	map = isl_map_read_from_str(ctx,
		"[n] -> { [i,j] -> [i2,j2] : i2 = i + 1 and j2 = j + 1 and "
			"1 <= i and i < n and 1 <= j and j < n or "
			"i2 = i + 1 and j2 = j - 1 and "
			"1 <= i and i < n and 2 <= j and j <= n }");
	map = isl_map_power(map, &exact);
	assert(exact);
	isl_map_free(map);

	/* COCOA example 1 */
	map = isl_map_read_from_str(ctx,
		"[n] -> { [i,j] -> [i2,j2] : i2 = i + 1 and j2 = j + 1 and "
			"1 <= i and i < n and 1 <= j and j < n or "
			"i2 = i + 1 and j2 = j - 1 and "
			"1 <= i and i < n and 2 <= j and j <= n }");
	map = isl_map_transitive_closure(map, &exact);
	assert(exact);
	map2 = isl_map_read_from_str(ctx,
		"[n] -> { [i,j] -> [i2,j2] : exists (k1,k2,k : "
			"1 <= i and i < n and 1 <= j and j <= n and "
			"2 <= i2 and i2 <= n and 1 <= j2 and j2 <= n and "
			"i2 = i + k1 + k2 and j2 = j + k1 - k2 and "
			"k1 >= 0 and k2 >= 0 and k1 + k2 = k and k >= 1 )}");
	assert(isl_map_is_equal(map, map2));
	isl_map_free(map2);
	isl_map_free(map);

	map = isl_map_read_from_str(ctx,
		"[n] -> { [x] -> [y] : y = x + 1 and 0 <= x and x <= n and "
				     " 0 <= y and y <= n }");
	map = isl_map_transitive_closure(map, &exact);
	map2 = isl_map_read_from_str(ctx,
		"[n] -> { [x] -> [y] : y > x and 0 <= x and x <= n and "
				     " 0 <= y and y <= n }");
	assert(isl_map_is_equal(map, map2));
	isl_map_free(map2);
	isl_map_free(map);

	/* COCOA example 2 */
	map = isl_map_read_from_str(ctx,
		"[n] -> { [i,j] -> [i2,j2] : i2 = i + 2 and j2 = j + 2 and "
			"1 <= i and i < n - 1 and 1 <= j and j < n - 1 or "
			"i2 = i + 2 and j2 = j - 2 and "
			"1 <= i and i < n - 1 and 3 <= j and j <= n }");
	map = isl_map_transitive_closure(map, &exact);
	assert(exact);
	map2 = isl_map_read_from_str(ctx,
		"[n] -> { [i,j] -> [i2,j2] : exists (k1,k2,k : "
			"1 <= i and i < n - 1 and 1 <= j and j <= n and "
			"3 <= i2 and i2 <= n and 1 <= j2 and j2 <= n and "
			"i2 = i + 2 k1 + 2 k2 and j2 = j + 2 k1 - 2 k2 and "
			"k1 >= 0 and k2 >= 0 and k1 + k2 = k and k >= 1) }");
	assert(isl_map_is_equal(map, map2));
	isl_map_free(map);
	isl_map_free(map2);

	/* COCOA Fig.2 left */
	map = isl_map_read_from_str(ctx,
		"[n] -> { [i,j] -> [i2,j2] : i2 = i + 2 and j2 = j and "
			"i <= 2 j - 3 and i <= n - 2 and j <= 2 i - 1 and "
			"j <= n or "
			"i2 = i and j2 = j + 2 and i <= 2 j - 1 and i <= n and "
			"j <= 2 i - 3 and j <= n - 2 or "
			"i2 = i + 1 and j2 = j + 1 and i <= 2 j - 1 and "
			"i <= n - 1 and j <= 2 i - 1 and j <= n - 1 }");
	map = isl_map_transitive_closure(map, &exact);
	assert(exact);
	isl_map_free(map);

	/* COCOA Fig.2 right */
	map = isl_map_read_from_str(ctx,
		"[n] -> { [i,j] -> [i2,j2] : i2 = i + 3 and j2 = j and "
			"i <= 2 j - 4 and i <= n - 3 and j <= 2 i - 1 and "
			"j <= n or "
			"i2 = i and j2 = j + 3 and i <= 2 j - 1 and i <= n and "
			"j <= 2 i - 4 and j <= n - 3 or "
			"i2 = i + 1 and j2 = j + 1 and i <= 2 j - 1 and "
			"i <= n - 1 and j <= 2 i - 1 and j <= n - 1 }");
	map = isl_map_power(map, &exact);
	assert(exact);
	isl_map_free(map);

	/* COCOA Fig.2 right */
	map = isl_map_read_from_str(ctx,
		"[n] -> { [i,j] -> [i2,j2] : i2 = i + 3 and j2 = j and "
			"i <= 2 j - 4 and i <= n - 3 and j <= 2 i - 1 and "
			"j <= n or "
			"i2 = i and j2 = j + 3 and i <= 2 j - 1 and i <= n and "
			"j <= 2 i - 4 and j <= n - 3 or "
			"i2 = i + 1 and j2 = j + 1 and i <= 2 j - 1 and "
			"i <= n - 1 and j <= 2 i - 1 and j <= n - 1 }");
	map = isl_map_transitive_closure(map, &exact);
	assert(exact);
	map2 = isl_map_read_from_str(ctx,
		"[n] -> { [i,j] -> [i2,j2] : exists (k1,k2,k3,k : "
			"i <= 2 j - 1 and i <= n and j <= 2 i - 1 and "
			"j <= n and 3 + i + 2 j <= 3 n and "
			"3 + 2 i + j <= 3n and i2 <= 2 j2 -1 and i2 <= n and "
			"i2 <= 3 j2 - 4 and j2 <= 2 i2 -1 and j2 <= n and "
			"13 + 4 j2 <= 11 i2 and i2 = i + 3 k1 + k3 and "
			"j2 = j + 3 k2 + k3 and k1 >= 0 and k2 >= 0 and "
			"k3 >= 0 and k1 + k2 + k3 = k and k > 0) }");
	assert(isl_map_is_equal(map, map2));
	isl_map_free(map2);
	isl_map_free(map);

	/* COCOA Fig.1 right */
	dom = isl_set_read_from_str(ctx,
		"{ [x,y] : x >= 0 and -2 x + 3 y >= 0 and x <= 3 and "
			"2 x - 3 y + 3 >= 0 }");
	right = isl_map_read_from_str(ctx,
		"{ [x,y] -> [x2,y2] : x2 = x + 1 and y2 = y }");
	up = isl_map_read_from_str(ctx,
		"{ [x,y] -> [x2,y2] : x2 = x and y2 = y + 1 }");
	right = isl_map_intersect_domain(right, isl_set_copy(dom));
	right = isl_map_intersect_range(right, isl_set_copy(dom));
	up = isl_map_intersect_domain(up, isl_set_copy(dom));
	up = isl_map_intersect_range(up, dom);
	map = isl_map_union(up, right);
	map = isl_map_transitive_closure(map, &exact);
	assert(exact);
	map2 = isl_map_read_from_str(ctx,
		"{ [0,0] -> [0,1]; [0,0] -> [1,1]; [0,1] -> [1,1]; "
		"  [2,2] -> [3,2]; [2,2] -> [3,3]; [3,2] -> [3,3] }");
	assert(isl_map_is_equal(map, map2));
	isl_map_free(map2);
	isl_map_free(map);

	/* COCOA Theorem 1 counter example */
	map = isl_map_read_from_str(ctx,
		"{ [i,j] -> [i2,j2] : i = 0 and 0 <= j and j <= 1 and "
			"i2 = 1 and j2 = j or "
			"i = 0 and j = 0 and i2 = 0 and j2 = 1 }");
	map = isl_map_transitive_closure(map, &exact);
	assert(exact);
	isl_map_free(map);

	map = isl_map_read_from_str(ctx,
		"[m,n] -> { [i,j] -> [i2,j2] : i2 = i and j2 = j + 2 and "
			"1 <= i,i2 <= n and 1 <= j,j2 <= m or "
			"i2 = i + 1 and 3 <= j2 - j <= 4 and "
			"1 <= i,i2 <= n and 1 <= j,j2 <= m }");
	map = isl_map_transitive_closure(map, &exact);
	assert(exact);
	isl_map_free(map);

	/* Kelly et al 1996, fig 12 */
	map = isl_map_read_from_str(ctx,
		"[n] -> { [i,j] -> [i2,j2] : i2 = i and j2 = j + 1 and "
			"1 <= i,j,j+1 <= n or "
			"j = n and j2 = 1 and i2 = i + 1 and "
			"1 <= i,i+1 <= n }");
	map = isl_map_transitive_closure(map, &exact);
	assert(exact);
	map2 = isl_map_read_from_str(ctx,
		"[n] -> { [i,j] -> [i2,j2] : 1 <= j < j2 <= n and "
			"1 <= i <= n and i = i2 or "
			"1 <= i < i2 <= n and 1 <= j <= n and "
			"1 <= j2 <= n }");
	assert(isl_map_is_equal(map, map2));
	isl_map_free(map2);
	isl_map_free(map);

	/* Omega's closure4 */
	map = isl_map_read_from_str(ctx,
		"[m,n] -> { [x,y] -> [x2,y2] : x2 = x and y2 = y + 1 and "
			"1 <= x,y <= 10 or "
			"x2 = x + 1 and y2 = y and "
			"1 <= x <= 20 && 5 <= y <= 15 }");
	map = isl_map_transitive_closure(map, &exact);
	assert(exact);
	isl_map_free(map);

	map = isl_map_read_from_str(ctx,
		"[n] -> { [x] -> [y]: 1 <= n <= y - x <= 10 }");
	map = isl_map_transitive_closure(map, &exact);
	assert(!exact);
	map2 = isl_map_read_from_str(ctx,
		"[n] -> { [x] -> [y] : 1 <= n <= 10 and y >= n + x }");
	assert(isl_map_is_equal(map, map2));
	isl_map_free(map);
	isl_map_free(map2);

	str = "[n, m] -> { [i0, i1, i2, i3] -> [o0, o1, o2, o3] : "
	    "i3 = 1 and o0 = i0 and o1 = -1 + i1 and o2 = -1 + i2 and "
	    "o3 = -2 + i2 and i1 <= -1 + i0 and i1 >= 1 - m + i0 and "
	    "i1 >= 2 and i1 <= n and i2 >= 3 and i2 <= 1 + n and i2 <= m }";
	map = isl_map_read_from_str(ctx, str);
	map = isl_map_transitive_closure(map, &exact);
	assert(exact);
	map2 = isl_map_read_from_str(ctx, str);
	assert(isl_map_is_equal(map, map2));
	isl_map_free(map);
	isl_map_free(map2);

	str = "{[0] -> [1]; [2] -> [3]}";
	map = isl_map_read_from_str(ctx, str);
	map = isl_map_transitive_closure(map, &exact);
	assert(exact);
	map2 = isl_map_read_from_str(ctx, str);
	assert(isl_map_is_equal(map, map2));
	isl_map_free(map);
	isl_map_free(map2);

	str = "[n] -> { [[i0, i1, 1, 0, i0] -> [i5, 1]] -> "
	    "[[i0, -1 + i1, 2, 0, i0] -> [-1 + i5, 2]] : "
	    "exists (e0 = [(3 - n)/3]: i5 >= 2 and i1 >= 2 and "
	    "3i0 <= -1 + n and i1 <= -1 + n and i5 <= -1 + n and "
	    "3e0 >= 1 - n and 3e0 <= 2 - n and 3i0 >= -2 + n); "
	    "[[i0, i1, 2, 0, i0] -> [i5, 1]] -> "
	    "[[i0, i1, 1, 0, i0] -> [-1 + i5, 2]] : "
	    "exists (e0 = [(3 - n)/3]: i5 >= 2 and i1 >= 1 and "
	    "3i0 <= -1 + n and i1 <= -1 + n and i5 <= -1 + n and "
	    "3e0 >= 1 - n and 3e0 <= 2 - n and 3i0 >= -2 + n); "
	    "[[i0, i1, 1, 0, i0] -> [i5, 2]] -> "
	    "[[i0, -1 + i1, 2, 0, i0] -> [i5, 1]] : "
	    "exists (e0 = [(3 - n)/3]: i1 >= 2 and i5 >= 1 and "
	    "3i0 <= -1 + n and i1 <= -1 + n and i5 <= -1 + n and "
	    "3e0 >= 1 - n and 3e0 <= 2 - n and 3i0 >= -2 + n); "
	    "[[i0, i1, 2, 0, i0] -> [i5, 2]] -> "
	    "[[i0, i1, 1, 0, i0] -> [i5, 1]] : "
	    "exists (e0 = [(3 - n)/3]: i5 >= 1 and i1 >= 1 and "
	    "3i0 <= -1 + n and i1 <= -1 + n and i5 <= -1 + n and "
	    "3e0 >= 1 - n and 3e0 <= 2 - n and 3i0 >= -2 + n) }";
	map = isl_map_read_from_str(ctx, str);
	map = isl_map_transitive_closure(map, NULL);
	assert(map);
	isl_map_free(map);

	return 0;
}

static int test_lex(struct isl_ctx *ctx)
{
	isl_space *dim;
	isl_map *map;
	int empty;

	dim = isl_space_set_alloc(ctx, 0, 0);
	map = isl_map_lex_le(dim);
	empty = isl_map_is_empty(map);
	isl_map_free(map);

	if (empty < 0)
		return -1;
	if (empty)
		isl_die(ctx, isl_error_unknown,
			"expecting non-empty result", return -1);

	return 0;
}

static int test_lexmin(struct isl_ctx *ctx)
{
	int equal;
	const char *str;
	isl_basic_map *bmap;
	isl_map *map, *map2;
	isl_set *set;
	isl_set *set2;
	isl_pw_multi_aff *pma;

	str = "[p0, p1] -> { [] -> [] : "
	    "exists (e0 = [(2p1)/3], e1, e2, e3 = [(3 - p1 + 3e0)/3], "
	    "e4 = [(p1)/3], e5 = [(p1 + 3e4)/3]: "
	    "3e0 >= -2 + 2p1 and 3e0 >= p1 and 3e3 >= 1 - p1 + 3e0 and "
	    "3e0 <= 2p1 and 3e3 >= -2 + p1 and 3e3 <= -1 + p1 and p1 >= 3 and "
	    "3e5 >= -2 + 2p1 and 3e5 >= p1 and 3e5 <= -1 + p1 + 3e4 and "
	    "3e4 <= p1 and 3e4 >= -2 + p1 and e3 <= -1 + e0 and "
	    "3e4 >= 6 - p1 + 3e1 and 3e1 >= p1 and 3e5 >= -2 + p1 + 3e4 and "
	    "2e4 >= 3 - p1 + 2e1 and e4 <= e1 and 3e3 <= 2 - p1 + 3e0 and "
	    "e5 >= 1 + e1 and 3e4 >= 6 - 2p1 + 3e1 and "
	    "p0 >= 2 and p1 >= p0 and 3e2 >= p1 and 3e4 >= 6 - p1 + 3e2 and "
	    "e2 <= e1 and e3 >= 1 and e4 <= e2) }";
	map = isl_map_read_from_str(ctx, str);
	map = isl_map_lexmin(map);
	isl_map_free(map);

	str = "[C] -> { [obj,a,b,c] : obj <= 38 a + 7 b + 10 c and "
	    "a + b <= 1 and c <= 10 b and c <= C and a,b,c,C >= 0 }";
	set = isl_set_read_from_str(ctx, str);
	set = isl_set_lexmax(set);
	str = "[C] -> { [obj,a,b,c] : C = 8 }";
	set2 = isl_set_read_from_str(ctx, str);
	set = isl_set_intersect(set, set2);
	assert(!isl_set_is_empty(set));
	isl_set_free(set);

	str = "{ [x] -> [y] : x <= y <= 10; [x] -> [5] : -8 <= x <= 8 }";
	map = isl_map_read_from_str(ctx, str);
	map = isl_map_lexmin(map);
	str = "{ [x] -> [5] : 6 <= x <= 8; "
		"[x] -> [x] : x <= 5 or (9 <= x <= 10) }";
	map2 = isl_map_read_from_str(ctx, str);
	assert(isl_map_is_equal(map, map2));
	isl_map_free(map);
	isl_map_free(map2);

	str = "{ [x] -> [y] : 4y = x or 4y = -1 + x or 4y = -2 + x }";
	map = isl_map_read_from_str(ctx, str);
	map2 = isl_map_copy(map);
	map = isl_map_lexmin(map);
	assert(isl_map_is_equal(map, map2));
	isl_map_free(map);
	isl_map_free(map2);

	str = "{ [x] -> [y] : x = 4y; [x] -> [y] : x = 2y }";
	map = isl_map_read_from_str(ctx, str);
	map = isl_map_lexmin(map);
	str = "{ [x] -> [y] : (4y = x and x >= 0) or "
		"(exists (e0 = [(x)/4], e1 = [(-2 + x)/4]: 2y = x and "
		"4e1 = -2 + x and 4e0 <= -1 + x and 4e0 >= -3 + x)) or "
		"(exists (e0 = [(x)/4]: 2y = x and 4e0 = x and x <= -4)) }";
	map2 = isl_map_read_from_str(ctx, str);
	assert(isl_map_is_equal(map, map2));
	isl_map_free(map);
	isl_map_free(map2);

	str = "{ [i] -> [i', j] : j = i - 8i' and i' >= 0 and i' <= 7 and "
				" 8i' <= i and 8i' >= -7 + i }";
	bmap = isl_basic_map_read_from_str(ctx, str);
	pma = isl_basic_map_lexmin_pw_multi_aff(isl_basic_map_copy(bmap));
	map2 = isl_map_from_pw_multi_aff(pma);
	map = isl_map_from_basic_map(bmap);
	assert(isl_map_is_equal(map, map2));
	isl_map_free(map);
	isl_map_free(map2);

	str = "{ T[a] -> S[b, c] : a = 4b-2c and c >= b }";
	map = isl_map_read_from_str(ctx, str);
	map = isl_map_lexmin(map);
	str = "{ T[a] -> S[b, c] : 2b = a and 2c = a }";
	map2 = isl_map_read_from_str(ctx, str);
	assert(isl_map_is_equal(map, map2));
	isl_map_free(map);
	isl_map_free(map2);

	/* Check that empty pieces are properly combined. */
	str = "[K, N] -> { [x, y] -> [a, b] : K+2<=N<=K+4 and x>=4 and "
		"2N-6<=x<K+N and N-1<=a<=K+N-1 and N+b-6<=a<=2N-4 and "
		"b<=2N-3K+a and 3b<=4N-K+1 and b>=N and a>=x+1 }";
	map = isl_map_read_from_str(ctx, str);
	map = isl_map_lexmin(map);
	str = "[K, N] -> { [x, y] -> [1 + x, N] : x >= -6 + 2N and "
		"x <= -5 + 2N and x >= -1 + 3K - N and x <= -2 + K + N and "
		"x >= 4 }";
	map2 = isl_map_read_from_str(ctx, str);
	assert(isl_map_is_equal(map, map2));
	isl_map_free(map);
	isl_map_free(map2);

	str = "[i] -> { [i', j] : j = i - 8i' and i' >= 0 and i' <= 7 and "
				" 8i' <= i and 8i' >= -7 + i }";
	set = isl_set_read_from_str(ctx, str);
	pma = isl_set_lexmin_pw_multi_aff(isl_set_copy(set));
	set2 = isl_set_from_pw_multi_aff(pma);
	equal = isl_set_is_equal(set, set2);
	isl_set_free(set);
	isl_set_free(set2);
	if (equal < 0)
		return -1;
	if (!equal)
		isl_die(ctx, isl_error_unknown,
			"unexpected difference between set and "
			"piecewise affine expression", return -1);

	return 0;
}

/* Check that isl_set_min_val and isl_set_max_val compute the correct
 * result on non-convex inputs.
 */
static int test_min(struct isl_ctx *ctx)
{
	isl_set *set;
	isl_aff *aff;
	isl_val *val;
	int min_ok, max_ok;

	set = isl_set_read_from_str(ctx, "{ [-1]; [1] }");
	aff = isl_aff_read_from_str(ctx, "{ [x] -> [x] }");
	val = isl_set_min_val(set, aff);
	min_ok = isl_val_is_negone(val);
	isl_val_free(val);
	val = isl_set_max_val(set, aff);
	max_ok = isl_val_is_one(val);
	isl_val_free(val);
	isl_aff_free(aff);
	isl_set_free(set);

	if (min_ok < 0 || max_ok < 0)
		return -1;
	if (!min_ok)
		isl_die(ctx, isl_error_unknown,
			"unexpected minimum", return -1);
	if (!max_ok)
		isl_die(ctx, isl_error_unknown,
			"unexpected maximum", return -1);

	return 0;
}

struct must_may {
	isl_map *must;
	isl_map *may;
};

static isl_stat collect_must_may(__isl_take isl_map *dep, int must,
	void *dep_user, void *user)
{
	struct must_may *mm = (struct must_may *)user;

	if (must)
		mm->must = isl_map_union(mm->must, dep);
	else
		mm->may = isl_map_union(mm->may, dep);

	return isl_stat_ok;
}

static int common_space(void *first, void *second)
{
	int depth = *(int *)first;
	return 2 * depth;
}

static int map_is_equal(__isl_keep isl_map *map, const char *str)
{
	isl_map *map2;
	int equal;

	if (!map)
		return -1;

	map2 = isl_map_read_from_str(map->ctx, str);
	equal = isl_map_is_equal(map, map2);
	isl_map_free(map2);

	return equal;
}

static int map_check_equal(__isl_keep isl_map *map, const char *str)
{
	int equal;

	equal = map_is_equal(map, str);
	if (equal < 0)
		return -1;
	if (!equal)
		isl_die(isl_map_get_ctx(map), isl_error_unknown,
			"result not as expected", return -1);
	return 0;
}

static int test_dep(struct isl_ctx *ctx)
{
	const char *str;
	isl_space *dim;
	isl_map *map;
	isl_access_info *ai;
	isl_flow *flow;
	int depth;
	struct must_may mm;

	depth = 3;

	str = "{ [2,i,0] -> [i] : 0 <= i <= 10 }";
	map = isl_map_read_from_str(ctx, str);
	ai = isl_access_info_alloc(map, &depth, &common_space, 2);

	str = "{ [0,i,0] -> [i] : 0 <= i <= 10 }";
	map = isl_map_read_from_str(ctx, str);
	ai = isl_access_info_add_source(ai, map, 1, &depth);

	str = "{ [1,i,0] -> [5] : 0 <= i <= 10 }";
	map = isl_map_read_from_str(ctx, str);
	ai = isl_access_info_add_source(ai, map, 1, &depth);

	flow = isl_access_info_compute_flow(ai);
	dim = isl_space_alloc(ctx, 0, 3, 3);
	mm.must = isl_map_empty(isl_space_copy(dim));
	mm.may = isl_map_empty(dim);

	isl_flow_foreach(flow, collect_must_may, &mm);

	str = "{ [0,i,0] -> [2,i,0] : (0 <= i <= 4) or (6 <= i <= 10); "
	      "  [1,10,0] -> [2,5,0] }";
	assert(map_is_equal(mm.must, str));
	str = "{ [i,j,k] -> [l,m,n] : 1 = 0 }";
	assert(map_is_equal(mm.may, str));

	isl_map_free(mm.must);
	isl_map_free(mm.may);
	isl_flow_free(flow);


	str = "{ [2,i,0] -> [i] : 0 <= i <= 10 }";
	map = isl_map_read_from_str(ctx, str);
	ai = isl_access_info_alloc(map, &depth, &common_space, 2);

	str = "{ [0,i,0] -> [i] : 0 <= i <= 10 }";
	map = isl_map_read_from_str(ctx, str);
	ai = isl_access_info_add_source(ai, map, 1, &depth);

	str = "{ [1,i,0] -> [5] : 0 <= i <= 10 }";
	map = isl_map_read_from_str(ctx, str);
	ai = isl_access_info_add_source(ai, map, 0, &depth);

	flow = isl_access_info_compute_flow(ai);
	dim = isl_space_alloc(ctx, 0, 3, 3);
	mm.must = isl_map_empty(isl_space_copy(dim));
	mm.may = isl_map_empty(dim);

	isl_flow_foreach(flow, collect_must_may, &mm);

	str = "{ [0,i,0] -> [2,i,0] : (0 <= i <= 4) or (6 <= i <= 10) }";
	assert(map_is_equal(mm.must, str));
	str = "{ [0,5,0] -> [2,5,0]; [1,i,0] -> [2,5,0] : 0 <= i <= 10 }";
	assert(map_is_equal(mm.may, str));

	isl_map_free(mm.must);
	isl_map_free(mm.may);
	isl_flow_free(flow);


	str = "{ [2,i,0] -> [i] : 0 <= i <= 10 }";
	map = isl_map_read_from_str(ctx, str);
	ai = isl_access_info_alloc(map, &depth, &common_space, 2);

	str = "{ [0,i,0] -> [i] : 0 <= i <= 10 }";
	map = isl_map_read_from_str(ctx, str);
	ai = isl_access_info_add_source(ai, map, 0, &depth);

	str = "{ [1,i,0] -> [5] : 0 <= i <= 10 }";
	map = isl_map_read_from_str(ctx, str);
	ai = isl_access_info_add_source(ai, map, 0, &depth);

	flow = isl_access_info_compute_flow(ai);
	dim = isl_space_alloc(ctx, 0, 3, 3);
	mm.must = isl_map_empty(isl_space_copy(dim));
	mm.may = isl_map_empty(dim);

	isl_flow_foreach(flow, collect_must_may, &mm);

	str = "{ [0,i,0] -> [2,i,0] : 0 <= i <= 10; "
	      "  [1,i,0] -> [2,5,0] : 0 <= i <= 10 }";
	assert(map_is_equal(mm.may, str));
	str = "{ [i,j,k] -> [l,m,n] : 1 = 0 }";
	assert(map_is_equal(mm.must, str));

	isl_map_free(mm.must);
	isl_map_free(mm.may);
	isl_flow_free(flow);


	str = "{ [0,i,2] -> [i] : 0 <= i <= 10 }";
	map = isl_map_read_from_str(ctx, str);
	ai = isl_access_info_alloc(map, &depth, &common_space, 2);

	str = "{ [0,i,0] -> [i] : 0 <= i <= 10 }";
	map = isl_map_read_from_str(ctx, str);
	ai = isl_access_info_add_source(ai, map, 0, &depth);

	str = "{ [0,i,1] -> [5] : 0 <= i <= 10 }";
	map = isl_map_read_from_str(ctx, str);
	ai = isl_access_info_add_source(ai, map, 0, &depth);

	flow = isl_access_info_compute_flow(ai);
	dim = isl_space_alloc(ctx, 0, 3, 3);
	mm.must = isl_map_empty(isl_space_copy(dim));
	mm.may = isl_map_empty(dim);

	isl_flow_foreach(flow, collect_must_may, &mm);

	str = "{ [0,i,0] -> [0,i,2] : 0 <= i <= 10; "
	      "  [0,i,1] -> [0,5,2] : 0 <= i <= 5 }";
	assert(map_is_equal(mm.may, str));
	str = "{ [i,j,k] -> [l,m,n] : 1 = 0 }";
	assert(map_is_equal(mm.must, str));

	isl_map_free(mm.must);
	isl_map_free(mm.may);
	isl_flow_free(flow);


	str = "{ [0,i,1] -> [i] : 0 <= i <= 10 }";
	map = isl_map_read_from_str(ctx, str);
	ai = isl_access_info_alloc(map, &depth, &common_space, 2);

	str = "{ [0,i,0] -> [i] : 0 <= i <= 10 }";
	map = isl_map_read_from_str(ctx, str);
	ai = isl_access_info_add_source(ai, map, 0, &depth);

	str = "{ [0,i,2] -> [5] : 0 <= i <= 10 }";
	map = isl_map_read_from_str(ctx, str);
	ai = isl_access_info_add_source(ai, map, 0, &depth);

	flow = isl_access_info_compute_flow(ai);
	dim = isl_space_alloc(ctx, 0, 3, 3);
	mm.must = isl_map_empty(isl_space_copy(dim));
	mm.may = isl_map_empty(dim);

	isl_flow_foreach(flow, collect_must_may, &mm);

	str = "{ [0,i,0] -> [0,i,1] : 0 <= i <= 10; "
	      "  [0,i,2] -> [0,5,1] : 0 <= i <= 4 }";
	assert(map_is_equal(mm.may, str));
	str = "{ [i,j,k] -> [l,m,n] : 1 = 0 }";
	assert(map_is_equal(mm.must, str));

	isl_map_free(mm.must);
	isl_map_free(mm.may);
	isl_flow_free(flow);


	depth = 5;

	str = "{ [1,i,0,0,0] -> [i,j] : 0 <= i <= 10 and 0 <= j <= 10 }";
	map = isl_map_read_from_str(ctx, str);
	ai = isl_access_info_alloc(map, &depth, &common_space, 1);

	str = "{ [0,i,0,j,0] -> [i,j] : 0 <= i <= 10 and 0 <= j <= 10 }";
	map = isl_map_read_from_str(ctx, str);
	ai = isl_access_info_add_source(ai, map, 1, &depth);

	flow = isl_access_info_compute_flow(ai);
	dim = isl_space_alloc(ctx, 0, 5, 5);
	mm.must = isl_map_empty(isl_space_copy(dim));
	mm.may = isl_map_empty(dim);

	isl_flow_foreach(flow, collect_must_may, &mm);

	str = "{ [0,i,0,j,0] -> [1,i,0,0,0] : 0 <= i,j <= 10 }";
	assert(map_is_equal(mm.must, str));
	str = "{ [0,0,0,0,0] -> [0,0,0,0,0] : 1 = 0 }";
	assert(map_is_equal(mm.may, str));

	isl_map_free(mm.must);
	isl_map_free(mm.may);
	isl_flow_free(flow);

	return 0;
}

/* Check that the dependence analysis proceeds without errors.
 * Earlier versions of isl would break down during the analysis
 * due to the use of the wrong spaces.
 */
static int test_flow(isl_ctx *ctx)
{
	const char *str;
	isl_union_map *access, *schedule;
	isl_union_map *must_dep, *may_dep;
	int r;

	str = "{ S0[j] -> i[]; S1[j,i] -> i[]; S2[] -> i[]; S3[] -> i[] }";
	access = isl_union_map_read_from_str(ctx, str);
	str = "{ S0[j] -> [0,j,0,0] : 0 <= j < 10; "
		"S1[j,i] -> [0,j,1,i] : 0 <= j < i < 10; "
		"S2[] -> [1,0,0,0]; "
		"S3[] -> [-1,0,0,0] }";
	schedule = isl_union_map_read_from_str(ctx, str);
	r = isl_union_map_compute_flow(access, isl_union_map_copy(access),
					isl_union_map_copy(access), schedule,
					&must_dep, &may_dep, NULL, NULL);
	isl_union_map_free(may_dep);
	isl_union_map_free(must_dep);

	return r;
}

struct {
	const char *map;
	int sv;
} sv_tests[] = {
	{ "[N] -> { [i] -> [f] : 0 <= i <= N and 0 <= i - 10 f <= 9 }", 1 },
	{ "[N] -> { [i] -> [f] : 0 <= i <= N and 0 <= i - 10 f <= 10 }", 0 },
	{ "{ [i] -> [3*floor(i/2) + 5*floor(i/3)] }", 1 },
	{ "{ S1[i] -> [i] : 0 <= i <= 9; S2[i] -> [i] : 0 <= i <= 9 }", 1 },
	{ "{ [i] -> S1[i] : 0 <= i <= 9; [i] -> S2[i] : 0 <= i <= 9 }", 0 },
	{ "{ A[i] -> [i]; B[i] -> [i]; B[i] -> [i + 1] }", 0 },
	{ "{ A[i] -> [i]; B[i] -> [i] : i < 0; B[i] -> [i + 1] : i > 0 }", 1 },
	{ "{ A[i] -> [i]; B[i] -> A[i] : i < 0; B[i] -> [i + 1] : i > 0 }", 1 },
	{ "{ A[i] -> [i]; B[i] -> [j] : i - 1 <= j <= i }", 0 },
};

int test_sv(isl_ctx *ctx)
{
	isl_union_map *umap;
	int i;
	int sv;

	for (i = 0; i < ARRAY_SIZE(sv_tests); ++i) {
		umap = isl_union_map_read_from_str(ctx, sv_tests[i].map);
		sv = isl_union_map_is_single_valued(umap);
		isl_union_map_free(umap);
		if (sv < 0)
			return -1;
		if (sv_tests[i].sv && !sv)
			isl_die(ctx, isl_error_internal,
				"map not detected as single valued", return -1);
		if (!sv_tests[i].sv && sv)
			isl_die(ctx, isl_error_internal,
				"map detected as single valued", return -1);
	}

	return 0;
}

struct {
	const char *str;
	int bijective;
} bijective_tests[] = {
	{ "[N,M]->{[i,j] -> [i]}", 0 },
	{ "[N,M]->{[i,j] -> [i] : j=i}", 1 },
	{ "[N,M]->{[i,j] -> [i] : j=0}", 1 },
	{ "[N,M]->{[i,j] -> [i] : j=N}", 1 },
	{ "[N,M]->{[i,j] -> [j,i]}", 1 },
	{ "[N,M]->{[i,j] -> [i+j]}", 0 },
	{ "[N,M]->{[i,j] -> []}", 0 },
	{ "[N,M]->{[i,j] -> [i,j,N]}", 1 },
	{ "[N,M]->{[i,j] -> [2i]}", 0 },
	{ "[N,M]->{[i,j] -> [i,i]}", 0 },
	{ "[N,M]->{[i,j] -> [2i,i]}", 0 },
	{ "[N,M]->{[i,j] -> [2i,j]}", 1 },
	{ "[N,M]->{[i,j] -> [x,y] : 2x=i & y =j}", 1 },
};

static int test_bijective(struct isl_ctx *ctx)
{
	isl_map *map;
	int i;
	int bijective;

	for (i = 0; i < ARRAY_SIZE(bijective_tests); ++i) {
		map = isl_map_read_from_str(ctx, bijective_tests[i].str);
		bijective = isl_map_is_bijective(map);
		isl_map_free(map);
		if (bijective < 0)
			return -1;
		if (bijective_tests[i].bijective && !bijective)
			isl_die(ctx, isl_error_internal,
				"map not detected as bijective", return -1);
		if (!bijective_tests[i].bijective && bijective)
			isl_die(ctx, isl_error_internal,
				"map detected as bijective", return -1);
	}

	return 0;
}

/* Inputs for isl_pw_qpolynomial_gist tests.
 * "pwqp" is the input, "set" is the context and "gist" is the expected result.
 */
struct {
	const char *pwqp;
	const char *set;
	const char *gist;
} pwqp_gist_tests[] = {
	{ "{ [i] -> i }", "{ [k] : exists a : k = 2a }", "{ [i] -> i }" },
	{ "{ [i] -> i + [ (i + [i/3])/2 ] }", "{ [10] }", "{ [i] -> 16 }" },
	{ "{ [i] -> ([(i)/2]) }", "{ [k] : exists a : k = 2a+1 }",
	  "{ [i] -> -1/2 + 1/2 * i }" },
	{ "{ [i] -> i^2 : i != 0 }", "{ [i] : i != 0 }", "{ [i] -> i^2 }" },
};

static int test_pwqp(struct isl_ctx *ctx)
{
	int i;
	const char *str;
	isl_set *set;
	isl_pw_qpolynomial *pwqp1, *pwqp2;
	int equal;

	str = "{ [i,j,k] -> 1 + 9 * [i/5] + 7 * [j/11] + 4 * [k/13] }";
	pwqp1 = isl_pw_qpolynomial_read_from_str(ctx, str);

	pwqp1 = isl_pw_qpolynomial_move_dims(pwqp1, isl_dim_param, 0,
						isl_dim_in, 1, 1);

	str = "[j] -> { [i,k] -> 1 + 9 * [i/5] + 7 * [j/11] + 4 * [k/13] }";
	pwqp2 = isl_pw_qpolynomial_read_from_str(ctx, str);

	pwqp1 = isl_pw_qpolynomial_sub(pwqp1, pwqp2);

	assert(isl_pw_qpolynomial_is_zero(pwqp1));

	isl_pw_qpolynomial_free(pwqp1);

	for (i = 0; i < ARRAY_SIZE(pwqp_gist_tests); ++i) {
		str = pwqp_gist_tests[i].pwqp;
		pwqp1 = isl_pw_qpolynomial_read_from_str(ctx, str);
		str = pwqp_gist_tests[i].set;
		set = isl_set_read_from_str(ctx, str);
		pwqp1 = isl_pw_qpolynomial_gist(pwqp1, set);
		str = pwqp_gist_tests[i].gist;
		pwqp2 = isl_pw_qpolynomial_read_from_str(ctx, str);
		pwqp1 = isl_pw_qpolynomial_sub(pwqp1, pwqp2);
		equal = isl_pw_qpolynomial_is_zero(pwqp1);
		isl_pw_qpolynomial_free(pwqp1);

		if (equal < 0)
			return -1;
		if (!equal)
			isl_die(ctx, isl_error_unknown,
				"unexpected result", return -1);
	}

	str = "{ [i] -> ([([i/2] + [i/2])/5]) }";
	pwqp1 = isl_pw_qpolynomial_read_from_str(ctx, str);
	str = "{ [i] -> ([(2 * [i/2])/5]) }";
	pwqp2 = isl_pw_qpolynomial_read_from_str(ctx, str);

	pwqp1 = isl_pw_qpolynomial_sub(pwqp1, pwqp2);

	assert(isl_pw_qpolynomial_is_zero(pwqp1));

	isl_pw_qpolynomial_free(pwqp1);

	str = "{ [x] -> ([x/2] + [(x+1)/2]) }";
	pwqp1 = isl_pw_qpolynomial_read_from_str(ctx, str);
	str = "{ [x] -> x }";
	pwqp2 = isl_pw_qpolynomial_read_from_str(ctx, str);

	pwqp1 = isl_pw_qpolynomial_sub(pwqp1, pwqp2);

	assert(isl_pw_qpolynomial_is_zero(pwqp1));

	isl_pw_qpolynomial_free(pwqp1);

	str = "{ [i] -> ([i/2]) : i >= 0; [i] -> ([i/3]) : i < 0 }";
	pwqp1 = isl_pw_qpolynomial_read_from_str(ctx, str);
	pwqp2 = isl_pw_qpolynomial_read_from_str(ctx, str);
	pwqp1 = isl_pw_qpolynomial_coalesce(pwqp1);
	pwqp1 = isl_pw_qpolynomial_sub(pwqp1, pwqp2);
	assert(isl_pw_qpolynomial_is_zero(pwqp1));
	isl_pw_qpolynomial_free(pwqp1);

	str = "{ [a,b,a] -> (([(2*[a/3]+b)/5]) * ([(2*[a/3]+b)/5])) }";
	pwqp2 = isl_pw_qpolynomial_read_from_str(ctx, str);
	str = "{ [a,b,c] -> (([(2*[a/3]+b)/5]) * ([(2*[c/3]+b)/5])) }";
	pwqp1 = isl_pw_qpolynomial_read_from_str(ctx, str);
	set = isl_set_read_from_str(ctx, "{ [a,b,a] }");
	pwqp1 = isl_pw_qpolynomial_intersect_domain(pwqp1, set);
	equal = isl_pw_qpolynomial_plain_is_equal(pwqp1, pwqp2);
	isl_pw_qpolynomial_free(pwqp1);
	isl_pw_qpolynomial_free(pwqp2);
	if (equal < 0)
		return -1;
	if (!equal)
		isl_die(ctx, isl_error_unknown, "unexpected result", return -1);

	str = "{ [a,b,c] -> (([(2*[a/3]+1)/5]) * ([(2*[c/3]+1)/5])) : b = 1 }";
	pwqp2 = isl_pw_qpolynomial_read_from_str(ctx, str);
	str = "{ [a,b,c] -> (([(2*[a/3]+b)/5]) * ([(2*[c/3]+b)/5])) }";
	pwqp1 = isl_pw_qpolynomial_read_from_str(ctx, str);
	pwqp1 = isl_pw_qpolynomial_fix_val(pwqp1, isl_dim_set, 1,
						isl_val_one(ctx));
	equal = isl_pw_qpolynomial_plain_is_equal(pwqp1, pwqp2);
	isl_pw_qpolynomial_free(pwqp1);
	isl_pw_qpolynomial_free(pwqp2);
	if (equal < 0)
		return -1;
	if (!equal)
		isl_die(ctx, isl_error_unknown, "unexpected result", return -1);

	return 0;
}

static int test_split_periods(isl_ctx *ctx)
{
	const char *str;
	isl_pw_qpolynomial *pwqp;

	str = "{ [U,V] -> 1/3 * U + 2/3 * V - [(U + 2V)/3] + [U/2] : "
		"U + 2V + 3 >= 0 and - U -2V  >= 0 and - U + 10 >= 0 and "
		"U  >= 0; [U,V] -> U^2 : U >= 100 }";
	pwqp = isl_pw_qpolynomial_read_from_str(ctx, str);

	pwqp = isl_pw_qpolynomial_split_periods(pwqp, 2);

	isl_pw_qpolynomial_free(pwqp);

	if (!pwqp)
		return -1;

	return 0;
}

static int test_union(isl_ctx *ctx)
{
	const char *str;
	isl_union_set *uset1, *uset2;
	isl_union_map *umap1, *umap2;
	int equal;

	str = "{ [i] : 0 <= i <= 1 }";
	uset1 = isl_union_set_read_from_str(ctx, str);
	str = "{ [1] -> [0] }";
	umap1 = isl_union_map_read_from_str(ctx, str);

	umap2 = isl_union_set_lex_gt_union_set(isl_union_set_copy(uset1), uset1);
	equal = isl_union_map_is_equal(umap1, umap2);

	isl_union_map_free(umap1);
	isl_union_map_free(umap2);

	if (equal < 0)
		return -1;
	if (!equal)
		isl_die(ctx, isl_error_unknown, "union maps not equal",
			return -1);

	str = "{ A[i] -> B[i]; B[i] -> C[i]; A[0] -> C[1] }";
	umap1 = isl_union_map_read_from_str(ctx, str);
	str = "{ A[i]; B[i] }";
	uset1 = isl_union_set_read_from_str(ctx, str);

	uset2 = isl_union_map_domain(umap1);

	equal = isl_union_set_is_equal(uset1, uset2);

	isl_union_set_free(uset1);
	isl_union_set_free(uset2);

	if (equal < 0)
		return -1;
	if (!equal)
		isl_die(ctx, isl_error_unknown, "union sets not equal",
			return -1);

	return 0;
}

/* Check that computing a bound of a non-zero polynomial over an unbounded
 * domain does not produce a rational value.
 * Ideally, we want the value to be infinity, but we accept NaN for now.
 * We certainly do not want to obtain the value zero.
 */
static int test_bound_unbounded_domain(isl_ctx *ctx)
{
	const char *str;
	isl_set *dom;
	isl_point *pnt;
	isl_pw_qpolynomial *pwqp;
	isl_pw_qpolynomial_fold *pwf;
	isl_val *v;
	int is_rat;

	str = "{ [m,n] -> -m * n }";
	pwqp = isl_pw_qpolynomial_read_from_str(ctx, str);
	pwf = isl_pw_qpolynomial_bound(pwqp, isl_fold_max, NULL);
	dom = isl_pw_qpolynomial_fold_domain(isl_pw_qpolynomial_fold_copy(pwf));
	pnt = isl_set_sample_point(dom);
	v = isl_pw_qpolynomial_fold_eval(pwf, pnt);
	is_rat = isl_val_is_rat(v);
	isl_val_free(v);

	if (is_rat < 0)
		return -1;
	if (is_rat)
		isl_die(ctx, isl_error_unknown,
			"unexpected rational value", return -1);

	return 0;
}

static int test_bound(isl_ctx *ctx)
{
	const char *str;
	unsigned dim;
	isl_pw_qpolynomial *pwqp;
	isl_pw_qpolynomial_fold *pwf;

	if (test_bound_unbounded_domain(ctx) < 0)
		return -1;

	str = "{ [[a, b, c, d] -> [e]] -> 0 }";
	pwqp = isl_pw_qpolynomial_read_from_str(ctx, str);
	pwf = isl_pw_qpolynomial_bound(pwqp, isl_fold_max, NULL);
	dim = isl_pw_qpolynomial_fold_dim(pwf, isl_dim_in);
	isl_pw_qpolynomial_fold_free(pwf);
	if (dim != 4)
		isl_die(ctx, isl_error_unknown, "unexpected input dimension",
			return -1);

	str = "{ [[x]->[x]] -> 1 : exists a : x = 2 a }";
	pwqp = isl_pw_qpolynomial_read_from_str(ctx, str);
	pwf = isl_pw_qpolynomial_bound(pwqp, isl_fold_max, NULL);
	dim = isl_pw_qpolynomial_fold_dim(pwf, isl_dim_in);
	isl_pw_qpolynomial_fold_free(pwf);
	if (dim != 1)
		isl_die(ctx, isl_error_unknown, "unexpected input dimension",
			return -1);

	return 0;
}

static int test_lift(isl_ctx *ctx)
{
	const char *str;
	isl_basic_map *bmap;
	isl_basic_set *bset;

	str = "{ [i0] : exists e0 : i0 = 4e0 }";
	bset = isl_basic_set_read_from_str(ctx, str);
	bset = isl_basic_set_lift(bset);
	bmap = isl_basic_map_from_range(bset);
	bset = isl_basic_map_domain(bmap);
	isl_basic_set_free(bset);

	return 0;
}

struct {
	const char *set1;
	const char *set2;
	int subset;
} subset_tests[] = {
	{ "{ [112, 0] }",
	  "{ [i0, i1] : exists (e0 = [(i0 - i1)/16], e1: "
		"16e0 <= i0 - i1 and 16e0 >= -15 + i0 - i1 and "
		"16e1 <= i1 and 16e0 >= -i1 and 16e1 >= -i0 + i1) }", 1 },
	{ "{ [65] }",
	  "{ [i] : exists (e0 = [(255i)/256], e1 = [(127i + 65e0)/191], "
		"e2 = [(3i + 61e1)/65], e3 = [(52i + 12e2)/61], "
		"e4 = [(2i + e3)/3], e5 = [(4i + e3)/4], e6 = [(8i + e3)/12]: "
		    "3e4 = 2i + e3 and 4e5 = 4i + e3 and 12e6 = 8i + e3 and "
		    "i <= 255 and 64e3 >= -45 + 67i and i >= 0 and "
		    "256e0 <= 255i and 256e0 >= -255 + 255i and "
		    "191e1 <= 127i + 65e0 and 191e1 >= -190 + 127i + 65e0 and "
		    "65e2 <= 3i + 61e1 and 65e2 >= -64 + 3i + 61e1 and "
		    "61e3 <= 52i + 12e2 and 61e3 >= -60 + 52i + 12e2) }", 1 },
	{ "{ [i] : 0 <= i <= 10 }", "{ rat: [i] : 0 <= i <= 10 }", 1 },
	{ "{ rat: [i] : 0 <= i <= 10 }", "{ [i] : 0 <= i <= 10 }", 0 },
	{ "{ rat: [0] }", "{ [i] : 0 <= i <= 10 }", 1 },
	{ "{ rat: [(1)/2] }", "{ [i] : 0 <= i <= 10 }", 0 },
	{ "{ [t, i] : (exists (e0 = [(2 + t)/4]: 4e0 <= 2 + t and "
			"4e0 >= -1 + t and i >= 57 and i <= 62 and "
			"4e0 <= 62 + t - i and 4e0 >= -61 + t + i and "
			"t >= 0 and t <= 511 and 4e0 <= -57 + t + i and "
			"4e0 >= 58 + t - i and i >= 58 + t and i >= 62 - t)) }",
	  "{ [i0, i1] : (exists (e0 = [(4 + i0)/4]: 4e0 <= 62 + i0 - i1 and "
			"4e0 >= 1 + i0 and i0 >= 0 and i0 <= 511 and "
			"4e0 <= -57 + i0 + i1)) or "
		"(exists (e0 = [(2 + i0)/4]: 4e0 <= i0 and "
			"4e0 >= 58 + i0 - i1 and i0 >= 2 and i0 <= 511 and "
			"4e0 >= -61 + i0 + i1)) or "
		"(i1 <= 66 - i0 and i0 >= 2 and i1 >= 59 + i0) }", 1 },
};

static int test_subset(isl_ctx *ctx)
{
	int i;
	isl_set *set1, *set2;
	int subset;

	for (i = 0; i < ARRAY_SIZE(subset_tests); ++i) {
		set1 = isl_set_read_from_str(ctx, subset_tests[i].set1);
		set2 = isl_set_read_from_str(ctx, subset_tests[i].set2);
		subset = isl_set_is_subset(set1, set2);
		isl_set_free(set1);
		isl_set_free(set2);
		if (subset < 0)
			return -1;
		if (subset != subset_tests[i].subset)
			isl_die(ctx, isl_error_unknown,
				"incorrect subset result", return -1);
	}

	return 0;
}

struct {
	const char *minuend;
	const char *subtrahend;
	const char *difference;
} subtract_domain_tests[] = {
	{ "{ A[i] -> B[i] }", "{ A[i] }", "{ }" },
	{ "{ A[i] -> B[i] }", "{ B[i] }", "{ A[i] -> B[i] }" },
	{ "{ A[i] -> B[i] }", "{ A[i] : i > 0 }", "{ A[i] -> B[i] : i <= 0 }" },
};

static int test_subtract(isl_ctx *ctx)
{
	int i;
	isl_union_map *umap1, *umap2;
	isl_union_pw_multi_aff *upma1, *upma2;
	isl_union_set *uset;
	int equal;

	for (i = 0; i < ARRAY_SIZE(subtract_domain_tests); ++i) {
		umap1 = isl_union_map_read_from_str(ctx,
				subtract_domain_tests[i].minuend);
		uset = isl_union_set_read_from_str(ctx,
				subtract_domain_tests[i].subtrahend);
		umap2 = isl_union_map_read_from_str(ctx,
				subtract_domain_tests[i].difference);
		umap1 = isl_union_map_subtract_domain(umap1, uset);
		equal = isl_union_map_is_equal(umap1, umap2);
		isl_union_map_free(umap1);
		isl_union_map_free(umap2);
		if (equal < 0)
			return -1;
		if (!equal)
			isl_die(ctx, isl_error_unknown,
				"incorrect subtract domain result", return -1);
	}

	for (i = 0; i < ARRAY_SIZE(subtract_domain_tests); ++i) {
		upma1 = isl_union_pw_multi_aff_read_from_str(ctx,
				subtract_domain_tests[i].minuend);
		uset = isl_union_set_read_from_str(ctx,
				subtract_domain_tests[i].subtrahend);
		upma2 = isl_union_pw_multi_aff_read_from_str(ctx,
				subtract_domain_tests[i].difference);
		upma1 = isl_union_pw_multi_aff_subtract_domain(upma1, uset);
		equal = isl_union_pw_multi_aff_plain_is_equal(upma1, upma2);
		isl_union_pw_multi_aff_free(upma1);
		isl_union_pw_multi_aff_free(upma2);
		if (equal < 0)
			return -1;
		if (!equal)
			isl_die(ctx, isl_error_unknown,
				"incorrect subtract domain result", return -1);
	}

	return 0;
}

int test_factorize(isl_ctx *ctx)
{
	const char *str;
	isl_basic_set *bset;
	isl_factorizer *f;

	str = "{ [i0, i1, i2, i3, i4, i5, i6, i7] : 3i5 <= 2 - 2i0 and "
	    "i0 >= -2 and i6 >= 1 + i3 and i7 >= 0 and 3i5 >= -2i0 and "
	    "2i4 <= i2 and i6 >= 1 + 2i0 + 3i1 and i4 <= -1 and "
	    "i6 >= 1 + 2i0 + 3i5 and i6 <= 2 + 2i0 + 3i5 and "
	    "3i5 <= 2 - 2i0 - i2 + 3i4 and i6 <= 2 + 2i0 + 3i1 and "
	    "i0 <= -1 and i7 <= i2 + i3 - 3i4 - i6 and "
	    "3i5 >= -2i0 - i2 + 3i4 }";
	bset = isl_basic_set_read_from_str(ctx, str);
	f = isl_basic_set_factorizer(bset);
	isl_basic_set_free(bset);
	isl_factorizer_free(f);
	if (!f)
		isl_die(ctx, isl_error_unknown,
			"failed to construct factorizer", return -1);

	str = "{ [i0, i1, i2, i3, i4, i5, i6, i7, i8, i9, i10, i11, i12] : "
	    "i12 <= 2 + i0 - i11 and 2i8 >= -i4 and i11 >= i1 and "
	    "3i5 <= -i2 and 2i11 >= -i4 - 2i7 and i11 <= 3 + i0 + 3i9 and "
	    "i11 <= -i4 - 2i7 and i12 >= -i10 and i2 >= -2 and "
	    "i11 >= i1 + 3i10 and i11 >= 1 + i0 + 3i9 and "
	    "i11 <= 1 - i4 - 2i8 and 6i6 <= 6 - i2 and 3i6 >= 1 - i2 and "
	    "i11 <= 2 + i1 and i12 <= i4 + i11 and i12 >= i0 - i11 and "
	    "3i5 >= -2 - i2 and i12 >= -1 + i4 + i11 and 3i3 <= 3 - i2 and "
	    "9i6 <= 11 - i2 + 6i5 and 3i3 >= 1 - i2 and "
	    "9i6 <= 5 - i2 + 6i3 and i12 <= -1 and i2 <= 0 }";
	bset = isl_basic_set_read_from_str(ctx, str);
	f = isl_basic_set_factorizer(bset);
	isl_basic_set_free(bset);
	isl_factorizer_free(f);
	if (!f)
		isl_die(ctx, isl_error_unknown,
			"failed to construct factorizer", return -1);

	return 0;
}

static isl_stat check_injective(__isl_take isl_map *map, void *user)
{
	int *injective = user;

	*injective = isl_map_is_injective(map);
	isl_map_free(map);

	if (*injective < 0 || !*injective)
		return isl_stat_error;

	return isl_stat_ok;
}

int test_one_schedule(isl_ctx *ctx, const char *d, const char *w,
	const char *r, const char *s, int tilable, int parallel)
{
	int i;
	isl_union_set *D;
	isl_union_map *W, *R, *S;
	isl_union_map *empty;
	isl_union_map *dep_raw, *dep_war, *dep_waw, *dep;
	isl_union_map *validity, *proximity, *coincidence;
	isl_union_map *schedule;
	isl_union_map *test;
	isl_union_set *delta;
	isl_union_set *domain;
	isl_set *delta_set;
	isl_set *slice;
	isl_set *origin;
	isl_schedule_constraints *sc;
	isl_schedule *sched;
	int is_nonneg, is_parallel, is_tilable, is_injection, is_complete;

	D = isl_union_set_read_from_str(ctx, d);
	W = isl_union_map_read_from_str(ctx, w);
	R = isl_union_map_read_from_str(ctx, r);
	S = isl_union_map_read_from_str(ctx, s);

	W = isl_union_map_intersect_domain(W, isl_union_set_copy(D));
	R = isl_union_map_intersect_domain(R, isl_union_set_copy(D));

	empty = isl_union_map_empty(isl_union_map_get_space(S));
        isl_union_map_compute_flow(isl_union_map_copy(R),
				   isl_union_map_copy(W), empty,
				   isl_union_map_copy(S),
				   &dep_raw, NULL, NULL, NULL);
        isl_union_map_compute_flow(isl_union_map_copy(W),
				   isl_union_map_copy(W),
				   isl_union_map_copy(R),
				   isl_union_map_copy(S),
				   &dep_waw, &dep_war, NULL, NULL);

	dep = isl_union_map_union(dep_waw, dep_war);
	dep = isl_union_map_union(dep, dep_raw);
	validity = isl_union_map_copy(dep);
	coincidence = isl_union_map_copy(dep);
	proximity = isl_union_map_copy(dep);

	sc = isl_schedule_constraints_on_domain(isl_union_set_copy(D));
	sc = isl_schedule_constraints_set_validity(sc, validity);
	sc = isl_schedule_constraints_set_coincidence(sc, coincidence);
	sc = isl_schedule_constraints_set_proximity(sc, proximity);
	sched = isl_schedule_constraints_compute_schedule(sc);
	schedule = isl_schedule_get_map(sched);
	isl_schedule_free(sched);
	isl_union_map_free(W);
	isl_union_map_free(R);
	isl_union_map_free(S);

	is_injection = 1;
	isl_union_map_foreach_map(schedule, &check_injective, &is_injection);

	domain = isl_union_map_domain(isl_union_map_copy(schedule));
	is_complete = isl_union_set_is_subset(D, domain);
	isl_union_set_free(D);
	isl_union_set_free(domain);

	test = isl_union_map_reverse(isl_union_map_copy(schedule));
	test = isl_union_map_apply_range(test, dep);
	test = isl_union_map_apply_range(test, schedule);

	delta = isl_union_map_deltas(test);
	if (isl_union_set_n_set(delta) == 0) {
		is_tilable = 1;
		is_parallel = 1;
		is_nonneg = 1;
		isl_union_set_free(delta);
	} else {
		delta_set = isl_set_from_union_set(delta);

		slice = isl_set_universe(isl_set_get_space(delta_set));
		for (i = 0; i < tilable; ++i)
			slice = isl_set_lower_bound_si(slice, isl_dim_set, i, 0);
		is_tilable = isl_set_is_subset(delta_set, slice);
		isl_set_free(slice);

		slice = isl_set_universe(isl_set_get_space(delta_set));
		for (i = 0; i < parallel; ++i)
			slice = isl_set_fix_si(slice, isl_dim_set, i, 0);
		is_parallel = isl_set_is_subset(delta_set, slice);
		isl_set_free(slice);

		origin = isl_set_universe(isl_set_get_space(delta_set));
		for (i = 0; i < isl_set_dim(origin, isl_dim_set); ++i)
			origin = isl_set_fix_si(origin, isl_dim_set, i, 0);

		delta_set = isl_set_union(delta_set, isl_set_copy(origin));
		delta_set = isl_set_lexmin(delta_set);

		is_nonneg = isl_set_is_equal(delta_set, origin);

		isl_set_free(origin);
		isl_set_free(delta_set);
	}

	if (is_nonneg < 0 || is_parallel < 0 || is_tilable < 0 ||
	    is_injection < 0 || is_complete < 0)
		return -1;
	if (!is_complete)
		isl_die(ctx, isl_error_unknown,
			"generated schedule incomplete", return -1);
	if (!is_injection)
		isl_die(ctx, isl_error_unknown,
			"generated schedule not injective on each statement",
			return -1);
	if (!is_nonneg)
		isl_die(ctx, isl_error_unknown,
			"negative dependences in generated schedule",
			return -1);
	if (!is_tilable)
		isl_die(ctx, isl_error_unknown,
			"generated schedule not as tilable as expected",
			return -1);
	if (!is_parallel)
		isl_die(ctx, isl_error_unknown,
			"generated schedule not as parallel as expected",
			return -1);

	return 0;
}

/* Compute a schedule for the given instance set, validity constraints,
 * proximity constraints and context and return a corresponding union map
 * representation.
 */
static __isl_give isl_union_map *compute_schedule_with_context(isl_ctx *ctx,
	const char *domain, const char *validity, const char *proximity,
	const char *context)
{
	isl_set *con;
	isl_union_set *dom;
	isl_union_map *dep;
	isl_union_map *prox;
	isl_schedule_constraints *sc;
	isl_schedule *schedule;
	isl_union_map *sched;

	con = isl_set_read_from_str(ctx, context);
	dom = isl_union_set_read_from_str(ctx, domain);
	dep = isl_union_map_read_from_str(ctx, validity);
	prox = isl_union_map_read_from_str(ctx, proximity);
	sc = isl_schedule_constraints_on_domain(dom);
	sc = isl_schedule_constraints_set_context(sc, con);
	sc = isl_schedule_constraints_set_validity(sc, dep);
	sc = isl_schedule_constraints_set_proximity(sc, prox);
	schedule = isl_schedule_constraints_compute_schedule(sc);
	sched = isl_schedule_get_map(schedule);
	isl_schedule_free(schedule);

	return sched;
}

/* Compute a schedule for the given instance set, validity constraints and
 * proximity constraints and return a corresponding union map representation.
 */
static __isl_give isl_union_map *compute_schedule(isl_ctx *ctx,
	const char *domain, const char *validity, const char *proximity)
{
	return compute_schedule_with_context(ctx, domain, validity, proximity,
						"{ : }");
}

/* Check that a schedule can be constructed on the given domain
 * with the given validity and proximity constraints.
 */
static int test_has_schedule(isl_ctx *ctx, const char *domain,
	const char *validity, const char *proximity)
{
	isl_union_map *sched;

	sched = compute_schedule(ctx, domain, validity, proximity);
	if (!sched)
		return -1;

	isl_union_map_free(sched);
	return 0;
}

int test_special_schedule(isl_ctx *ctx, const char *domain,
	const char *validity, const char *proximity, const char *expected_sched)
{
	isl_union_map *sched1, *sched2;
	int equal;

	sched1 = compute_schedule(ctx, domain, validity, proximity);
	sched2 = isl_union_map_read_from_str(ctx, expected_sched);

	equal = isl_union_map_is_equal(sched1, sched2);
	isl_union_map_free(sched1);
	isl_union_map_free(sched2);

	if (equal < 0)
		return -1;
	if (!equal)
		isl_die(ctx, isl_error_unknown, "unexpected schedule",
			return -1);

	return 0;
}

/* Check that the schedule map is properly padded, even after being
 * reconstructed from the band forest.
 */
static int test_padded_schedule(isl_ctx *ctx)
{
	const char *str;
	isl_union_set *D;
	isl_union_map *validity, *proximity;
	isl_schedule_constraints *sc;
	isl_schedule *sched;
	isl_union_map *map1, *map2;
	isl_band_list *list;
	int equal;

	str = "[N] -> { S0[i] : 0 <= i <= N; S1[i, j] : 0 <= i, j <= N }";
	D = isl_union_set_read_from_str(ctx, str);
	validity = isl_union_map_empty(isl_union_set_get_space(D));
	proximity = isl_union_map_copy(validity);
	sc = isl_schedule_constraints_on_domain(D);
	sc = isl_schedule_constraints_set_validity(sc, validity);
	sc = isl_schedule_constraints_set_proximity(sc, proximity);
	sched = isl_schedule_constraints_compute_schedule(sc);
	map1 = isl_schedule_get_map(sched);
	list = isl_schedule_get_band_forest(sched);
	isl_band_list_free(list);
	map2 = isl_schedule_get_map(sched);
	isl_schedule_free(sched);
	equal = isl_union_map_is_equal(map1, map2);
	isl_union_map_free(map1);
	isl_union_map_free(map2);

	if (equal < 0)
		return -1;
	if (!equal)
		isl_die(ctx, isl_error_unknown,
			"reconstructed schedule map not the same as original",
			return -1);

	return 0;
}

/* Check that conditional validity constraints are also taken into
 * account across bands.
 * In particular, try to make sure that live ranges D[1,0]->C[2,1] and
 * D[2,0]->C[3,0] are not local in the outer band of the generated schedule
 * and then check that the adjacent order constraint C[2,1]->D[2,0]
 * is enforced by the rest of the schedule.
 */
static int test_special_conditional_schedule_constraints(isl_ctx *ctx)
{
	const char *str;
	isl_union_set *domain;
	isl_union_map *validity, *proximity, *condition;
	isl_union_map *sink, *source, *dep;
	isl_schedule_constraints *sc;
	isl_schedule *schedule;
	isl_union_access_info *access;
	isl_union_flow *flow;
	int empty;

	str = "[n] -> { C[k, i] : k <= -1 + n and i >= 0 and i <= -1 + k; "
	    "A[k] : k >= 1 and k <= -1 + n; "
	    "B[k, i] : k <= -1 + n and i >= 0 and i <= -1 + k; "
	    "D[k, i] : k <= -1 + n and i >= 0 and i <= -1 + k }";
	domain = isl_union_set_read_from_str(ctx, str);
	sc = isl_schedule_constraints_on_domain(domain);
	str = "[n] -> { D[k, i] -> C[1 + k, k - i] : "
		"k <= -2 + n and i >= 1 and i <= -1 + k; "
		"D[k, i] -> C[1 + k, i] : "
		"k <= -2 + n and i >= 1 and i <= -1 + k; "
		"D[k, 0] -> C[1 + k, k] : k >= 1 and k <= -2 + n; "
		"D[k, 0] -> C[1 + k, 0] : k >= 1 and k <= -2 + n }";
	validity = isl_union_map_read_from_str(ctx, str);
	sc = isl_schedule_constraints_set_validity(sc, validity);
	str = "[n] -> { C[k, i] -> D[k, i] : "
		"0 <= i <= -1 + k and k <= -1 + n }";
	proximity = isl_union_map_read_from_str(ctx, str);
	sc = isl_schedule_constraints_set_proximity(sc, proximity);
	str = "[n] -> { [D[k, i] -> a[]] -> [C[1 + k, k - i] -> b[]] : "
		"i <= -1 + k and i >= 1 and k <= -2 + n; "
		"[B[k, i] -> c[]] -> [B[k, 1 + i] -> c[]] : "
		"k <= -1 + n and i >= 0 and i <= -2 + k }";
	condition = isl_union_map_read_from_str(ctx, str);
	str = "[n] -> { [B[k, i] -> e[]] -> [D[k, i] -> a[]] : "
		"i >= 0 and i <= -1 + k and k <= -1 + n; "
		"[C[k, i] -> b[]] -> [D[k', -1 + k - i] -> a[]] : "
		"i >= 0 and i <= -1 + k and k <= -1 + n and "
		"k' <= -1 + n and k' >= k - i and k' >= 1 + k; "
		"[C[k, i] -> b[]] -> [D[k, -1 + k - i] -> a[]] : "
		"i >= 0 and i <= -1 + k and k <= -1 + n; "
		"[B[k, i] -> c[]] -> [A[k'] -> d[]] : "
		"k <= -1 + n and i >= 0 and i <= -1 + k and "
		"k' >= 1 and k' <= -1 + n and k' >= 1 + k }";
	validity = isl_union_map_read_from_str(ctx, str);
	sc = isl_schedule_constraints_set_conditional_validity(sc, condition,
								validity);
	schedule = isl_schedule_constraints_compute_schedule(sc);
	str = "{ D[2,0] -> [] }";
	sink = isl_union_map_read_from_str(ctx, str);
	access = isl_union_access_info_from_sink(sink);
	str = "{ C[2,1] -> [] }";
	source = isl_union_map_read_from_str(ctx, str);
	access = isl_union_access_info_set_must_source(access, source);
	access = isl_union_access_info_set_schedule(access, schedule);
	flow = isl_union_access_info_compute_flow(access);
	dep = isl_union_flow_get_must_dependence(flow);
	isl_union_flow_free(flow);
	empty = isl_union_map_is_empty(dep);
	isl_union_map_free(dep);

	if (empty < 0)
		return -1;
	if (empty)
		isl_die(ctx, isl_error_unknown,
			"conditional validity not respected", return -1);

	return 0;
}

/* Input for testing of schedule construction based on
 * conditional constraints.
 *
 * domain is the iteration domain
 * flow are the flow dependences, which determine the validity and
 * 	proximity constraints
 * condition are the conditions on the conditional validity constraints
 * conditional_validity are the conditional validity constraints
 * outer_band_n is the expected number of members in the outer band
 */
struct {
	const char *domain;
	const char *flow;
	const char *condition;
	const char *conditional_validity;
	int outer_band_n;
} live_range_tests[] = {
	/* Contrived example that illustrates that we need to keep
	 * track of tagged condition dependences and
	 * tagged conditional validity dependences
	 * in isl_sched_edge separately.
	 * In particular, the conditional validity constraints on A
	 * cannot be satisfied,
	 * but they can be ignored because there are no corresponding
	 * condition constraints.  However, we do have an additional
	 * conditional validity constraint that maps to the same
	 * dependence relation
	 * as the condition constraint on B.  If we did not make a distinction
	 * between tagged condition and tagged conditional validity
	 * dependences, then we
	 * could end up treating this shared dependence as an condition
	 * constraint on A, forcing a localization of the conditions,
	 * which is impossible.
	 */
	{ "{ S[i] : 0 <= 1 < 100; T[i] : 0 <= 1 < 100 }",
	  "{ S[i] -> S[i+1] : 0 <= i < 99 }",
	  "{ [S[i] -> B[]] -> [S[i+1] -> B[]] : 0 <= i < 99 }",
	  "{ [S[i] -> A[]] -> [T[i'] -> A[]] : 0 <= i', i < 100 and i != i';"
	    "[T[i] -> A[]] -> [S[i'] -> A[]] : 0 <= i', i < 100 and i != i';"
	    "[S[i] -> A[]] -> [S[i+1] -> A[]] : 0 <= i < 99 }",
	  1
	},
	/* TACO 2013 Fig. 7 */
	{ "[n] -> { S1[i,j] : 0 <= i,j < n; S2[i,j] : 0 <= i,j < n }",
	  "[n] -> { S1[i,j] -> S2[i,j] : 0 <= i,j < n;"
		   "S2[i,j] -> S2[i,j+1] : 0 <= i < n and 0 <= j < n - 1 }",
	  "[n] -> { [S1[i,j] -> t[]] -> [S2[i,j] -> t[]] : 0 <= i,j < n;"
		   "[S2[i,j] -> x1[]] -> [S2[i,j+1] -> x1[]] : "
				"0 <= i < n and 0 <= j < n - 1 }",
	  "[n] -> { [S2[i,j] -> t[]] -> [S1[i,j'] -> t[]] : "
				"0 <= i < n and 0 <= j < j' < n;"
		   "[S2[i,j] -> t[]] -> [S1[i',j'] -> t[]] : "
				"0 <= i < i' < n and 0 <= j,j' < n;"
		   "[S2[i,j] -> x1[]] -> [S2[i,j'] -> x1[]] : "
				"0 <= i,j,j' < n and j < j' }",
	    2
	},
	/* TACO 2013 Fig. 7, without tags */
	{ "[n] -> { S1[i,j] : 0 <= i,j < n; S2[i,j] : 0 <= i,j < n }",
	  "[n] -> { S1[i,j] -> S2[i,j] : 0 <= i,j < n;"
		   "S2[i,j] -> S2[i,j+1] : 0 <= i < n and 0 <= j < n - 1 }",
	  "[n] -> { S1[i,j] -> S2[i,j] : 0 <= i,j < n;"
		   "S2[i,j] -> S2[i,j+1] : 0 <= i < n and 0 <= j < n - 1 }",
	  "[n] -> { S2[i,j] -> S1[i,j'] : 0 <= i < n and 0 <= j < j' < n;"
		   "S2[i,j] -> S1[i',j'] : 0 <= i < i' < n and 0 <= j,j' < n;"
		   "S2[i,j] -> S2[i,j'] : 0 <= i,j,j' < n and j < j' }",
	   1
	},
	/* TACO 2013 Fig. 12 */
	{ "{ S1[i,0] : 0 <= i <= 1; S2[i,j] : 0 <= i <= 1 and 1 <= j <= 2;"
	    "S3[i,3] : 0 <= i <= 1 }",
	  "{ S1[i,0] -> S2[i,1] : 0 <= i <= 1;"
	    "S2[i,1] -> S2[i,2] : 0 <= i <= 1;"
	    "S2[i,2] -> S3[i,3] : 0 <= i <= 1 }",
	  "{ [S1[i,0]->t[]] -> [S2[i,1]->t[]] : 0 <= i <= 1;"
	    "[S2[i,1]->t[]] -> [S2[i,2]->t[]] : 0 <= i <= 1;"
	    "[S2[i,2]->t[]] -> [S3[i,3]->t[]] : 0 <= i <= 1 }",
	  "{ [S2[i,1]->t[]] -> [S2[i,2]->t[]] : 0 <= i <= 1;"
	    "[S2[0,j]->t[]] -> [S2[1,j']->t[]] : 1 <= j,j' <= 2;"
	    "[S2[0,j]->t[]] -> [S1[1,0]->t[]] : 1 <= j <= 2;"
	    "[S3[0,3]->t[]] -> [S2[1,j]->t[]] : 1 <= j <= 2;"
	    "[S3[0,3]->t[]] -> [S1[1,0]->t[]] }",
	   1
	}
};

/* Test schedule construction based on conditional constraints.
 * In particular, check the number of members in the outer band node
 * as an indication of whether tiling is possible or not.
 */
static int test_conditional_schedule_constraints(isl_ctx *ctx)
{
	int i;
	isl_union_set *domain;
	isl_union_map *condition;
	isl_union_map *flow;
	isl_union_map *validity;
	isl_schedule_constraints *sc;
	isl_schedule *schedule;
	isl_schedule_node *node;
	int n_member;

	if (test_special_conditional_schedule_constraints(ctx) < 0)
		return -1;

	for (i = 0; i < ARRAY_SIZE(live_range_tests); ++i) {
		domain = isl_union_set_read_from_str(ctx,
				live_range_tests[i].domain);
		flow = isl_union_map_read_from_str(ctx,
				live_range_tests[i].flow);
		condition = isl_union_map_read_from_str(ctx,
				live_range_tests[i].condition);
		validity = isl_union_map_read_from_str(ctx,
				live_range_tests[i].conditional_validity);
		sc = isl_schedule_constraints_on_domain(domain);
		sc = isl_schedule_constraints_set_validity(sc,
				isl_union_map_copy(flow));
		sc = isl_schedule_constraints_set_proximity(sc, flow);
		sc = isl_schedule_constraints_set_conditional_validity(sc,
				condition, validity);
		schedule = isl_schedule_constraints_compute_schedule(sc);
		node = isl_schedule_get_root(schedule);
		while (node &&
		    isl_schedule_node_get_type(node) != isl_schedule_node_band)
			node = isl_schedule_node_first_child(node);
		n_member = isl_schedule_node_band_n_member(node);
		isl_schedule_node_free(node);
		isl_schedule_free(schedule);

		if (!schedule)
			return -1;
		if (n_member != live_range_tests[i].outer_band_n)
			isl_die(ctx, isl_error_unknown,
				"unexpected number of members in outer band",
				return -1);
	}
	return 0;
}

/* Check that the schedule computed for the given instance set and
 * dependence relation strongly satisfies the dependences.
 * In particular, check that no instance is scheduled before
 * or together with an instance on which it depends.
 * Earlier versions of isl would produce a schedule that
 * only weakly satisfies the dependences.
 */
static int test_strongly_satisfying_schedule(isl_ctx *ctx)
{
	const char *domain, *dep;
	isl_union_map *D, *schedule;
	isl_map *map, *ge;
	int empty;

	domain = "{ B[i0, i1] : 0 <= i0 <= 1 and 0 <= i1 <= 11; "
		    "A[i0] : 0 <= i0 <= 1 }";
	dep = "{ B[i0, i1] -> B[i0, 1 + i1] : 0 <= i0 <= 1 and 0 <= i1 <= 10; "
		"B[0, 11] -> A[1]; A[i0] -> B[i0, 0] : 0 <= i0 <= 1 }";
	schedule = compute_schedule(ctx, domain, dep, dep);
	D = isl_union_map_read_from_str(ctx, dep);
	D = isl_union_map_apply_domain(D, isl_union_map_copy(schedule));
	D = isl_union_map_apply_range(D, schedule);
	map = isl_map_from_union_map(D);
	ge = isl_map_lex_ge(isl_space_domain(isl_map_get_space(map)));
	map = isl_map_intersect(map, ge);
	empty = isl_map_is_empty(map);
	isl_map_free(map);

	if (empty < 0)
		return -1;
	if (!empty)
		isl_die(ctx, isl_error_unknown,
			"dependences not strongly satisfied", return -1);

	return 0;
}

<<<<<<< HEAD
/* Compute a schedule for input where the instance set constraints
 * conflict with the context constraints.
 * Earlier versions of isl did not properly handle this situation.
 */
static int test_conflicting_context_schedule(isl_ctx *ctx)
{
	isl_union_map *schedule;
	const char *domain, *context;

	domain = "[n] -> { A[] : n >= 0 }";
	context = "[n] -> { : n < 0 }";
	schedule = compute_schedule_with_context(ctx,
						domain, "{}", "{}", context);
	isl_union_map_free(schedule);
=======
/* Check that the dependence carrying step is not confused by
 * a bound on the coefficient size.
 * In particular, force the scheduler to move to a dependence carrying
 * step by demanding outer coincidence and bound the size of
 * the coefficients.  Earlier versions of isl would take this
 * bound into account while carrying dependences, breaking
 * fundamental assumptions.
 */
static int test_bounded_coefficients_schedule(isl_ctx *ctx)
{
	const char *domain, *dep;
	isl_union_set *I;
	isl_union_map *D;
	isl_schedule_constraints *sc;
	isl_schedule *schedule;

	domain = "{ C[i0, i1] : 2 <= i0 <= 3999 and 0 <= i1 <= -1 + i0 }";
	dep = "{ C[i0, i1] -> C[i0, 1 + i1] : i0 <= 3999 and i1 >= 0 and "
						"i1 <= -2 + i0; "
		"C[i0, -1 + i0] -> C[1 + i0, 0] : i0 <= 3998 and i0 >= 1 }";
	I = isl_union_set_read_from_str(ctx, domain);
	D = isl_union_map_read_from_str(ctx, dep);
	sc = isl_schedule_constraints_on_domain(I);
	sc = isl_schedule_constraints_set_validity(sc, isl_union_map_copy(D));
	sc = isl_schedule_constraints_set_coincidence(sc, D);
	isl_options_set_schedule_outer_coincidence(ctx, 1);
	isl_options_set_schedule_max_coefficient(ctx, 20);
	schedule = isl_schedule_constraints_compute_schedule(sc);
	isl_options_set_schedule_max_coefficient(ctx, -1);
	isl_options_set_schedule_outer_coincidence(ctx, 0);
	isl_schedule_free(schedule);
>>>>>>> efc1dc5e

	if (!schedule)
		return -1;

	return 0;
}

int test_schedule(isl_ctx *ctx)
{
	const char *D, *W, *R, *V, *P, *S;

	/* Handle resulting schedule with zero bands. */
	if (test_one_schedule(ctx, "{[]}", "{}", "{}", "{[] -> []}", 0, 0) < 0)
		return -1;

	/* Jacobi */
	D = "[T,N] -> { S1[t,i] : 1 <= t <= T and 2 <= i <= N - 1 }";
	W = "{ S1[t,i] -> a[t,i] }";
	R = "{ S1[t,i] -> a[t-1,i]; S1[t,i] -> a[t-1,i-1]; "
	    	"S1[t,i] -> a[t-1,i+1] }";
	S = "{ S1[t,i] -> [t,i] }";
	if (test_one_schedule(ctx, D, W, R, S, 2, 0) < 0)
		return -1;

	/* Fig. 5 of CC2008 */
	D = "[N] -> { S_0[i, j] : i >= 0 and i <= -1 + N and j >= 2 and "
				"j <= -1 + N }";
	W = "[N] -> { S_0[i, j] -> a[i, j] : i >= 0 and i <= -1 + N and "
				"j >= 2 and j <= -1 + N }";
	R = "[N] -> { S_0[i, j] -> a[j, i] : i >= 0 and i <= -1 + N and "
				"j >= 2 and j <= -1 + N; "
		    "S_0[i, j] -> a[i, -1 + j] : i >= 0 and i <= -1 + N and "
				"j >= 2 and j <= -1 + N }";
	S = "[N] -> { S_0[i, j] -> [0, i, 0, j, 0] }";
	if (test_one_schedule(ctx, D, W, R, S, 2, 0) < 0)
		return -1;

	D = "{ S1[i] : 0 <= i <= 10; S2[i] : 0 <= i <= 9 }";
	W = "{ S1[i] -> a[i] }";
	R = "{ S2[i] -> a[i+1] }";
	S = "{ S1[i] -> [0,i]; S2[i] -> [1,i] }";
	if (test_one_schedule(ctx, D, W, R, S, 1, 1) < 0)
		return -1;

	D = "{ S1[i] : 0 <= i < 10; S2[i] : 0 <= i < 10 }";
	W = "{ S1[i] -> a[i] }";
	R = "{ S2[i] -> a[9-i] }";
	S = "{ S1[i] -> [0,i]; S2[i] -> [1,i] }";
	if (test_one_schedule(ctx, D, W, R, S, 1, 1) < 0)
		return -1;

	D = "[N] -> { S1[i] : 0 <= i < N; S2[i] : 0 <= i < N }";
	W = "{ S1[i] -> a[i] }";
	R = "[N] -> { S2[i] -> a[N-1-i] }";
	S = "{ S1[i] -> [0,i]; S2[i] -> [1,i] }";
	if (test_one_schedule(ctx, D, W, R, S, 1, 1) < 0)
		return -1;
	
	D = "{ S1[i] : 0 < i < 10; S2[i] : 0 <= i < 10 }";
	W = "{ S1[i] -> a[i]; S2[i] -> b[i] }";
	R = "{ S2[i] -> a[i]; S1[i] -> b[i-1] }";
	S = "{ S1[i] -> [i,0]; S2[i] -> [i,1] }";
	if (test_one_schedule(ctx, D, W, R, S, 0, 0) < 0)
		return -1;

	D = "[N] -> { S1[i] : 1 <= i <= N; S2[i,j] : 1 <= i,j <= N }";
	W = "{ S1[i] -> a[0,i]; S2[i,j] -> a[i,j] }";
	R = "{ S2[i,j] -> a[i-1,j] }";
	S = "{ S1[i] -> [0,i,0]; S2[i,j] -> [1,i,j] }";
	if (test_one_schedule(ctx, D, W, R, S, 2, 1) < 0)
		return -1;

	D = "[N] -> { S1[i] : 1 <= i <= N; S2[i,j] : 1 <= i,j <= N }";
	W = "{ S1[i] -> a[i,0]; S2[i,j] -> a[i,j] }";
	R = "{ S2[i,j] -> a[i,j-1] }";
	S = "{ S1[i] -> [0,i,0]; S2[i,j] -> [1,i,j] }";
	if (test_one_schedule(ctx, D, W, R, S, 2, 1) < 0)
		return -1;

	D = "[N] -> { S_0[]; S_1[i] : i >= 0 and i <= -1 + N; S_2[] }";
	W = "[N] -> { S_0[] -> a[0]; S_2[] -> b[0]; "
		    "S_1[i] -> a[1 + i] : i >= 0 and i <= -1 + N }";
	R = "[N] -> { S_2[] -> a[N]; S_1[i] -> a[i] : i >= 0 and i <= -1 + N }";
	S = "[N] -> { S_1[i] -> [1, i, 0]; S_2[] -> [2, 0, 1]; "
		    "S_0[] -> [0, 0, 0] }";
	if (test_one_schedule(ctx, D, W, R, S, 1, 0) < 0)
		return -1;
	ctx->opt->schedule_parametric = 0;
	if (test_one_schedule(ctx, D, W, R, S, 0, 0) < 0)
		return -1;
	ctx->opt->schedule_parametric = 1;

	D = "[N] -> { S1[i] : 1 <= i <= N; S2[i] : 1 <= i <= N; "
		    "S3[i,j] : 1 <= i,j <= N; S4[i] : 1 <= i <= N }";
	W = "{ S1[i] -> a[i,0]; S2[i] -> a[0,i]; S3[i,j] -> a[i,j] }";
	R = "[N] -> { S3[i,j] -> a[i-1,j]; S3[i,j] -> a[i,j-1]; "
		    "S4[i] -> a[i,N] }";
	S = "{ S1[i] -> [0,i,0]; S2[i] -> [1,i,0]; S3[i,j] -> [2,i,j]; "
		"S4[i] -> [4,i,0] }";
	if (test_one_schedule(ctx, D, W, R, S, 2, 0) < 0)
		return -1;

	D = "[N] -> { S_0[i, j] : i >= 1 and i <= N and j >= 1 and j <= N }";
	W = "[N] -> { S_0[i, j] -> s[0] : i >= 1 and i <= N and j >= 1 and "
					"j <= N }";
	R = "[N] -> { S_0[i, j] -> s[0] : i >= 1 and i <= N and j >= 1 and "
					"j <= N; "
		    "S_0[i, j] -> a[i, j] : i >= 1 and i <= N and j >= 1 and "
					"j <= N }";
	S = "[N] -> { S_0[i, j] -> [0, i, 0, j, 0] }";
	if (test_one_schedule(ctx, D, W, R, S, 0, 0) < 0)
		return -1;

	D = "[N] -> { S_0[t] : t >= 0 and t <= -1 + N; "
		    " S_2[t] : t >= 0 and t <= -1 + N; "
		    " S_1[t, i] : t >= 0 and t <= -1 + N and i >= 0 and "
				"i <= -1 + N }";
	W = "[N] -> { S_0[t] -> a[t, 0] : t >= 0 and t <= -1 + N; "
		    " S_2[t] -> b[t] : t >= 0 and t <= -1 + N; "
		    " S_1[t, i] -> a[t, 1 + i] : t >= 0 and t <= -1 + N and "
						"i >= 0 and i <= -1 + N }";
	R = "[N] -> { S_1[t, i] -> a[t, i] : t >= 0 and t <= -1 + N and "
					    "i >= 0 and i <= -1 + N; "
		    " S_2[t] -> a[t, N] : t >= 0 and t <= -1 + N }";
	S = "[N] -> { S_2[t] -> [0, t, 2]; S_1[t, i] -> [0, t, 1, i, 0]; "
		    " S_0[t] -> [0, t, 0] }";

	if (test_one_schedule(ctx, D, W, R, S, 2, 1) < 0)
		return -1;
	ctx->opt->schedule_parametric = 0;
	if (test_one_schedule(ctx, D, W, R, S, 0, 0) < 0)
		return -1;
	ctx->opt->schedule_parametric = 1;

	D = "[N] -> { S1[i,j] : 0 <= i,j < N; S2[i,j] : 0 <= i,j < N }";
	S = "{ S1[i,j] -> [0,i,j]; S2[i,j] -> [1,i,j] }";
	if (test_one_schedule(ctx, D, "{}", "{}", S, 2, 2) < 0)
		return -1;

	D = "[M, N] -> { S_1[i] : i >= 0 and i <= -1 + M; "
	    "S_0[i, j] : i >= 0 and i <= -1 + M and j >= 0 and j <= -1 + N }";
	W = "[M, N] -> { S_0[i, j] -> a[j] : i >= 0 and i <= -1 + M and "
					    "j >= 0 and j <= -1 + N; "
			"S_1[i] -> b[0] : i >= 0 and i <= -1 + M }";
	R = "[M, N] -> { S_0[i, j] -> a[0] : i >= 0 and i <= -1 + M and "
					    "j >= 0 and j <= -1 + N; "
			"S_1[i] -> b[0] : i >= 0 and i <= -1 + M }";
	S = "[M, N] -> { S_1[i] -> [1, i, 0]; S_0[i, j] -> [0, i, 0, j, 0] }";
	if (test_one_schedule(ctx, D, W, R, S, 0, 0) < 0)
		return -1;

	D = "{ S_0[i] : i >= 0 }";
	W = "{ S_0[i] -> a[i] : i >= 0 }";
	R = "{ S_0[i] -> a[0] : i >= 0 }";
	S = "{ S_0[i] -> [0, i, 0] }";
	if (test_one_schedule(ctx, D, W, R, S, 0, 0) < 0)
		return -1;

	D = "{ S_0[i] : i >= 0; S_1[i] : i >= 0 }";
	W = "{ S_0[i] -> a[i] : i >= 0; S_1[i] -> b[i] : i >= 0 }";
	R = "{ S_0[i] -> b[0] : i >= 0; S_1[i] -> a[i] : i >= 0 }";
	S = "{ S_1[i] -> [0, i, 1]; S_0[i] -> [0, i, 0] }";
	if (test_one_schedule(ctx, D, W, R, S, 0, 0) < 0)
		return -1;

	D = "[n] -> { S_0[j, k] : j <= -1 + n and j >= 0 and "
				"k <= -1 + n and k >= 0 }";
	W = "[n] -> { S_0[j, k] -> B[j] : j <= -1 + n and j >= 0 and "							"k <= -1 + n and k >= 0 }";
	R = "[n] -> { S_0[j, k] -> B[j] : j <= -1 + n and j >= 0 and "
					"k <= -1 + n and k >= 0; "
		    "S_0[j, k] -> B[k] : j <= -1 + n and j >= 0 and "
					"k <= -1 + n and k >= 0; "
		    "S_0[j, k] -> A[k] : j <= -1 + n and j >= 0 and "
					"k <= -1 + n and k >= 0 }";
	S = "[n] -> { S_0[j, k] -> [2, j, k] }";
	ctx->opt->schedule_outer_coincidence = 1;
	if (test_one_schedule(ctx, D, W, R, S, 0, 0) < 0)
		return -1;
	ctx->opt->schedule_outer_coincidence = 0;

	D = "{Stmt_for_body24[i0, i1, i2, i3]:"
		"i0 >= 0 and i0 <= 1 and i1 >= 0 and i1 <= 6 and i2 >= 2 and "
		"i2 <= 6 - i1 and i3 >= 0 and i3 <= -1 + i2;"
	     "Stmt_for_body24[i0, i1, 1, 0]:"
		"i0 >= 0 and i0 <= 1 and i1 >= 0 and i1 <= 5;"
	     "Stmt_for_body7[i0, i1, i2]:"
		"i0 >= 0 and i0 <= 1 and i1 >= 0 and i1 <= 7 and i2 >= 0 and "
		"i2 <= 7 }";

	V = "{Stmt_for_body24[0, i1, i2, i3] -> "
		"Stmt_for_body24[1, i1, i2, i3]:"
		"i3 >= 0 and i3 <= -1 + i2 and i1 >= 0 and i2 <= 6 - i1 and "
		"i2 >= 1;"
	     "Stmt_for_body24[0, i1, i2, i3] -> "
		"Stmt_for_body7[1, 1 + i1 + i3, 1 + i1 + i2]:"
		"i3 <= -1 + i2 and i2 <= 6 - i1 and i2 >= 1 and i1 >= 0 and "
		"i3 >= 0;"
	      "Stmt_for_body24[0, i1, i2, i3] ->"
		"Stmt_for_body7[1, i1, 1 + i1 + i3]:"
		"i3 >= 0 and i2 <= 6 - i1 and i1 >= 0 and i3 <= -1 + i2;"
	      "Stmt_for_body7[0, i1, i2] -> Stmt_for_body7[1, i1, i2]:"
		"(i2 >= 1 + i1 and i2 <= 6 and i1 >= 0 and i1 <= 4) or "
		"(i2 >= 3 and i2 <= 7 and i1 >= 1 and i2 >= 1 + i1) or "
		"(i2 >= 0 and i2 <= i1 and i2 >= -7 + i1 and i1 <= 7);"
	      "Stmt_for_body7[0, i1, 1 + i1] -> Stmt_for_body7[1, i1, 1 + i1]:"
		"i1 <= 6 and i1 >= 0;"
	      "Stmt_for_body7[0, 0, 7] -> Stmt_for_body7[1, 0, 7];"
	      "Stmt_for_body7[i0, i1, i2] -> "
		"Stmt_for_body24[i0, o1, -1 + i2 - o1, -1 + i1 - o1]:"
		"i0 >= 0 and i0 <= 1 and o1 >= 0 and i2 >= 1 + i1 and "
		"o1 <= -2 + i2 and i2 <= 7 and o1 <= -1 + i1;"
	      "Stmt_for_body7[i0, i1, i2] -> "
		"Stmt_for_body24[i0, i1, o2, -1 - i1 + i2]:"
		"i0 >= 0 and i0 <= 1 and i1 >= 0 and o2 >= -i1 + i2 and "
		"o2 >= 1 and o2 <= 6 - i1 and i2 >= 1 + i1 }";
	P = V;
	S = "{ Stmt_for_body24[i0, i1, i2, i3] -> "
		"[i0, 5i0 + i1, 6i0 + i1 + i2, 1 + 6i0 + i1 + i2 + i3, 1];"
	    "Stmt_for_body7[i0, i1, i2] -> [0, 5i0, 6i0 + i1, 6i0 + i2, 0] }";

	if (test_special_schedule(ctx, D, V, P, S) < 0)
		return -1;

	D = "{ S_0[i, j] : i >= 1 and i <= 10 and j >= 1 and j <= 8 }";
	V = "{ S_0[i, j] -> S_0[i, 1 + j] : i >= 1 and i <= 10 and "
					   "j >= 1 and j <= 7;"
		"S_0[i, j] -> S_0[1 + i, j] : i >= 1 and i <= 9 and "
					     "j >= 1 and j <= 8 }";
	P = "{ }";
	S = "{ S_0[i, j] -> [i + j, j] }";
	ctx->opt->schedule_algorithm = ISL_SCHEDULE_ALGORITHM_FEAUTRIER;
	if (test_special_schedule(ctx, D, V, P, S) < 0)
		return -1;
	ctx->opt->schedule_algorithm = ISL_SCHEDULE_ALGORITHM_ISL;

	/* Fig. 1 from Feautrier's "Some Efficient Solutions..." pt. 2, 1992 */
	D = "[N] -> { S_0[i, j] : i >= 0 and i <= -1 + N and "
				 "j >= 0 and j <= -1 + i }";
	V = "[N] -> { S_0[i, j] -> S_0[i, 1 + j] : j <= -2 + i and "
					"i <= -1 + N and j >= 0;"
		     "S_0[i, -1 + i] -> S_0[1 + i, 0] : i >= 1 and "
					"i <= -2 + N }";
	P = "{ }";
	S = "{ S_0[i, j] -> [i, j] }";
	ctx->opt->schedule_algorithm = ISL_SCHEDULE_ALGORITHM_FEAUTRIER;
	if (test_special_schedule(ctx, D, V, P, S) < 0)
		return -1;
	ctx->opt->schedule_algorithm = ISL_SCHEDULE_ALGORITHM_ISL;

	/* Test both algorithms on a case with only proximity dependences. */
	D = "{ S[i,j] : 0 <= i <= 10 }";
	V = "{ }";
	P = "{ S[i,j] -> S[i+1,j] : 0 <= i,j <= 10 }";
	S = "{ S[i, j] -> [j, i] }";
	ctx->opt->schedule_algorithm = ISL_SCHEDULE_ALGORITHM_FEAUTRIER;
	if (test_special_schedule(ctx, D, V, P, S) < 0)
		return -1;
	ctx->opt->schedule_algorithm = ISL_SCHEDULE_ALGORITHM_ISL;
	if (test_special_schedule(ctx, D, V, P, S) < 0)
		return -1;
	
	D = "{ A[a]; B[] }";
	V = "{}";
	P = "{ A[a] -> B[] }";
	if (test_has_schedule(ctx, D, V, P) < 0)
		return -1;

	if (test_padded_schedule(ctx) < 0)
		return -1;

	/* Check that check for progress is not confused by rational
	 * solution.
	 */
	D = "[N] -> { S0[i, j] : i >= 0 and i <= N and j >= 0 and j <= N }";
	V = "[N] -> { S0[i0, -1 + N] -> S0[2 + i0, 0] : i0 >= 0 and "
							"i0 <= -2 + N; "
			"S0[i0, i1] -> S0[i0, 1 + i1] : i0 >= 0 and "
				"i0 <= N and i1 >= 0 and i1 <= -1 + N }";
	P = "{}";
	ctx->opt->schedule_algorithm = ISL_SCHEDULE_ALGORITHM_FEAUTRIER;
	if (test_has_schedule(ctx, D, V, P) < 0)
		return -1;
	ctx->opt->schedule_algorithm = ISL_SCHEDULE_ALGORITHM_ISL;

	/* Check that we allow schedule rows that are only non-trivial
	 * on some full-dimensional domains.
	 */
	D = "{ S1[j] : 0 <= j <= 1; S0[]; S2[k] : 0 <= k <= 1 }";
	V = "{ S0[] -> S1[j] : 0 <= j <= 1; S2[0] -> S0[];"
		"S1[j] -> S2[1] : 0 <= j <= 1 }";
	P = "{}";
	ctx->opt->schedule_algorithm = ISL_SCHEDULE_ALGORITHM_FEAUTRIER;
	if (test_has_schedule(ctx, D, V, P) < 0)
		return -1;
	ctx->opt->schedule_algorithm = ISL_SCHEDULE_ALGORITHM_ISL;

	if (test_conditional_schedule_constraints(ctx) < 0)
		return -1;

	if (test_strongly_satisfying_schedule(ctx) < 0)
		return -1;

<<<<<<< HEAD
	if (test_conflicting_context_schedule(ctx) < 0)
=======
	if (test_bounded_coefficients_schedule(ctx) < 0)
>>>>>>> efc1dc5e
		return -1;

	return 0;
}

int test_plain_injective(isl_ctx *ctx, const char *str, int injective)
{
	isl_union_map *umap;
	int test;

	umap = isl_union_map_read_from_str(ctx, str);
	test = isl_union_map_plain_is_injective(umap);
	isl_union_map_free(umap);
	if (test < 0)
		return -1;
	if (test == injective)
		return 0;
	if (injective)
		isl_die(ctx, isl_error_unknown,
			"map not detected as injective", return -1);
	else
		isl_die(ctx, isl_error_unknown,
			"map detected as injective", return -1);
}

int test_injective(isl_ctx *ctx)
{
	const char *str;

	if (test_plain_injective(ctx, "{S[i,j] -> A[0]; T[i,j] -> B[1]}", 0))
		return -1;
	if (test_plain_injective(ctx, "{S[] -> A[0]; T[] -> B[0]}", 1))
		return -1;
	if (test_plain_injective(ctx, "{S[] -> A[0]; T[] -> A[1]}", 1))
		return -1;
	if (test_plain_injective(ctx, "{S[] -> A[0]; T[] -> A[0]}", 0))
		return -1;
	if (test_plain_injective(ctx, "{S[i] -> A[i,0]; T[i] -> A[i,1]}", 1))
		return -1;
	if (test_plain_injective(ctx, "{S[i] -> A[i]; T[i] -> A[i]}", 0))
		return -1;
	if (test_plain_injective(ctx, "{S[] -> A[0,0]; T[] -> A[0,1]}", 1))
		return -1;
	if (test_plain_injective(ctx, "{S[] -> A[0,0]; T[] -> A[1,0]}", 1))
		return -1;

	str = "{S[] -> A[0,0]; T[] -> A[0,1]; U[] -> A[1,0]}";
	if (test_plain_injective(ctx, str, 1))
		return -1;
	str = "{S[] -> A[0,0]; T[] -> A[0,1]; U[] -> A[0,0]}";
	if (test_plain_injective(ctx, str, 0))
		return -1;

	return 0;
}

static int aff_plain_is_equal(__isl_keep isl_aff *aff, const char *str)
{
	isl_aff *aff2;
	int equal;

	if (!aff)
		return -1;

	aff2 = isl_aff_read_from_str(isl_aff_get_ctx(aff), str);
	equal = isl_aff_plain_is_equal(aff, aff2);
	isl_aff_free(aff2);

	return equal;
}

static int aff_check_plain_equal(__isl_keep isl_aff *aff, const char *str)
{
	int equal;

	equal = aff_plain_is_equal(aff, str);
	if (equal < 0)
		return -1;
	if (!equal)
		isl_die(isl_aff_get_ctx(aff), isl_error_unknown,
			"result not as expected", return -1);
	return 0;
}

struct {
	__isl_give isl_aff *(*fn)(__isl_take isl_aff *aff1,
				__isl_take isl_aff *aff2);
} aff_bin_op[] = {
	['+'] = { &isl_aff_add },
	['-'] = { &isl_aff_sub },
	['*'] = { &isl_aff_mul },
	['/'] = { &isl_aff_div },
};

struct {
	const char *arg1;
	unsigned char op;
	const char *arg2;
	const char *res;
} aff_bin_tests[] = {
	{ "{ [i] -> [i] }", '+', "{ [i] -> [i] }",
	  "{ [i] -> [2i] }" },
	{ "{ [i] -> [i] }", '-', "{ [i] -> [i] }",
	  "{ [i] -> [0] }" },
	{ "{ [i] -> [i] }", '*', "{ [i] -> [2] }",
	  "{ [i] -> [2i] }" },
	{ "{ [i] -> [2] }", '*', "{ [i] -> [i] }",
	  "{ [i] -> [2i] }" },
	{ "{ [i] -> [i] }", '/', "{ [i] -> [2] }",
	  "{ [i] -> [i/2] }" },
	{ "{ [i] -> [2i] }", '/', "{ [i] -> [2] }",
	  "{ [i] -> [i] }" },
	{ "{ [i] -> [i] }", '+', "{ [i] -> [NaN] }",
	  "{ [i] -> [NaN] }" },
	{ "{ [i] -> [i] }", '-', "{ [i] -> [NaN] }",
	  "{ [i] -> [NaN] }" },
	{ "{ [i] -> [i] }", '*', "{ [i] -> [NaN] }",
	  "{ [i] -> [NaN] }" },
	{ "{ [i] -> [2] }", '*', "{ [i] -> [NaN] }",
	  "{ [i] -> [NaN] }" },
	{ "{ [i] -> [i] }", '/', "{ [i] -> [NaN] }",
	  "{ [i] -> [NaN] }" },
	{ "{ [i] -> [2] }", '/', "{ [i] -> [NaN] }",
	  "{ [i] -> [NaN] }" },
	{ "{ [i] -> [NaN] }", '+', "{ [i] -> [i] }",
	  "{ [i] -> [NaN] }" },
	{ "{ [i] -> [NaN] }", '-', "{ [i] -> [i] }",
	  "{ [i] -> [NaN] }" },
	{ "{ [i] -> [NaN] }", '*', "{ [i] -> [2] }",
	  "{ [i] -> [NaN] }" },
	{ "{ [i] -> [NaN] }", '*', "{ [i] -> [i] }",
	  "{ [i] -> [NaN] }" },
	{ "{ [i] -> [NaN] }", '/', "{ [i] -> [2] }",
	  "{ [i] -> [NaN] }" },
	{ "{ [i] -> [NaN] }", '/', "{ [i] -> [i] }",
	  "{ [i] -> [NaN] }" },
};

/* Perform some basic tests of binary operations on isl_aff objects.
 */
static int test_bin_aff(isl_ctx *ctx)
{
	int i;
	isl_aff *aff1, *aff2, *res;
	__isl_give isl_aff *(*fn)(__isl_take isl_aff *aff1,
				__isl_take isl_aff *aff2);
	int ok;

	for (i = 0; i < ARRAY_SIZE(aff_bin_tests); ++i) {
		aff1 = isl_aff_read_from_str(ctx, aff_bin_tests[i].arg1);
		aff2 = isl_aff_read_from_str(ctx, aff_bin_tests[i].arg2);
		res = isl_aff_read_from_str(ctx, aff_bin_tests[i].res);
		fn = aff_bin_op[aff_bin_tests[i].op].fn;
		aff1 = fn(aff1, aff2);
		if (isl_aff_is_nan(res))
			ok = isl_aff_is_nan(aff1);
		else
			ok = isl_aff_plain_is_equal(aff1, res);
		isl_aff_free(aff1);
		isl_aff_free(res);
		if (ok < 0)
			return -1;
		if (!ok)
			isl_die(ctx, isl_error_unknown,
				"unexpected result", return -1);
	}

	return 0;
}

struct {
	__isl_give isl_union_pw_multi_aff *(*fn)(
		__isl_take isl_union_pw_multi_aff *upma1,
		__isl_take isl_union_pw_multi_aff *upma2);
	const char *arg1;
	const char *arg2;
	const char *res;
} upma_bin_tests[] = {
	{ &isl_union_pw_multi_aff_add, "{ A[] -> [0]; B[0] -> [1] }",
	  "{ B[x] -> [2] : x >= 0 }", "{ B[0] -> [3] }" },
	{ &isl_union_pw_multi_aff_union_add, "{ A[] -> [0]; B[0] -> [1] }",
	  "{ B[x] -> [2] : x >= 0 }",
	  "{ A[] -> [0]; B[0] -> [3]; B[x] -> [2] : x >= 1 }" },
};

/* Perform some basic tests of binary operations on
 * isl_union_pw_multi_aff objects.
 */
static int test_bin_upma(isl_ctx *ctx)
{
	int i;
	isl_union_pw_multi_aff *upma1, *upma2, *res;
	int ok;

	for (i = 0; i < ARRAY_SIZE(upma_bin_tests); ++i) {
		upma1 = isl_union_pw_multi_aff_read_from_str(ctx,
							upma_bin_tests[i].arg1);
		upma2 = isl_union_pw_multi_aff_read_from_str(ctx,
							upma_bin_tests[i].arg2);
		res = isl_union_pw_multi_aff_read_from_str(ctx,
							upma_bin_tests[i].res);
		upma1 = upma_bin_tests[i].fn(upma1, upma2);
		ok = isl_union_pw_multi_aff_plain_is_equal(upma1, res);
		isl_union_pw_multi_aff_free(upma1);
		isl_union_pw_multi_aff_free(res);
		if (ok < 0)
			return -1;
		if (!ok)
			isl_die(ctx, isl_error_unknown,
				"unexpected result", return -1);
	}

	return 0;
}

int test_aff(isl_ctx *ctx)
{
	const char *str;
	isl_set *set;
	isl_space *space;
	isl_local_space *ls;
	isl_aff *aff;
	int zero, equal;

	if (test_bin_aff(ctx) < 0)
		return -1;
	if (test_bin_upma(ctx) < 0)
		return -1;

	space = isl_space_set_alloc(ctx, 0, 1);
	ls = isl_local_space_from_space(space);
	aff = isl_aff_zero_on_domain(ls);

	aff = isl_aff_add_coefficient_si(aff, isl_dim_in, 0, 1);
	aff = isl_aff_scale_down_ui(aff, 3);
	aff = isl_aff_floor(aff);
	aff = isl_aff_add_coefficient_si(aff, isl_dim_in, 0, 1);
	aff = isl_aff_scale_down_ui(aff, 2);
	aff = isl_aff_floor(aff);
	aff = isl_aff_add_coefficient_si(aff, isl_dim_in, 0, 1);

	str = "{ [10] }";
	set = isl_set_read_from_str(ctx, str);
	aff = isl_aff_gist(aff, set);

	aff = isl_aff_add_constant_si(aff, -16);
	zero = isl_aff_plain_is_zero(aff);
	isl_aff_free(aff);

	if (zero < 0)
		return -1;
	if (!zero)
		isl_die(ctx, isl_error_unknown, "unexpected result", return -1);

	aff = isl_aff_read_from_str(ctx, "{ [-1] }");
	aff = isl_aff_scale_down_ui(aff, 64);
	aff = isl_aff_floor(aff);
	equal = aff_check_plain_equal(aff, "{ [-1] }");
	isl_aff_free(aff);
	if (equal < 0)
		return -1;

	return 0;
}

int test_dim_max(isl_ctx *ctx)
{
	int equal;
	const char *str;
	isl_set *set1, *set2;
	isl_set *set;
	isl_map *map;
	isl_pw_aff *pwaff;

	str = "[N] -> { [i] : 0 <= i <= min(N,10) }";
	set = isl_set_read_from_str(ctx, str);
	pwaff = isl_set_dim_max(set, 0);
	set1 = isl_set_from_pw_aff(pwaff);
	str = "[N] -> { [10] : N >= 10; [N] : N <= 9 and N >= 0 }";
	set2 = isl_set_read_from_str(ctx, str);
	equal = isl_set_is_equal(set1, set2);
	isl_set_free(set1);
	isl_set_free(set2);
	if (equal < 0)
		return -1;
	if (!equal)
		isl_die(ctx, isl_error_unknown, "unexpected result", return -1);

	str = "[N] -> { [i] : 0 <= i <= max(2N,N+6) }";
	set = isl_set_read_from_str(ctx, str);
	pwaff = isl_set_dim_max(set, 0);
	set1 = isl_set_from_pw_aff(pwaff);
	str = "[N] -> { [6 + N] : -6 <= N <= 5; [2N] : N >= 6 }";
	set2 = isl_set_read_from_str(ctx, str);
	equal = isl_set_is_equal(set1, set2);
	isl_set_free(set1);
	isl_set_free(set2);
	if (equal < 0)
		return -1;
	if (!equal)
		isl_die(ctx, isl_error_unknown, "unexpected result", return -1);

	str = "[N] -> { [i] : 0 <= i <= 2N or 0 <= i <= N+6 }";
	set = isl_set_read_from_str(ctx, str);
	pwaff = isl_set_dim_max(set, 0);
	set1 = isl_set_from_pw_aff(pwaff);
	str = "[N] -> { [6 + N] : -6 <= N <= 5; [2N] : N >= 6 }";
	set2 = isl_set_read_from_str(ctx, str);
	equal = isl_set_is_equal(set1, set2);
	isl_set_free(set1);
	isl_set_free(set2);
	if (equal < 0)
		return -1;
	if (!equal)
		isl_die(ctx, isl_error_unknown, "unexpected result", return -1);

	str = "[N,M] -> { [i,j] -> [([i/16]), i%16, ([j/16]), j%16] : "
			"0 <= i < N and 0 <= j < M }";
	map = isl_map_read_from_str(ctx, str);
	set = isl_map_range(map);

	pwaff = isl_set_dim_max(isl_set_copy(set), 0);
	set1 = isl_set_from_pw_aff(pwaff);
	str = "[N,M] -> { [([(N-1)/16])] : M,N > 0 }";
	set2 = isl_set_read_from_str(ctx, str);
	equal = isl_set_is_equal(set1, set2);
	isl_set_free(set1);
	isl_set_free(set2);

	pwaff = isl_set_dim_max(isl_set_copy(set), 3);
	set1 = isl_set_from_pw_aff(pwaff);
	str = "[N,M] -> { [t] : t = min(M-1,15) and M,N > 0 }";
	set2 = isl_set_read_from_str(ctx, str);
	if (equal >= 0 && equal)
		equal = isl_set_is_equal(set1, set2);
	isl_set_free(set1);
	isl_set_free(set2);

	isl_set_free(set);

	if (equal < 0)
		return -1;
	if (!equal)
		isl_die(ctx, isl_error_unknown, "unexpected result", return -1);

	/* Check that solutions are properly merged. */
	str = "[n] -> { [a, b, c] : c >= -4a - 2b and "
				"c <= -1 + n - 4a - 2b and c >= -2b and "
				"4a >= -4 + n and c >= 0 }";
	set = isl_set_read_from_str(ctx, str);
	pwaff = isl_set_dim_min(set, 2);
	set1 = isl_set_from_pw_aff(pwaff);
	str = "[n] -> { [(0)] : n >= 1 }";
	set2 = isl_set_read_from_str(ctx, str);
	equal = isl_set_is_equal(set1, set2);
	isl_set_free(set1);
	isl_set_free(set2);

	if (equal < 0)
		return -1;
	if (!equal)
		isl_die(ctx, isl_error_unknown, "unexpected result", return -1);

	/* Check that empty solution lie in the right space. */
	str = "[n] -> { [t,a] : 1 = 0 }";
	set = isl_set_read_from_str(ctx, str);
	pwaff = isl_set_dim_max(set, 0);
	set1 = isl_set_from_pw_aff(pwaff);
	str = "[n] -> { [t] : 1 = 0 }";
	set2 = isl_set_read_from_str(ctx, str);
	equal = isl_set_is_equal(set1, set2);
	isl_set_free(set1);
	isl_set_free(set2);

	if (equal < 0)
		return -1;
	if (!equal)
		isl_die(ctx, isl_error_unknown, "unexpected result", return -1);

	return 0;
}

/* Is "pma" obviously equal to the isl_pw_multi_aff represented by "str"?
 */
static int pw_multi_aff_plain_is_equal(__isl_keep isl_pw_multi_aff *pma,
	const char *str)
{
	isl_ctx *ctx;
	isl_pw_multi_aff *pma2;
	int equal;

	if (!pma)
		return -1;

	ctx = isl_pw_multi_aff_get_ctx(pma);
	pma2 = isl_pw_multi_aff_read_from_str(ctx, str);
	equal = isl_pw_multi_aff_plain_is_equal(pma, pma2);
	isl_pw_multi_aff_free(pma2);

	return equal;
}

/* Check that "pma" is obviously equal to the isl_pw_multi_aff
 * represented by "str".
 */
static int pw_multi_aff_check_plain_equal(__isl_keep isl_pw_multi_aff *pma,
	const char *str)
{
	int equal;

	equal = pw_multi_aff_plain_is_equal(pma, str);
	if (equal < 0)
		return -1;
	if (!equal)
		isl_die(isl_pw_multi_aff_get_ctx(pma), isl_error_unknown,
			"result not as expected", return -1);
	return 0;
}

/* Basic test for isl_pw_multi_aff_product.
 *
 * Check that multiple pieces are properly handled.
 */
static int test_product_pma(isl_ctx *ctx)
{
	int equal;
	const char *str;
	isl_pw_multi_aff *pma1, *pma2;

	str = "{ A[i] -> B[1] : i < 0; A[i] -> B[2] : i >= 0 }";
	pma1 = isl_pw_multi_aff_read_from_str(ctx, str);
	str = "{ C[] -> D[] }";
	pma2 = isl_pw_multi_aff_read_from_str(ctx, str);
	pma1 = isl_pw_multi_aff_product(pma1, pma2);
	str = "{ [A[i] -> C[]] -> [B[(1)] -> D[]] : i < 0;"
		"[A[i] -> C[]] -> [B[(2)] -> D[]] : i >= 0 }";
	equal = pw_multi_aff_check_plain_equal(pma1, str);
	isl_pw_multi_aff_free(pma1);
	if (equal < 0)
		return -1;

	return 0;
}

int test_product(isl_ctx *ctx)
{
	const char *str;
	isl_set *set;
	isl_union_set *uset1, *uset2;
	int ok;

	str = "{ A[i] }";
	set = isl_set_read_from_str(ctx, str);
	set = isl_set_product(set, isl_set_copy(set));
	ok = isl_set_is_wrapping(set);
	isl_set_free(set);
	if (ok < 0)
		return -1;
	if (!ok)
		isl_die(ctx, isl_error_unknown, "unexpected result", return -1);

	str = "{ [] }";
	uset1 = isl_union_set_read_from_str(ctx, str);
	uset1 = isl_union_set_product(uset1, isl_union_set_copy(uset1));
	str = "{ [[] -> []] }";
	uset2 = isl_union_set_read_from_str(ctx, str);
	ok = isl_union_set_is_equal(uset1, uset2);
	isl_union_set_free(uset1);
	isl_union_set_free(uset2);
	if (ok < 0)
		return -1;
	if (!ok)
		isl_die(ctx, isl_error_unknown, "unexpected result", return -1);

	if (test_product_pma(ctx) < 0)
		return -1;

	return 0;
}

/* Check that two sets are not considered disjoint just because
 * they have a different set of (named) parameters.
 */
static int test_disjoint(isl_ctx *ctx)
{
	const char *str;
	isl_set *set, *set2;
	int disjoint;

	str = "[n] -> { [[]->[]] }";
	set = isl_set_read_from_str(ctx, str);
	str = "{ [[]->[]] }";
	set2 = isl_set_read_from_str(ctx, str);
	disjoint = isl_set_is_disjoint(set, set2);
	isl_set_free(set);
	isl_set_free(set2);
	if (disjoint < 0)
		return -1;
	if (disjoint)
		isl_die(ctx, isl_error_unknown, "unexpected result", return -1);

	return 0;
}

int test_equal(isl_ctx *ctx)
{
	const char *str;
	isl_set *set, *set2;
	int equal;

	str = "{ S_6[i] }";
	set = isl_set_read_from_str(ctx, str);
	str = "{ S_7[i] }";
	set2 = isl_set_read_from_str(ctx, str);
	equal = isl_set_is_equal(set, set2);
	isl_set_free(set);
	isl_set_free(set2);
	if (equal < 0)
		return -1;
	if (equal)
		isl_die(ctx, isl_error_unknown, "unexpected result", return -1);

	return 0;
}

static int test_plain_fixed(isl_ctx *ctx, __isl_take isl_map *map,
	enum isl_dim_type type, unsigned pos, int fixed)
{
	int test;

	test = isl_map_plain_is_fixed(map, type, pos, NULL);
	isl_map_free(map);
	if (test < 0)
		return -1;
	if (test == fixed)
		return 0;
	if (fixed)
		isl_die(ctx, isl_error_unknown,
			"map not detected as fixed", return -1);
	else
		isl_die(ctx, isl_error_unknown,
			"map detected as fixed", return -1);
}

int test_fixed(isl_ctx *ctx)
{
	const char *str;
	isl_map *map;

	str = "{ [i] -> [i] }";
	map = isl_map_read_from_str(ctx, str);
	if (test_plain_fixed(ctx, map, isl_dim_out, 0, 0))
		return -1;
	str = "{ [i] -> [1] }";
	map = isl_map_read_from_str(ctx, str);
	if (test_plain_fixed(ctx, map, isl_dim_out, 0, 1))
		return -1;
	str = "{ S_1[p1] -> [o0] : o0 = -2 and p1 >= 1 and p1 <= 7 }";
	map = isl_map_read_from_str(ctx, str);
	if (test_plain_fixed(ctx, map, isl_dim_out, 0, 1))
		return -1;
	map = isl_map_read_from_str(ctx, str);
	map = isl_map_neg(map);
	if (test_plain_fixed(ctx, map, isl_dim_out, 0, 1))
		return -1;

	return 0;
}

struct isl_vertices_test_data {
	const char *set;
	int n;
	const char *vertex[2];
} vertices_tests[] = {
	{ "{ A[t, i] : t = 12 and i >= 4 and i <= 12 }",
	  2, { "{ A[12, 4] }", "{ A[12, 12] }" } },
	{ "{ A[t, i] : t = 14 and i = 1 }",
	  1, { "{ A[14, 1] }" } },
};

/* Check that "vertex" corresponds to one of the vertices in data->vertex.
 */
static isl_stat find_vertex(__isl_take isl_vertex *vertex, void *user)
{
	struct isl_vertices_test_data *data = user;
	isl_ctx *ctx;
	isl_multi_aff *ma;
	isl_basic_set *bset;
	isl_pw_multi_aff *pma;
	int i;
	isl_bool equal;

	ctx = isl_vertex_get_ctx(vertex);
	bset = isl_vertex_get_domain(vertex);
	ma = isl_vertex_get_expr(vertex);
	pma = isl_pw_multi_aff_alloc(isl_set_from_basic_set(bset), ma);

	for (i = 0; i < data->n; ++i) {
		isl_pw_multi_aff *pma_i;

		pma_i = isl_pw_multi_aff_read_from_str(ctx, data->vertex[i]);
		equal = isl_pw_multi_aff_plain_is_equal(pma, pma_i);
		isl_pw_multi_aff_free(pma_i);

		if (equal < 0 || equal)
			break;
	}

	isl_pw_multi_aff_free(pma);
	isl_vertex_free(vertex);

	if (equal < 0)
		return isl_stat_error;

	return equal ? isl_stat_ok : isl_stat_error;
}

int test_vertices(isl_ctx *ctx)
{
	int i;

	for (i = 0; i < ARRAY_SIZE(vertices_tests); ++i) {
		isl_basic_set *bset;
		isl_vertices *vertices;
		int ok = 1;
		int n;

		bset = isl_basic_set_read_from_str(ctx, vertices_tests[i].set);
		vertices = isl_basic_set_compute_vertices(bset);
		n = isl_vertices_get_n_vertices(vertices);
		if (vertices_tests[i].n != n)
			ok = 0;
		if (isl_vertices_foreach_vertex(vertices, &find_vertex,
						&vertices_tests[i]) < 0)
			ok = 0;
		isl_vertices_free(vertices);
		isl_basic_set_free(bset);

		if (!vertices)
			return -1;
		if (!ok)
			isl_die(ctx, isl_error_unknown, "unexpected vertices",
				return -1);
	}

	return 0;
}

int test_union_pw(isl_ctx *ctx)
{
	int equal;
	const char *str;
	isl_union_set *uset;
	isl_union_pw_qpolynomial *upwqp1, *upwqp2;

	str = "{ [x] -> x^2 }";
	upwqp1 = isl_union_pw_qpolynomial_read_from_str(ctx, str);
	upwqp2 = isl_union_pw_qpolynomial_copy(upwqp1);
	uset = isl_union_pw_qpolynomial_domain(upwqp1);
	upwqp1 = isl_union_pw_qpolynomial_copy(upwqp2);
	upwqp1 = isl_union_pw_qpolynomial_intersect_domain(upwqp1, uset);
	equal = isl_union_pw_qpolynomial_plain_is_equal(upwqp1, upwqp2);
	isl_union_pw_qpolynomial_free(upwqp1);
	isl_union_pw_qpolynomial_free(upwqp2);
	if (equal < 0)
		return -1;
	if (!equal)
		isl_die(ctx, isl_error_unknown, "unexpected result", return -1);

	return 0;
}

int test_output(isl_ctx *ctx)
{
	char *s;
	const char *str;
	isl_pw_aff *pa;
	isl_printer *p;
	int equal;

	str = "[x] -> { [1] : x % 4 <= 2; [2] : x = 3 }";
	pa = isl_pw_aff_read_from_str(ctx, str);

	p = isl_printer_to_str(ctx);
	p = isl_printer_set_output_format(p, ISL_FORMAT_C);
	p = isl_printer_print_pw_aff(p, pa);
	s = isl_printer_get_str(p);
	isl_printer_free(p);
	isl_pw_aff_free(pa);
	if (!s)
		equal = -1;
	else
		equal = !strcmp(s, "4 * floord(x, 4) + 2 >= x ? 1 : 2");
	free(s);
	if (equal < 0)
		return -1;
	if (!equal)
		isl_die(ctx, isl_error_unknown, "unexpected result", return -1);

	return 0;
}

int test_sample(isl_ctx *ctx)
{
	const char *str;
	isl_basic_set *bset1, *bset2;
	int empty, subset;

	str = "{ [a, b, c, d, e, f, g, h, i, j, k] : "
	    "3i >= 1073741823b - c - 1073741823e + f and c >= 0 and "
	    "3i >= -1 + 3221225466b + c + d - 3221225466e - f and "
	    "2e >= a - b and 3e <= 2a and 3k <= -a and f <= -1 + a and "
	    "3i <= 4 - a + 4b + 2c - e - 2f and 3k <= -a + c - f and "
	    "3h >= -2 + a and 3g >= -3 - a and 3k >= -2 - a and "
	    "3i >= -2 - a - 2c + 3e + 2f and 3h <= a + c - f and "
	    "3h >= a + 2147483646b + 2c - 2147483646e - 2f and "
	    "3g <= -1 - a and 3i <= 1 + c + d - f and a <= 1073741823 and "
	    "f >= 1 - a + 1073741822b + c + d - 1073741822e and "
	    "3i >= 1 + 2b - 2c + e + 2f + 3g and "
	    "1073741822f <= 1073741822 - a + 1073741821b + 1073741822c +"
		"d - 1073741821e and "
	    "3j <= 3 - a + 3b and 3g <= -2 - 2b + c + d - e - f and "
	    "3j >= 1 - a + b + 2e and "
	    "3f >= -3 + a + 3221225462b + 3c + d - 3221225465e and "
	    "3i <= 4 - a + 4b - e and "
	    "f <= 1073741822 + 1073741822b - 1073741822e and 3h <= a and "
	    "f >= 0 and 2e <= 4 - a + 5b - d and 2e <= a - b + d and "
	    "c <= -1 + a and 3i >= -2 - a + 3e and "
	    "1073741822e <= 1073741823 - a + 1073741822b + c and "
	    "3g >= -4 + 3221225464b + 3c + d - 3221225467e - 3f and "
	    "3i >= -1 + 3221225466b + 3c + d - 3221225466e - 3f and "
	    "1073741823e >= 1 + 1073741823b - d and "
	    "3i >= 1073741823b + c - 1073741823e - f and "
	    "3i >= 1 + 2b + e + 3g }";
	bset1 = isl_basic_set_read_from_str(ctx, str);
	bset2 = isl_basic_set_sample(isl_basic_set_copy(bset1));
	empty = isl_basic_set_is_empty(bset2);
	subset = isl_basic_set_is_subset(bset2, bset1);
	isl_basic_set_free(bset1);
	isl_basic_set_free(bset2);
	if (empty < 0 || subset < 0)
		return -1;
	if (empty)
		isl_die(ctx, isl_error_unknown, "point not found", return -1);
	if (!subset)
		isl_die(ctx, isl_error_unknown, "bad point found", return -1);

	return 0;
}

int test_fixed_power(isl_ctx *ctx)
{
	const char *str;
	isl_map *map;
	isl_int exp;
	int equal;

	isl_int_init(exp);
	str = "{ [i] -> [i + 1] }";
	map = isl_map_read_from_str(ctx, str);
	isl_int_set_si(exp, 23);
	map = isl_map_fixed_power(map, exp);
	equal = map_check_equal(map, "{ [i] -> [i + 23] }");
	isl_int_clear(exp);
	isl_map_free(map);
	if (equal < 0)
		return -1;

	return 0;
}

int test_slice(isl_ctx *ctx)
{
	const char *str;
	isl_map *map;
	int equal;

	str = "{ [i] -> [j] }";
	map = isl_map_read_from_str(ctx, str);
	map = isl_map_equate(map, isl_dim_in, 0, isl_dim_out, 0);
	equal = map_check_equal(map, "{ [i] -> [i] }");
	isl_map_free(map);
	if (equal < 0)
		return -1;

	str = "{ [i] -> [j] }";
	map = isl_map_read_from_str(ctx, str);
	map = isl_map_equate(map, isl_dim_in, 0, isl_dim_in, 0);
	equal = map_check_equal(map, "{ [i] -> [j] }");
	isl_map_free(map);
	if (equal < 0)
		return -1;

	str = "{ [i] -> [j] }";
	map = isl_map_read_from_str(ctx, str);
	map = isl_map_oppose(map, isl_dim_in, 0, isl_dim_out, 0);
	equal = map_check_equal(map, "{ [i] -> [-i] }");
	isl_map_free(map);
	if (equal < 0)
		return -1;

	str = "{ [i] -> [j] }";
	map = isl_map_read_from_str(ctx, str);
	map = isl_map_oppose(map, isl_dim_in, 0, isl_dim_in, 0);
	equal = map_check_equal(map, "{ [0] -> [j] }");
	isl_map_free(map);
	if (equal < 0)
		return -1;

	str = "{ [i] -> [j] }";
	map = isl_map_read_from_str(ctx, str);
	map = isl_map_order_gt(map, isl_dim_in, 0, isl_dim_out, 0);
	equal = map_check_equal(map, "{ [i] -> [j] : i > j }");
	isl_map_free(map);
	if (equal < 0)
		return -1;

	str = "{ [i] -> [j] }";
	map = isl_map_read_from_str(ctx, str);
	map = isl_map_order_gt(map, isl_dim_in, 0, isl_dim_in, 0);
	equal = map_check_equal(map, "{ [i] -> [j] : false }");
	isl_map_free(map);
	if (equal < 0)
		return -1;

	return 0;
}

int test_eliminate(isl_ctx *ctx)
{
	const char *str;
	isl_map *map;
	int equal;

	str = "{ [i] -> [j] : i = 2j }";
	map = isl_map_read_from_str(ctx, str);
	map = isl_map_eliminate(map, isl_dim_out, 0, 1);
	equal = map_check_equal(map, "{ [i] -> [j] : exists a : i = 2a }");
	isl_map_free(map);
	if (equal < 0)
		return -1;

	return 0;
}

/* Check that isl_set_dim_residue_class detects that the values of j
 * in the set below are all odd and that it does not detect any spurious
 * strides.
 */
static int test_residue_class(isl_ctx *ctx)
{
	const char *str;
	isl_set *set;
	isl_int m, r;
	int res;

	str = "{ [i,j] : j = 4 i + 1 and 0 <= i <= 100; "
		"[i,j] : j = 4 i + 3 and 500 <= i <= 600 }";
	set = isl_set_read_from_str(ctx, str);
	isl_int_init(m);
	isl_int_init(r);
	res = isl_set_dim_residue_class(set, 1, &m, &r);
	if (res >= 0 &&
	    (isl_int_cmp_si(m, 2) != 0 || isl_int_cmp_si(r, 1) != 0))
		isl_die(ctx, isl_error_unknown, "incorrect residue class",
			res = -1);
	isl_int_clear(r);
	isl_int_clear(m);
	isl_set_free(set);

	return res;
}

int test_align_parameters(isl_ctx *ctx)
{
	const char *str;
	isl_space *space;
	isl_multi_aff *ma1, *ma2;
	int equal;

	str = "{ A[B[] -> C[]] -> D[E[] -> F[]] }";
	ma1 = isl_multi_aff_read_from_str(ctx, str);

	space = isl_space_params_alloc(ctx, 1);
	space = isl_space_set_dim_name(space, isl_dim_param, 0, "N");
	ma1 = isl_multi_aff_align_params(ma1, space);

	str = "[N] -> { A[B[] -> C[]] -> D[E[] -> F[]] }";
	ma2 = isl_multi_aff_read_from_str(ctx, str);

	equal = isl_multi_aff_plain_is_equal(ma1, ma2);

	isl_multi_aff_free(ma1);
	isl_multi_aff_free(ma2);

	if (equal < 0)
		return -1;
	if (!equal)
		isl_die(ctx, isl_error_unknown,
			"result not as expected", return -1);

	return 0;
}

static int test_list(isl_ctx *ctx)
{
	isl_id *a, *b, *c, *d, *id;
	isl_id_list *list;
	int ok;

	a = isl_id_alloc(ctx, "a", NULL);
	b = isl_id_alloc(ctx, "b", NULL);
	c = isl_id_alloc(ctx, "c", NULL);
	d = isl_id_alloc(ctx, "d", NULL);

	list = isl_id_list_alloc(ctx, 4);
	list = isl_id_list_add(list, a);
	list = isl_id_list_add(list, b);
	list = isl_id_list_add(list, c);
	list = isl_id_list_add(list, d);
	list = isl_id_list_drop(list, 1, 1);

	if (isl_id_list_n_id(list) != 3) {
		isl_id_list_free(list);
		isl_die(ctx, isl_error_unknown,
			"unexpected number of elements in list", return -1);
	}

	id = isl_id_list_get_id(list, 0);
	ok = id == a;
	isl_id_free(id);
	id = isl_id_list_get_id(list, 1);
	ok = ok && id == c;
	isl_id_free(id);
	id = isl_id_list_get_id(list, 2);
	ok = ok && id == d;
	isl_id_free(id);

	isl_id_list_free(list);

	if (!ok)
		isl_die(ctx, isl_error_unknown,
			"unexpected elements in list", return -1);

	return 0;
}

const char *set_conversion_tests[] = {
	"[N] -> { [i] : N - 1 <= 2 i <= N }",
	"[N] -> { [i] : exists a : i = 4 a and N - 1 <= i <= N }",
	"[N] -> { [i,j] : exists a : i = 4 a and N - 1 <= i, 2j <= N }",
	"[N] -> { [[i]->[j]] : exists a : i = 4 a and N - 1 <= i, 2j <= N }",
	"[N] -> { [3*floor(N/2) + 5*floor(N/3)] }",
};

/* Check that converting from isl_set to isl_pw_multi_aff and back
 * to isl_set produces the original isl_set.
 */
static int test_set_conversion(isl_ctx *ctx)
{
	int i;
	const char *str;
	isl_set *set1, *set2;
	isl_pw_multi_aff *pma;
	int equal;

	for (i = 0; i < ARRAY_SIZE(set_conversion_tests); ++i) {
		str = set_conversion_tests[i];
		set1 = isl_set_read_from_str(ctx, str);
		pma = isl_pw_multi_aff_from_set(isl_set_copy(set1));
		set2 = isl_set_from_pw_multi_aff(pma);
		equal = isl_set_is_equal(set1, set2);
		isl_set_free(set1);
		isl_set_free(set2);

		if (equal < 0)
			return -1;
		if (!equal)
			isl_die(ctx, isl_error_unknown, "bad conversion",
				return -1);
	}

	return 0;
}

/* Check that converting from isl_map to isl_pw_multi_aff and back
 * to isl_map produces the original isl_map.
 */
static int test_map_conversion(isl_ctx *ctx)
{
	const char *str;
	isl_map *map1, *map2;
	isl_pw_multi_aff *pma;
	int equal;

	str = "{ [a, b, c, d] -> s0[a, b, e, f] : "
		"exists (e0 = [(a - 2c)/3], e1 = [(-4 + b - 5d)/9], "
		"e2 = [(-d + f)/9]: 3e0 = a - 2c and 9e1 = -4 + b - 5d and "
		"9e2 = -d + f and f >= 0 and f <= 8 and 9e >= -5 - 2a and "
		"9e <= -2 - 2a) }";
	map1 = isl_map_read_from_str(ctx, str);
	pma = isl_pw_multi_aff_from_map(isl_map_copy(map1));
	map2 = isl_map_from_pw_multi_aff(pma);
	equal = isl_map_is_equal(map1, map2);
	isl_map_free(map1);
	isl_map_free(map2);

	if (equal < 0)
		return -1;
	if (!equal)
		isl_die(ctx, isl_error_unknown, "bad conversion", return -1);

	return 0;
}

static int test_conversion(isl_ctx *ctx)
{
	if (test_set_conversion(ctx) < 0)
		return -1;
	if (test_map_conversion(ctx) < 0)
		return -1;
	return 0;
}

/* Check that isl_basic_map_curry does not modify input.
 */
static int test_curry(isl_ctx *ctx)
{
	const char *str;
	isl_basic_map *bmap1, *bmap2;
	int equal;

	str = "{ [A[] -> B[]] -> C[] }";
	bmap1 = isl_basic_map_read_from_str(ctx, str);
	bmap2 = isl_basic_map_curry(isl_basic_map_copy(bmap1));
	equal = isl_basic_map_is_equal(bmap1, bmap2);
	isl_basic_map_free(bmap1);
	isl_basic_map_free(bmap2);

	if (equal < 0)
		return -1;
	if (equal)
		isl_die(ctx, isl_error_unknown,
			"curried map should not be equal to original",
			return -1);

	return 0;
}

struct {
	const char *set;
	const char *ma;
	const char *res;
} preimage_tests[] = {
	{ "{ B[i,j] : 0 <= i < 10 and 0 <= j < 100 }",
	  "{ A[j,i] -> B[i,j] }",
	  "{ A[j,i] : 0 <= i < 10 and 0 <= j < 100 }" },
	{ "{ rat: B[i,j] : 0 <= i, j and 3 i + 5 j <= 100 }",
	  "{ A[a,b] -> B[a/2,b/6] }",
	  "{ rat: A[a,b] : 0 <= a, b and 9 a + 5 b <= 600 }" },
	{ "{ B[i,j] : 0 <= i, j and 3 i + 5 j <= 100 }",
	  "{ A[a,b] -> B[a/2,b/6] }",
	  "{ A[a,b] : 0 <= a, b and 9 a + 5 b <= 600 and "
		    "exists i,j : a = 2 i and b = 6 j }" },
	{ "[n] -> { S[i] : 0 <= i <= 100 }", "[n] -> { S[n] }",
	  "[n] -> { : 0 <= n <= 100 }" },
	{ "{ B[i] : 0 <= i < 100 and exists a : i = 4 a }",
	  "{ A[a] -> B[2a] }",
	  "{ A[a] : 0 <= a < 50 and exists b : a = 2 b }" },
	{ "{ B[i] : 0 <= i < 100 and exists a : i = 4 a }",
	  "{ A[a] -> B[([a/2])] }",
	  "{ A[a] : 0 <= a < 200 and exists b : [a/2] = 4 b }" },
	{ "{ B[i,j,k] : 0 <= i,j,k <= 100 }",
	  "{ A[a] -> B[a,a,a/3] }",
	  "{ A[a] : 0 <= a <= 100 and exists b : a = 3 b }" },
	{ "{ B[i,j] : j = [(i)/2] } ", "{ A[i,j] -> B[i/3,j] }",
	  "{ A[i,j] : j = [(i)/6] and exists a : i = 3 a }" },
};

static int test_preimage_basic_set(isl_ctx *ctx)
{
	int i;
	isl_basic_set *bset1, *bset2;
	isl_multi_aff *ma;
	int equal;

	for (i = 0; i < ARRAY_SIZE(preimage_tests); ++i) {
		bset1 = isl_basic_set_read_from_str(ctx, preimage_tests[i].set);
		ma = isl_multi_aff_read_from_str(ctx, preimage_tests[i].ma);
		bset2 = isl_basic_set_read_from_str(ctx, preimage_tests[i].res);
		bset1 = isl_basic_set_preimage_multi_aff(bset1, ma);
		equal = isl_basic_set_is_equal(bset1, bset2);
		isl_basic_set_free(bset1);
		isl_basic_set_free(bset2);
		if (equal < 0)
			return -1;
		if (!equal)
			isl_die(ctx, isl_error_unknown, "bad preimage",
				return -1);
	}

	return 0;
}

struct {
	const char *map;
	const char *ma;
	const char *res;
} preimage_domain_tests[] = {
	{ "{ B[i,j] -> C[2i + 3j] : 0 <= i < 10 and 0 <= j < 100 }",
	  "{ A[j,i] -> B[i,j] }",
	  "{ A[j,i] -> C[2i + 3j] : 0 <= i < 10 and 0 <= j < 100 }" },
	{ "{ B[i] -> C[i]; D[i] -> E[i] }",
	  "{ A[i] -> B[i + 1] }",
	  "{ A[i] -> C[i + 1] }" },
	{ "{ B[i] -> C[i]; B[i] -> E[i] }",
	  "{ A[i] -> B[i + 1] }",
	  "{ A[i] -> C[i + 1]; A[i] -> E[i + 1] }" },
	{ "{ B[i] -> C[([i/2])] }",
	  "{ A[i] -> B[2i] }",
	  "{ A[i] -> C[i] }" },
	{ "{ B[i,j] -> C[([i/2]), ([(i+j)/3])] }",
	  "{ A[i] -> B[([i/5]), ([i/7])] }",
	  "{ A[i] -> C[([([i/5])/2]), ([(([i/5])+([i/7]))/3])] }" },
	{ "[N] -> { B[i] -> C[([N/2]), i, ([N/3])] }",
	  "[N] -> { A[] -> B[([N/5])] }",
	  "[N] -> { A[] -> C[([N/2]), ([N/5]), ([N/3])] }" },
	{ "{ B[i] -> C[i] : exists a : i = 5 a }",
	  "{ A[i] -> B[2i] }",
	  "{ A[i] -> C[2i] : exists a : 2i = 5 a }" },
	{ "{ B[i] -> C[i] : exists a : i = 2 a; "
	    "B[i] -> D[i] : exists a : i = 2 a + 1 }",
	  "{ A[i] -> B[2i] }",
	  "{ A[i] -> C[2i] }" },
};

static int test_preimage_union_map(isl_ctx *ctx)
{
	int i;
	isl_union_map *umap1, *umap2;
	isl_multi_aff *ma;
	int equal;

	for (i = 0; i < ARRAY_SIZE(preimage_domain_tests); ++i) {
		umap1 = isl_union_map_read_from_str(ctx,
						preimage_domain_tests[i].map);
		ma = isl_multi_aff_read_from_str(ctx,
						preimage_domain_tests[i].ma);
		umap2 = isl_union_map_read_from_str(ctx,
						preimage_domain_tests[i].res);
		umap1 = isl_union_map_preimage_domain_multi_aff(umap1, ma);
		equal = isl_union_map_is_equal(umap1, umap2);
		isl_union_map_free(umap1);
		isl_union_map_free(umap2);
		if (equal < 0)
			return -1;
		if (!equal)
			isl_die(ctx, isl_error_unknown, "bad preimage",
				return -1);
	}

	return 0;
}

static int test_preimage(isl_ctx *ctx)
{
	if (test_preimage_basic_set(ctx) < 0)
		return -1;
	if (test_preimage_union_map(ctx) < 0)
		return -1;

	return 0;
}

struct {
	const char *ma1;
	const char *ma;
	const char *res;
} pullback_tests[] = {
	{ "{ B[i,j] -> C[i + 2j] }" , "{ A[a,b] -> B[b,a] }",
	  "{ A[a,b] -> C[b + 2a] }" },
	{ "{ B[i] -> C[2i] }", "{ A[a] -> B[(a)/2] }", "{ A[a] -> C[a] }" },
	{ "{ B[i] -> C[(i)/2] }", "{ A[a] -> B[2a] }", "{ A[a] -> C[a] }" },
	{ "{ B[i] -> C[(i)/2] }", "{ A[a] -> B[(a)/3] }",
	  "{ A[a] -> C[(a)/6] }" },
	{ "{ B[i] -> C[2i] }", "{ A[a] -> B[5a] }", "{ A[a] -> C[10a] }" },
	{ "{ B[i] -> C[2i] }", "{ A[a] -> B[(a)/3] }",
	  "{ A[a] -> C[(2a)/3] }" },
	{ "{ B[i,j] -> C[i + j] }", "{ A[a] -> B[a,a] }", "{ A[a] -> C[2a] }"},
	{ "{ B[a] -> C[a,a] }", "{ A[i,j] -> B[i + j] }",
	  "{ A[i,j] -> C[i + j, i + j] }"},
	{ "{ B[i] -> C[([i/2])] }", "{ B[5] }", "{ C[2] }" },
	{ "[n] -> { B[i,j] -> C[([i/2]) + 2j] }",
	  "[n] -> { B[n,[n/3]] }", "[n] -> { C[([n/2]) + 2*[n/3]] }", },
	{ "{ [i, j] -> [floor((i)/4) + floor((2*i+j)/5)] }",
	  "{ [i, j] -> [floor((i)/3), j] }",
	  "{ [i, j] -> [(floor((i)/12) + floor((j + 2*floor((i)/3))/5))] }" },
};

static int test_pullback(isl_ctx *ctx)
{
	int i;
	isl_multi_aff *ma1, *ma2;
	isl_multi_aff *ma;
	int equal;

	for (i = 0; i < ARRAY_SIZE(pullback_tests); ++i) {
		ma1 = isl_multi_aff_read_from_str(ctx, pullback_tests[i].ma1);
		ma = isl_multi_aff_read_from_str(ctx, pullback_tests[i].ma);
		ma2 = isl_multi_aff_read_from_str(ctx, pullback_tests[i].res);
		ma1 = isl_multi_aff_pullback_multi_aff(ma1, ma);
		equal = isl_multi_aff_plain_is_equal(ma1, ma2);
		isl_multi_aff_free(ma1);
		isl_multi_aff_free(ma2);
		if (equal < 0)
			return -1;
		if (!equal)
			isl_die(ctx, isl_error_unknown, "bad pullback",
				return -1);
	}

	return 0;
}

/* Check that negation is printed correctly and that equal expressions
 * are correctly identified.
 */
static int test_ast(isl_ctx *ctx)
{
	isl_ast_expr *expr, *expr1, *expr2, *expr3;
	char *str;
	int ok, equal;

	expr1 = isl_ast_expr_from_id(isl_id_alloc(ctx, "A", NULL));
	expr2 = isl_ast_expr_from_id(isl_id_alloc(ctx, "B", NULL));
	expr = isl_ast_expr_add(expr1, expr2);
	expr2 = isl_ast_expr_copy(expr);
	expr = isl_ast_expr_neg(expr);
	expr2 = isl_ast_expr_neg(expr2);
	equal = isl_ast_expr_is_equal(expr, expr2);
	str = isl_ast_expr_to_str(expr);
	ok = str ? !strcmp(str, "-(A + B)") : -1;
	free(str);
	isl_ast_expr_free(expr);
	isl_ast_expr_free(expr2);

	if (ok < 0 || equal < 0)
		return -1;
	if (!equal)
		isl_die(ctx, isl_error_unknown,
			"equal expressions not considered equal", return -1);
	if (!ok)
		isl_die(ctx, isl_error_unknown,
			"isl_ast_expr printed incorrectly", return -1);

	expr1 = isl_ast_expr_from_id(isl_id_alloc(ctx, "A", NULL));
	expr2 = isl_ast_expr_from_id(isl_id_alloc(ctx, "B", NULL));
	expr = isl_ast_expr_add(expr1, expr2);
	expr3 = isl_ast_expr_from_id(isl_id_alloc(ctx, "C", NULL));
	expr = isl_ast_expr_sub(expr3, expr);
	str = isl_ast_expr_to_str(expr);
	ok = str ? !strcmp(str, "C - (A + B)") : -1;
	free(str);
	isl_ast_expr_free(expr);

	if (ok < 0)
		return -1;
	if (!ok)
		isl_die(ctx, isl_error_unknown,
			"isl_ast_expr printed incorrectly", return -1);

	return 0;
}

/* Check that isl_ast_build_expr_from_set returns a valid expression
 * for an empty set.  Note that isl_ast_build_expr_from_set getting
 * called on an empty set probably indicates a bug in the caller.
 */
static int test_ast_build(isl_ctx *ctx)
{
	isl_set *set;
	isl_ast_build *build;
	isl_ast_expr *expr;

	set = isl_set_universe(isl_space_params_alloc(ctx, 0));
	build = isl_ast_build_from_context(set);

	set = isl_set_empty(isl_space_params_alloc(ctx, 0));
	expr = isl_ast_build_expr_from_set(build, set);

	isl_ast_expr_free(expr);
	isl_ast_build_free(build);

	if (!expr)
		return -1;

	return 0;
}

/* Internal data structure for before_for and after_for callbacks.
 *
 * depth is the current depth
 * before is the number of times before_for has been called
 * after is the number of times after_for has been called
 */
struct isl_test_codegen_data {
	int depth;
	int before;
	int after;
};

/* This function is called before each for loop in the AST generated
 * from test_ast_gen1.
 *
 * Increment the number of calls and the depth.
 * Check that the space returned by isl_ast_build_get_schedule_space
 * matches the target space of the schedule returned by
 * isl_ast_build_get_schedule.
 * Return an isl_id that is checked by the corresponding call
 * to after_for.
 */
static __isl_give isl_id *before_for(__isl_keep isl_ast_build *build,
	void *user)
{
	struct isl_test_codegen_data *data = user;
	isl_ctx *ctx;
	isl_space *space;
	isl_union_map *schedule;
	isl_union_set *uset;
	isl_set *set;
	int empty;
	char name[] = "d0";

	ctx = isl_ast_build_get_ctx(build);

	if (data->before >= 3)
		isl_die(ctx, isl_error_unknown,
			"unexpected number of for nodes", return NULL);
	if (data->depth >= 2)
		isl_die(ctx, isl_error_unknown,
			"unexpected depth", return NULL);

	snprintf(name, sizeof(name), "d%d", data->depth);
	data->before++;
	data->depth++;

	schedule = isl_ast_build_get_schedule(build);
	uset = isl_union_map_range(schedule);
	if (!uset)
		return NULL;
	if (isl_union_set_n_set(uset) != 1) {
		isl_union_set_free(uset);
		isl_die(ctx, isl_error_unknown,
			"expecting single range space", return NULL);
	}

	space = isl_ast_build_get_schedule_space(build);
	set = isl_union_set_extract_set(uset, space);
	isl_union_set_free(uset);
	empty = isl_set_is_empty(set);
	isl_set_free(set);

	if (empty < 0)
		return NULL;
	if (empty)
		isl_die(ctx, isl_error_unknown,
			"spaces don't match", return NULL);

	return isl_id_alloc(ctx, name, NULL);
}

/* This function is called after each for loop in the AST generated
 * from test_ast_gen1.
 *
 * Increment the number of calls and decrement the depth.
 * Check that the annotation attached to the node matches
 * the isl_id returned by the corresponding call to before_for.
 */
static __isl_give isl_ast_node *after_for(__isl_take isl_ast_node *node,
	__isl_keep isl_ast_build *build, void *user)
{
	struct isl_test_codegen_data *data = user;
	isl_id *id;
	const char *name;
	int valid;

	data->after++;
	data->depth--;

	if (data->after > data->before)
		isl_die(isl_ast_node_get_ctx(node), isl_error_unknown,
			"mismatch in number of for nodes",
			return isl_ast_node_free(node));

	id = isl_ast_node_get_annotation(node);
	if (!id)
		isl_die(isl_ast_node_get_ctx(node), isl_error_unknown,
			"missing annotation", return isl_ast_node_free(node));

	name = isl_id_get_name(id);
	valid = name && atoi(name + 1) == data->depth;
	isl_id_free(id);

	if (!valid)
		isl_die(isl_ast_node_get_ctx(node), isl_error_unknown,
			"wrong annotation", return isl_ast_node_free(node));

	return node;
}

/* Check that the before_each_for and after_each_for callbacks
 * are called for each for loop in the generated code,
 * that they are called in the right order and that the isl_id
 * returned from the before_each_for callback is attached to
 * the isl_ast_node passed to the corresponding after_each_for call.
 */
static int test_ast_gen1(isl_ctx *ctx)
{
	const char *str;
	isl_set *set;
	isl_union_map *schedule;
	isl_ast_build *build;
	isl_ast_node *tree;
	struct isl_test_codegen_data data;

	str = "[N] -> { : N >= 10 }";
	set = isl_set_read_from_str(ctx, str);
	str = "[N] -> { A[i,j] -> S[8,i,3,j] : 0 <= i,j <= N; "
		    "B[i,j] -> S[8,j,9,i] : 0 <= i,j <= N }";
	schedule = isl_union_map_read_from_str(ctx, str);

	data.before = 0;
	data.after = 0;
	data.depth = 0;
	build = isl_ast_build_from_context(set);
	build = isl_ast_build_set_before_each_for(build,
			&before_for, &data);
	build = isl_ast_build_set_after_each_for(build,
			&after_for, &data);
	tree = isl_ast_build_node_from_schedule_map(build, schedule);
	isl_ast_build_free(build);
	if (!tree)
		return -1;

	isl_ast_node_free(tree);

	if (data.before != 3 || data.after != 3)
		isl_die(ctx, isl_error_unknown,
			"unexpected number of for nodes", return -1);

	return 0;
}

/* Check that the AST generator handles domains that are integrally disjoint
 * but not ratinoally disjoint.
 */
static int test_ast_gen2(isl_ctx *ctx)
{
	const char *str;
	isl_set *set;
	isl_union_map *schedule;
	isl_union_map *options;
	isl_ast_build *build;
	isl_ast_node *tree;

	str = "{ A[i,j] -> [i,j] : 0 <= i,j <= 1 }";
	schedule = isl_union_map_read_from_str(ctx, str);
	set = isl_set_universe(isl_space_params_alloc(ctx, 0));
	build = isl_ast_build_from_context(set);

	str = "{ [i,j] -> atomic[1] : i + j = 1; [i,j] -> unroll[1] : i = j }";
	options = isl_union_map_read_from_str(ctx, str);
	build = isl_ast_build_set_options(build, options);
	tree = isl_ast_build_node_from_schedule_map(build, schedule);
	isl_ast_build_free(build);
	if (!tree)
		return -1;
	isl_ast_node_free(tree);

	return 0;
}

/* Increment *user on each call.
 */
static __isl_give isl_ast_node *count_domains(__isl_take isl_ast_node *node,
	__isl_keep isl_ast_build *build, void *user)
{
	int *n = user;

	(*n)++;

	return node;
}

/* Test that unrolling tries to minimize the number of instances.
 * In particular, for the schedule given below, make sure it generates
 * 3 nodes (rather than 101).
 */
static int test_ast_gen3(isl_ctx *ctx)
{
	const char *str;
	isl_set *set;
	isl_union_map *schedule;
	isl_union_map *options;
	isl_ast_build *build;
	isl_ast_node *tree;
	int n_domain = 0;

	str = "[n] -> { A[i] -> [i] : 0 <= i <= 100 and n <= i <= n + 2 }";
	schedule = isl_union_map_read_from_str(ctx, str);
	set = isl_set_universe(isl_space_params_alloc(ctx, 0));

	str = "{ [i] -> unroll[0] }";
	options = isl_union_map_read_from_str(ctx, str);

	build = isl_ast_build_from_context(set);
	build = isl_ast_build_set_options(build, options);
	build = isl_ast_build_set_at_each_domain(build,
			&count_domains, &n_domain);
	tree = isl_ast_build_node_from_schedule_map(build, schedule);
	isl_ast_build_free(build);
	if (!tree)
		return -1;

	isl_ast_node_free(tree);

	if (n_domain != 3)
		isl_die(ctx, isl_error_unknown,
			"unexpected number of for nodes", return -1);

	return 0;
}

/* Check that if the ast_build_exploit_nested_bounds options is set,
 * we do not get an outer if node in the generated AST,
 * while we do get such an outer if node if the options is not set.
 */
static int test_ast_gen4(isl_ctx *ctx)
{
	const char *str;
	isl_set *set;
	isl_union_map *schedule;
	isl_ast_build *build;
	isl_ast_node *tree;
	enum isl_ast_node_type type;
	int enb;

	enb = isl_options_get_ast_build_exploit_nested_bounds(ctx);
	str = "[N,M] -> { A[i,j] -> [i,j] : 0 <= i <= N and 0 <= j <= M }";

	isl_options_set_ast_build_exploit_nested_bounds(ctx, 1);

	schedule = isl_union_map_read_from_str(ctx, str);
	set = isl_set_universe(isl_space_params_alloc(ctx, 0));
	build = isl_ast_build_from_context(set);
	tree = isl_ast_build_node_from_schedule_map(build, schedule);
	isl_ast_build_free(build);
	if (!tree)
		return -1;

	type = isl_ast_node_get_type(tree);
	isl_ast_node_free(tree);

	if (type == isl_ast_node_if)
		isl_die(ctx, isl_error_unknown,
			"not expecting if node", return -1);

	isl_options_set_ast_build_exploit_nested_bounds(ctx, 0);

	schedule = isl_union_map_read_from_str(ctx, str);
	set = isl_set_universe(isl_space_params_alloc(ctx, 0));
	build = isl_ast_build_from_context(set);
	tree = isl_ast_build_node_from_schedule_map(build, schedule);
	isl_ast_build_free(build);
	if (!tree)
		return -1;

	type = isl_ast_node_get_type(tree);
	isl_ast_node_free(tree);

	if (type != isl_ast_node_if)
		isl_die(ctx, isl_error_unknown,
			"expecting if node", return -1);

	isl_options_set_ast_build_exploit_nested_bounds(ctx, enb);

	return 0;
}

/* This function is called for each leaf in the AST generated
 * from test_ast_gen5.
 *
 * We finalize the AST generation by extending the outer schedule
 * with a zero-dimensional schedule.  If this results in any for loops,
 * then this means that we did not pass along enough information
 * about the outer schedule to the inner AST generation.
 */
static __isl_give isl_ast_node *create_leaf(__isl_take isl_ast_build *build,
	void *user)
{
	isl_union_map *schedule, *extra;
	isl_ast_node *tree;

	schedule = isl_ast_build_get_schedule(build);
	extra = isl_union_map_copy(schedule);
	extra = isl_union_map_from_domain(isl_union_map_domain(extra));
	schedule = isl_union_map_range_product(schedule, extra);
	tree = isl_ast_build_node_from_schedule_map(build, schedule);
	isl_ast_build_free(build);

	if (!tree)
		return NULL;

	if (isl_ast_node_get_type(tree) == isl_ast_node_for)
		isl_die(isl_ast_node_get_ctx(tree), isl_error_unknown,
			"code should not contain any for loop",
			return isl_ast_node_free(tree));

	return tree;
}

/* Check that we do not lose any information when going back and
 * forth between internal and external schedule.
 *
 * In particular, we create an AST where we unroll the only
 * non-constant dimension in the schedule.  We therefore do
 * not expect any for loops in the AST.  However, older versions
 * of isl would not pass along enough information about the outer
 * schedule when performing an inner code generation from a create_leaf
 * callback, resulting in the inner code generation producing a for loop.
 */
static int test_ast_gen5(isl_ctx *ctx)
{
	const char *str;
	isl_set *set;
	isl_union_map *schedule, *options;
	isl_ast_build *build;
	isl_ast_node *tree;

	str = "{ A[] -> [1, 1, 2]; B[i] -> [1, i, 0] : i >= 1 and i <= 2 }";
	schedule = isl_union_map_read_from_str(ctx, str);

	str = "{ [a, b, c] -> unroll[1] : exists (e0 = [(a)/4]: "
				"4e0 >= -1 + a - b and 4e0 <= -2 + a + b) }";
	options = isl_union_map_read_from_str(ctx, str);

	set = isl_set_universe(isl_space_params_alloc(ctx, 0));
	build = isl_ast_build_from_context(set);
	build = isl_ast_build_set_options(build, options);
        build = isl_ast_build_set_create_leaf(build, &create_leaf, NULL);
	tree = isl_ast_build_node_from_schedule_map(build, schedule);
	isl_ast_build_free(build);
	isl_ast_node_free(tree);
	if (!tree)
		return -1;

	return 0;
}

static int test_ast_gen(isl_ctx *ctx)
{
	if (test_ast_gen1(ctx) < 0)
		return -1;
	if (test_ast_gen2(ctx) < 0)
		return -1;
	if (test_ast_gen3(ctx) < 0)
		return -1;
	if (test_ast_gen4(ctx) < 0)
		return -1;
	if (test_ast_gen5(ctx) < 0)
		return -1;
	return 0;
}

/* Check if dropping output dimensions from an isl_pw_multi_aff
 * works properly.
 */
static int test_pw_multi_aff(isl_ctx *ctx)
{
	const char *str;
	isl_pw_multi_aff *pma1, *pma2;
	int equal;

	str = "{ [i,j] -> [i+j, 4i-j] }";
	pma1 = isl_pw_multi_aff_read_from_str(ctx, str);
	str = "{ [i,j] -> [4i-j] }";
	pma2 = isl_pw_multi_aff_read_from_str(ctx, str);

	pma1 = isl_pw_multi_aff_drop_dims(pma1, isl_dim_out, 0, 1);

	equal = isl_pw_multi_aff_plain_is_equal(pma1, pma2);

	isl_pw_multi_aff_free(pma1);
	isl_pw_multi_aff_free(pma2);
	if (equal < 0)
		return -1;
	if (!equal)
		isl_die(ctx, isl_error_unknown,
			"expressions not equal", return -1);

	return 0;
}

/* Check that we can properly parse multi piecewise affine expressions
 * where the piecewise affine expressions have different domains.
 */
static int test_multi_pw_aff(isl_ctx *ctx)
{
	const char *str;
	isl_set *dom, *dom2;
	isl_multi_pw_aff *mpa1, *mpa2;
	isl_pw_aff *pa;
	int equal;
	int equal_domain;

	mpa1 = isl_multi_pw_aff_read_from_str(ctx, "{ [i] -> [i] }");
	dom = isl_set_read_from_str(ctx, "{ [i] : i > 0 }");
	mpa1 = isl_multi_pw_aff_intersect_domain(mpa1, dom);
	mpa2 = isl_multi_pw_aff_read_from_str(ctx, "{ [i] -> [2i] }");
	mpa2 = isl_multi_pw_aff_flat_range_product(mpa1, mpa2);
	str = "{ [i] -> [(i : i > 0), 2i] }";
	mpa1 = isl_multi_pw_aff_read_from_str(ctx, str);

	equal = isl_multi_pw_aff_plain_is_equal(mpa1, mpa2);

	pa = isl_multi_pw_aff_get_pw_aff(mpa1, 0);
	dom = isl_pw_aff_domain(pa);
	pa = isl_multi_pw_aff_get_pw_aff(mpa1, 1);
	dom2 = isl_pw_aff_domain(pa);
	equal_domain = isl_set_is_equal(dom, dom2);

	isl_set_free(dom);
	isl_set_free(dom2);
	isl_multi_pw_aff_free(mpa1);
	isl_multi_pw_aff_free(mpa2);

	if (equal < 0)
		return -1;
	if (!equal)
		isl_die(ctx, isl_error_unknown,
			"expressions not equal", return -1);

	if (equal_domain < 0)
		return -1;
	if (equal_domain)
		isl_die(ctx, isl_error_unknown,
			"domains unexpectedly equal", return -1);

	return 0;
}

/* This is a regression test for a bug where isl_basic_map_simplify
 * would end up in an infinite loop.  In particular, we construct
 * an empty basic set that is not obviously empty.
 * isl_basic_set_is_empty marks the basic set as empty.
 * After projecting out i3, the variable can be dropped completely,
 * but isl_basic_map_simplify refrains from doing so if the basic set
 * is empty and would end up in an infinite loop if it didn't test
 * explicitly for empty basic maps in the outer loop.
 */
static int test_simplify(isl_ctx *ctx)
{
	const char *str;
	isl_basic_set *bset;
	int empty;

	str = "{ [i0, i1, i2, i3] : i0 >= -2 and 6i2 <= 4 + i0 + 5i1 and "
		"i2 <= 22 and 75i2 <= 111 + 13i0 + 60i1 and "
		"25i2 >= 38 + 6i0 + 20i1 and i0 <= -1 and i2 >= 20 and "
		"i3 >= i2 }";
	bset = isl_basic_set_read_from_str(ctx, str);
	empty = isl_basic_set_is_empty(bset);
	bset = isl_basic_set_project_out(bset, isl_dim_set, 3, 1);
	isl_basic_set_free(bset);
	if (!bset)
		return -1;
	if (!empty)
		isl_die(ctx, isl_error_unknown,
			"basic set should be empty", return -1);

	return 0;
}

/* This is a regression test for a bug where isl_tab_basic_map_partial_lexopt
 * with gbr context would fail to disable the use of the shifted tableau
 * when transferring equalities for the input to the context, resulting
 * in invalid sample values.
 */
static int test_partial_lexmin(isl_ctx *ctx)
{
	const char *str;
	isl_basic_set *bset;
	isl_basic_map *bmap;
	isl_map *map;

	str = "{ [1, b, c, 1 - c] -> [e] : 2e <= -c and 2e >= -3 + c }";
	bmap = isl_basic_map_read_from_str(ctx, str);
	str = "{ [a, b, c, d] : c <= 1 and 2d >= 6 - 4b - c }";
	bset = isl_basic_set_read_from_str(ctx, str);
	map = isl_basic_map_partial_lexmin(bmap, bset, NULL);
	isl_map_free(map);

	if (!map)
		return -1;

	return 0;
}

/* Check that the variable compression performed on the existentially
 * quantified variables inside isl_basic_set_compute_divs is not confused
 * by the implicit equalities among the parameters.
 */
static int test_compute_divs(isl_ctx *ctx)
{
	const char *str;
	isl_basic_set *bset;
	isl_set *set;

	str = "[a, b, c, d, e] -> { [] : exists (e0: 2d = b and a <= 124 and "
		"b <= 2046 and b >= 0 and b <= 60 + 64a and 2e >= b + 2c and "
		"2e >= b and 2e <= 1 + b and 2e <= 1 + b + 2c and "
		"32768e0 >= -124 + a and 2097152e0 <= 60 + 64a - b) }";
	bset = isl_basic_set_read_from_str(ctx, str);
	set = isl_basic_set_compute_divs(bset);
	isl_set_free(set);
	if (!set)
		return -1;

	return 0;
}

/* Check that the reaching domain elements and the prefix schedule
 * at a leaf node are the same before and after grouping.
 */
static int test_schedule_tree_group_1(isl_ctx *ctx)
{
	int equal;
	const char *str;
	isl_id *id;
	isl_union_set *uset;
	isl_multi_union_pw_aff *mupa;
	isl_union_pw_multi_aff *upma1, *upma2;
	isl_union_set *domain1, *domain2;
	isl_union_map *umap1, *umap2;
	isl_schedule_node *node;

	str = "{ S1[i,j] : 0 <= i,j < 10; S2[i,j] : 0 <= i,j < 10 }";
	uset = isl_union_set_read_from_str(ctx, str);
	node = isl_schedule_node_from_domain(uset);
	node = isl_schedule_node_child(node, 0);
	str = "[{ S1[i,j] -> [i]; S2[i,j] -> [9 - i] }]";
	mupa = isl_multi_union_pw_aff_read_from_str(ctx, str);
	node = isl_schedule_node_insert_partial_schedule(node, mupa);
	node = isl_schedule_node_child(node, 0);
	str = "[{ S1[i,j] -> [j]; S2[i,j] -> [j] }]";
	mupa = isl_multi_union_pw_aff_read_from_str(ctx, str);
	node = isl_schedule_node_insert_partial_schedule(node, mupa);
	node = isl_schedule_node_child(node, 0);
	umap1 = isl_schedule_node_get_prefix_schedule_union_map(node);
	upma1 = isl_schedule_node_get_prefix_schedule_union_pw_multi_aff(node);
	domain1 = isl_schedule_node_get_domain(node);
	id = isl_id_alloc(ctx, "group", NULL);
	node = isl_schedule_node_parent(node);
	node = isl_schedule_node_group(node, id);
	node = isl_schedule_node_child(node, 0);
	umap2 = isl_schedule_node_get_prefix_schedule_union_map(node);
	upma2 = isl_schedule_node_get_prefix_schedule_union_pw_multi_aff(node);
	domain2 = isl_schedule_node_get_domain(node);
	equal = isl_union_pw_multi_aff_plain_is_equal(upma1, upma2);
	if (equal >= 0 && equal)
		equal = isl_union_set_is_equal(domain1, domain2);
	if (equal >= 0 && equal)
		equal = isl_union_map_is_equal(umap1, umap2);
	isl_union_map_free(umap1);
	isl_union_map_free(umap2);
	isl_union_set_free(domain1);
	isl_union_set_free(domain2);
	isl_union_pw_multi_aff_free(upma1);
	isl_union_pw_multi_aff_free(upma2);
	isl_schedule_node_free(node);

	if (equal < 0)
		return -1;
	if (!equal)
		isl_die(ctx, isl_error_unknown,
			"expressions not equal", return -1);

	return 0;
}

/* Check that we can have nested groupings and that the union map
 * schedule representation is the same before and after the grouping.
 * Note that after the grouping, the union map representation contains
 * the domain constraints from the ranges of the expansion nodes,
 * while they are missing from the union map representation of
 * the tree without expansion nodes.
 *
 * Also check that the global expansion is as expected.
 */
static int test_schedule_tree_group_2(isl_ctx *ctx)
{
	int equal, equal_expansion;
	const char *str;
	isl_id *id;
	isl_union_set *uset;
	isl_union_map *umap1, *umap2;
	isl_union_map *expansion1, *expansion2;
	isl_union_set_list *filters;
	isl_multi_union_pw_aff *mupa;
	isl_schedule *schedule;
	isl_schedule_node *node;

	str = "{ S1[i,j] : 0 <= i,j < 10; S2[i,j] : 0 <= i,j < 10; "
		"S3[i,j] : 0 <= i,j < 10 }";
	uset = isl_union_set_read_from_str(ctx, str);
	node = isl_schedule_node_from_domain(uset);
	node = isl_schedule_node_child(node, 0);
	str = "[{ S1[i,j] -> [i]; S2[i,j] -> [i]; S3[i,j] -> [i] }]";
	mupa = isl_multi_union_pw_aff_read_from_str(ctx, str);
	node = isl_schedule_node_insert_partial_schedule(node, mupa);
	node = isl_schedule_node_child(node, 0);
	str = "{ S1[i,j] }";
	uset = isl_union_set_read_from_str(ctx, str);
	filters = isl_union_set_list_from_union_set(uset);
	str = "{ S2[i,j]; S3[i,j] }";
	uset = isl_union_set_read_from_str(ctx, str);
	filters = isl_union_set_list_add(filters, uset);
	node = isl_schedule_node_insert_sequence(node, filters);
	node = isl_schedule_node_child(node, 1);
	node = isl_schedule_node_child(node, 0);
	str = "{ S2[i,j] }";
	uset = isl_union_set_read_from_str(ctx, str);
	filters = isl_union_set_list_from_union_set(uset);
	str = "{ S3[i,j] }";
	uset = isl_union_set_read_from_str(ctx, str);
	filters = isl_union_set_list_add(filters, uset);
	node = isl_schedule_node_insert_sequence(node, filters);

	schedule = isl_schedule_node_get_schedule(node);
	umap1 = isl_schedule_get_map(schedule);
	uset = isl_schedule_get_domain(schedule);
	umap1 = isl_union_map_intersect_domain(umap1, uset);
	isl_schedule_free(schedule);

	node = isl_schedule_node_parent(node);
	node = isl_schedule_node_parent(node);
	id = isl_id_alloc(ctx, "group1", NULL);
	node = isl_schedule_node_group(node, id);
	node = isl_schedule_node_child(node, 1);
	node = isl_schedule_node_child(node, 0);
	id = isl_id_alloc(ctx, "group2", NULL);
	node = isl_schedule_node_group(node, id);

	schedule = isl_schedule_node_get_schedule(node);
	umap2 = isl_schedule_get_map(schedule);
	isl_schedule_free(schedule);

	node = isl_schedule_node_root(node);
	node = isl_schedule_node_child(node, 0);
	expansion1 = isl_schedule_node_get_subtree_expansion(node);
	isl_schedule_node_free(node);

	str = "{ group1[i] -> S1[i,j] : 0 <= i,j < 10; "
		"group1[i] -> S2[i,j] : 0 <= i,j < 10; "
		"group1[i] -> S3[i,j] : 0 <= i,j < 10 }";

	expansion2 = isl_union_map_read_from_str(ctx, str);

	equal = isl_union_map_is_equal(umap1, umap2);
	equal_expansion = isl_union_map_is_equal(expansion1, expansion2);

	isl_union_map_free(umap1);
	isl_union_map_free(umap2);
	isl_union_map_free(expansion1);
	isl_union_map_free(expansion2);

	if (equal < 0 || equal_expansion < 0)
		return -1;
	if (!equal)
		isl_die(ctx, isl_error_unknown,
			"expressions not equal", return -1);
	if (!equal_expansion)
		isl_die(ctx, isl_error_unknown,
			"unexpected expansion", return -1);

	return 0;
}

/* Some tests for the isl_schedule_node_group function.
 */
static int test_schedule_tree_group(isl_ctx *ctx)
{
	if (test_schedule_tree_group_1(ctx) < 0)
		return -1;
	if (test_schedule_tree_group_2(ctx) < 0)
		return -1;
	return 0;
}

struct {
	const char *set;
	const char *dual;
} coef_tests[] = {
	{ "{ rat: [i] : 0 <= i <= 10 }",
	  "{ rat: coefficients[[cst] -> [a]] : cst >= 0 and 10a + cst >= 0 }" },
	{ "{ rat: [i] : FALSE }",
	  "{ rat: coefficients[[cst] -> [a]] }" },
	{ "{ rat: [i] : }",
	  "{ rat: coefficients[[cst] -> [0]] : cst >= 0 }" },
};

struct {
	const char *set;
	const char *dual;
} sol_tests[] = {
	{ "{ rat: coefficients[[cst] -> [a]] : cst >= 0 and 10a + cst >= 0 }",
	  "{ rat: [i] : 0 <= i <= 10 }" },
	{ "{ rat: coefficients[[cst] -> [a]] : FALSE }",
	  "{ rat: [i] }" },
	{ "{ rat: coefficients[[cst] -> [a]] }",
	  "{ rat: [i] : FALSE }" },
};

/* Test the basic functionality of isl_basic_set_coefficients and
 * isl_basic_set_solutions.
 */
static int test_dual(isl_ctx *ctx)
{
	int i;

	for (i = 0; i < ARRAY_SIZE(coef_tests); ++i) {
		int equal;
		isl_basic_set *bset1, *bset2;

		bset1 = isl_basic_set_read_from_str(ctx, coef_tests[i].set);
		bset2 = isl_basic_set_read_from_str(ctx, coef_tests[i].dual);
		bset1 = isl_basic_set_coefficients(bset1);
		equal = isl_basic_set_is_equal(bset1, bset2);
		isl_basic_set_free(bset1);
		isl_basic_set_free(bset2);
		if (equal < 0)
			return -1;
		if (!equal)
			isl_die(ctx, isl_error_unknown,
				"incorrect dual", return -1);
	}

	for (i = 0; i < ARRAY_SIZE(sol_tests); ++i) {
		int equal;
		isl_basic_set *bset1, *bset2;

		bset1 = isl_basic_set_read_from_str(ctx, sol_tests[i].set);
		bset2 = isl_basic_set_read_from_str(ctx, sol_tests[i].dual);
		bset1 = isl_basic_set_solutions(bset1);
		equal = isl_basic_set_is_equal(bset1, bset2);
		isl_basic_set_free(bset1);
		isl_basic_set_free(bset2);
		if (equal < 0)
			return -1;
		if (!equal)
			isl_die(ctx, isl_error_unknown,
				"incorrect dual", return -1);
	}

	return 0;
}

struct {
	int scale_tile;
	int shift_point;
	const char *domain;
	const char *schedule;
	const char *sizes;
	const char *tile;
	const char *point;
} tile_tests[] = {
	{ 0, 0, "[n] -> { S[i,j] : 0 <= i,j < n }",
	  "[{ S[i,j] -> [i] }, { S[i,j] -> [j] }]",
	  "{ [32,32] }",
	  "[{ S[i,j] -> [floor(i/32)] }, { S[i,j] -> [floor(j/32)] }]",
	  "[{ S[i,j] -> [i] }, { S[i,j] -> [j] }]",
	},
	{ 1, 0, "[n] -> { S[i,j] : 0 <= i,j < n }",
	  "[{ S[i,j] -> [i] }, { S[i,j] -> [j] }]",
	  "{ [32,32] }",
	  "[{ S[i,j] -> [32*floor(i/32)] }, { S[i,j] -> [32*floor(j/32)] }]",
	  "[{ S[i,j] -> [i] }, { S[i,j] -> [j] }]",
	},
	{ 0, 1, "[n] -> { S[i,j] : 0 <= i,j < n }",
	  "[{ S[i,j] -> [i] }, { S[i,j] -> [j] }]",
	  "{ [32,32] }",
	  "[{ S[i,j] -> [floor(i/32)] }, { S[i,j] -> [floor(j/32)] }]",
	  "[{ S[i,j] -> [i%32] }, { S[i,j] -> [j%32] }]",
	},
	{ 1, 1, "[n] -> { S[i,j] : 0 <= i,j < n }",
	  "[{ S[i,j] -> [i] }, { S[i,j] -> [j] }]",
	  "{ [32,32] }",
	  "[{ S[i,j] -> [32*floor(i/32)] }, { S[i,j] -> [32*floor(j/32)] }]",
	  "[{ S[i,j] -> [i%32] }, { S[i,j] -> [j%32] }]",
	},
};

/* Basic tiling tests.  Create a schedule tree with a domain and a band node,
 * tile the band and then check if the tile and point bands have the
 * expected partial schedule.
 */
static int test_tile(isl_ctx *ctx)
{
	int i;
	int scale;
	int shift;

	scale = isl_options_get_tile_scale_tile_loops(ctx);
	shift = isl_options_get_tile_shift_point_loops(ctx);

	for (i = 0; i < ARRAY_SIZE(tile_tests); ++i) {
		int opt;
		int equal;
		const char *str;
		isl_union_set *domain;
		isl_multi_union_pw_aff *mupa, *mupa2;
		isl_schedule_node *node;
		isl_multi_val *sizes;

		opt = tile_tests[i].scale_tile;
		isl_options_set_tile_scale_tile_loops(ctx, opt);
		opt = tile_tests[i].shift_point;
		isl_options_set_tile_shift_point_loops(ctx, opt);

		str = tile_tests[i].domain;
		domain = isl_union_set_read_from_str(ctx, str);
		node = isl_schedule_node_from_domain(domain);
		node = isl_schedule_node_child(node, 0);
		str = tile_tests[i].schedule;
		mupa = isl_multi_union_pw_aff_read_from_str(ctx, str);
		node = isl_schedule_node_insert_partial_schedule(node, mupa);
		str = tile_tests[i].sizes;
		sizes = isl_multi_val_read_from_str(ctx, str);
		node = isl_schedule_node_band_tile(node, sizes);

		str = tile_tests[i].tile;
		mupa = isl_multi_union_pw_aff_read_from_str(ctx, str);
		mupa2 = isl_schedule_node_band_get_partial_schedule(node);
		equal = isl_multi_union_pw_aff_plain_is_equal(mupa, mupa2);
		isl_multi_union_pw_aff_free(mupa);
		isl_multi_union_pw_aff_free(mupa2);

		node = isl_schedule_node_child(node, 0);

		str = tile_tests[i].point;
		mupa = isl_multi_union_pw_aff_read_from_str(ctx, str);
		mupa2 = isl_schedule_node_band_get_partial_schedule(node);
		if (equal >= 0 && equal)
			equal = isl_multi_union_pw_aff_plain_is_equal(mupa,
									mupa2);
		isl_multi_union_pw_aff_free(mupa);
		isl_multi_union_pw_aff_free(mupa2);

		isl_schedule_node_free(node);

		if (equal < 0)
			return -1;
		if (!equal)
			isl_die(ctx, isl_error_unknown,
				"unexpected result", return -1);
	}

	isl_options_set_tile_scale_tile_loops(ctx, scale);
	isl_options_set_tile_shift_point_loops(ctx, shift);

	return 0;
}

struct {
	const char *name;
	int (*fn)(isl_ctx *ctx);
} tests [] = {
	{ "dual", &test_dual },
	{ "dependence analysis", &test_flow },
	{ "val", &test_val },
	{ "compute divs", &test_compute_divs },
	{ "partial lexmin", &test_partial_lexmin },
	{ "simplify", &test_simplify },
	{ "curry", &test_curry },
	{ "piecewise multi affine expressions", &test_pw_multi_aff },
	{ "multi piecewise affine expressions", &test_multi_pw_aff },
	{ "conversion", &test_conversion },
	{ "list", &test_list },
	{ "align parameters", &test_align_parameters },
	{ "preimage", &test_preimage },
	{ "pullback", &test_pullback },
	{ "AST", &test_ast },
	{ "AST build", &test_ast_build },
	{ "AST generation", &test_ast_gen },
	{ "eliminate", &test_eliminate },
	{ "residue class", &test_residue_class },
	{ "div", &test_div },
	{ "slice", &test_slice },
	{ "fixed power", &test_fixed_power },
	{ "sample", &test_sample },
	{ "output", &test_output },
	{ "vertices", &test_vertices },
	{ "fixed", &test_fixed },
	{ "equal", &test_equal },
	{ "disjoint", &test_disjoint },
	{ "product", &test_product },
	{ "dim_max", &test_dim_max },
	{ "affine", &test_aff },
	{ "injective", &test_injective },
	{ "schedule", &test_schedule },
	{ "schedule tree grouping", &test_schedule_tree_group },
	{ "tile", &test_tile },
	{ "union_pw", &test_union_pw },
	{ "parse", &test_parse },
	{ "single-valued", &test_sv },
	{ "affine hull", &test_affine_hull },
	{ "coalesce", &test_coalesce },
	{ "factorize", &test_factorize },
	{ "subset", &test_subset },
	{ "subtract", &test_subtract },
	{ "lexmin", &test_lexmin },
	{ "min", &test_min },
	{ "gist", &test_gist },
	{ "piecewise quasi-polynomials", &test_pwqp },
	{ "lift", &test_lift },
	{ "bound", &test_bound },
	{ "union", &test_union },
	{ "split periods", &test_split_periods },
	{ "lexicographic order", &test_lex },
	{ "bijectivity", &test_bijective },
	{ "dataflow analysis", &test_dep },
	{ "reading", &test_read },
	{ "bounded", &test_bounded },
	{ "construction", &test_construction },
	{ "dimension manipulation", &test_dim },
	{ "map application", &test_application },
	{ "convex hull", &test_convex_hull },
	{ "transitive closure", &test_closure },
};

int main(int argc, char **argv)
{
	int i;
	struct isl_ctx *ctx;
	struct isl_options *options;

	srcdir = getenv("srcdir");
	assert(srcdir);

	options = isl_options_new_with_defaults();
	assert(options);
	argc = isl_options_parse(options, argc, argv, ISL_ARG_ALL);

	ctx = isl_ctx_alloc_with_options(&isl_options_args, options);
	for (i = 0; i < ARRAY_SIZE(tests); ++i) {
		printf("%s\n", tests[i].name);
		if (tests[i].fn(ctx) < 0)
			goto error;
	}
	isl_ctx_free(ctx);
	return 0;
error:
	isl_ctx_free(ctx);
	return -1;
}<|MERGE_RESOLUTION|>--- conflicted
+++ resolved
@@ -3357,7 +3357,6 @@
 	return 0;
 }
 
-<<<<<<< HEAD
 /* Compute a schedule for input where the instance set constraints
  * conflict with the context constraints.
  * Earlier versions of isl did not properly handle this situation.
@@ -3372,7 +3371,13 @@
 	schedule = compute_schedule_with_context(ctx,
 						domain, "{}", "{}", context);
 	isl_union_map_free(schedule);
-=======
+
+	if (!schedule)
+		return -1;
+
+	return 0;
+}
+
 /* Check that the dependence carrying step is not confused by
  * a bound on the coefficient size.
  * In particular, force the scheduler to move to a dependence carrying
@@ -3404,7 +3409,6 @@
 	isl_options_set_schedule_max_coefficient(ctx, -1);
 	isl_options_set_schedule_outer_coincidence(ctx, 0);
 	isl_schedule_free(schedule);
->>>>>>> efc1dc5e
 
 	if (!schedule)
 		return -1;
@@ -3707,11 +3711,10 @@
 	if (test_strongly_satisfying_schedule(ctx) < 0)
 		return -1;
 
-<<<<<<< HEAD
 	if (test_conflicting_context_schedule(ctx) < 0)
-=======
+		return -1;
+
 	if (test_bounded_coefficients_schedule(ctx) < 0)
->>>>>>> efc1dc5e
 		return -1;
 
 	return 0;

--- conflicted
+++ resolved
@@ -271,11 +271,18 @@
 	return isl_stat_ok;
 }
 
-<<<<<<< HEAD
 /* Check that "row" is a valid row position for "mat".
  */
 static isl_stat check_row(__isl_keep isl_mat *mat, int row)
-=======
+{
+	if (!mat)
+		return isl_stat_error;
+	if (row < 0 || row >= mat->n_row)
+		isl_die(isl_mat_get_ctx(mat), isl_error_invalid,
+			"row out of range", return isl_stat_error);
+	return isl_stat_ok;
+}
+
 /* Check that there are "n" columns starting at position "first" in "mat".
  */
 static isl_stat check_col_range(__isl_keep isl_mat *mat, unsigned first,
@@ -301,17 +308,6 @@
 		isl_die(isl_mat_get_ctx(mat), isl_error_invalid,
 			"row position or range out of bounds",
 			return isl_stat_error);
-	return isl_stat_ok;
-}
-
-int isl_mat_get_element(__isl_keep isl_mat *mat, int row, int col, isl_int *v)
->>>>>>> d2b4c80a
-{
-	if (!mat)
-		return isl_stat_error;
-	if (row < 0 || row >= mat->n_row)
-		isl_die(isl_mat_get_ctx(mat), isl_error_invalid,
-			"row out of range", return isl_stat_error);
 	return isl_stat_ok;
 }
 

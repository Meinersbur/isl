if HAVE_CLANG
    MAYBE_INTERFACE = interface
endif
SUBDIRS = $(MAYBE_INTERFACE) doc

# Do not traverse optional subdirectories with 'make dist'
# These might not be configured, therefore would fail
# In order to ensure that their content lands in the distribution, their content
# is added to EXTRA_DIST
# NOTE: The automake manual says there is no reason to not include all of 
# SUBDIRS to DIST_SUBDIRS, but 'make distcheck' won't work otherwise.
DIST_SUBDIRS = doc

ACLOCAL_AMFLAGS = -I m4
AUTOMAKE_OPTIONS = nostdinc subdir-objects

lib_LTLIBRARIES = libisl.la
noinst_PROGRAMS = isl_test isl_polyhedron_sample isl_pip \
	isl_polyhedron_minimize isl_polytope_scan \
	isl_polyhedron_detect_equalities isl_cat \
	isl_closure isl_bound isl_codegen isl_test_int
TESTS = isl_test codegen_test.sh pip_test.sh bound_test.sh isl_test_int

if IMATH_FOR_MP

MP_SRC = \
	isl_hide_deprecated.h \
	isl_imath.c \
	isl_imath.h \
	isl_int_imath.h \
	imath_wrap/gmp_compat.h \
	imath_wrap/imath.h \
	imath_wrap/imrat.h \
	imath_wrap/wrap.h \
	imath_wrap/gmp_compat.c \
	imath_wrap/imath.c \
	imath_wrap/imrat.c

noinst_PROGRAMS += isl_test_imath
TESTS += isl_test_imath

if SMALL_INT_OPT
MP_SRC += isl_int_sioimath.h \
	isl_int_sioimath.c \
	isl_val_sioimath.c
else
MP_SRC += isl_val_imath.c
endif

DEPRECATED_SRC =
MP_INCLUDE_H =
endif

if GMP_FOR_MP
if NEED_GET_MEMORY_FUNCTIONS
GET_MEMORY_FUNCTIONS=mp_get_memory_functions.c
endif

MP_SRC = \
	$(GET_MEMORY_FUNCTIONS) \
	isl_int_gmp.h \
	isl_gmp.c \
	isl_val_gmp.c

DEPRECATED_SRC = isl_ast_int.c
MP_INCLUDE_H = include/isl/val_gmp.h
endif

AM_CPPFLAGS = -I. -I$(srcdir) -I$(srcdir)/include -Iinclude/ @MP_CPPFLAGS@
AM_CFLAGS = @WARNING_FLAGS@

libisl_la_SOURCES = \
	$(MP_SRC) \
	$(DEPRECATED_SRC) \
	isl_aff.c \
	isl_aff_private.h \
	isl_affine_hull.c \
	isl_arg.c \
	isl_ast.c \
	isl_ast_private.h \
	isl_ast_build.c \
	isl_ast_build_private.h \
	isl_ast_build_expr.c \
	isl_ast_build_expr.h \
	isl_ast_codegen.c \
	isl_ast_graft.c \
	isl_ast_graft_private.h \
	isl_band.c \
	isl_band_private.h \
	isl_basis_reduction.h \
	basis_reduction_tab.c \
	isl_bernstein.c \
	isl_bernstein.h \
	isl_blk.c \
	isl_blk.h \
	isl_bound.c \
	isl_bound.h \
	isl_coalesce.c \
	isl_constraint.c \
	isl_constraint_private.h \
	isl_convex_hull.c \
	isl_ctx.c \
	isl_ctx_private.h \
	isl_deprecated.c \
	isl_dim_map.h \
	isl_dim_map.c \
	isl_equalities.c \
	isl_equalities.h \
	isl_factorization.c \
	isl_factorization.h \
	isl_farkas.c \
	isl_ffs.c \
	isl_flow.c \
	isl_fold.c \
	isl_hash.c \
	isl_hash_private.h \
	isl_id_to_ast_expr.c \
	isl_id_to_pw_aff.c \
	isl_ilp.c \
	isl_ilp_private.h \
	isl_input.c \
	isl_int.h \
	isl_local_space_private.h \
	isl_local_space.c \
	isl_lp.c \
	isl_lp_private.h \
	isl_map.c \
	isl_map_list.c \
	isl_map_simplify.c \
	isl_map_subtract.c \
	isl_map_private.h \
	isl_map_to_basic_set.c \
	isl_mat.c \
	isl_mat_private.h \
	isl_morph.c \
	isl_morph.h \
	isl_id.c \
	isl_id_private.h \
	isl_obj.c \
	isl_options.c \
	isl_options_private.h \
	isl_output.c \
	isl_point_private.h \
	isl_point.c \
	isl_polynomial_private.h \
	isl_polynomial.c \
	isl_printer_private.h \
	isl_printer.c \
	print.c \
	isl_range.c \
	isl_range.h \
	isl_reordering.c \
	isl_reordering.h \
	isl_sample.h \
	isl_sample.c \
	isl_scan.c \
	isl_scan.h \
	isl_schedule.c \
	isl_schedule_band.c \
	isl_schedule_band.h \
	isl_schedule_node.c \
	isl_schedule_node_private.h \
	isl_schedule_read.c \
	isl_schedule_tree.c \
	isl_schedule_tree.h \
	isl_schedule_private.h \
	isl_scheduler.c \
	isl_set_list.c \
	isl_sort.c \
	isl_sort.h \
	isl_space.c \
	isl_space_private.h \
	isl_stream.c \
	isl_stream_private.h \
	isl_seq.c \
	isl_seq.h \
	isl_tab.c \
	isl_tab.h \
	isl_tab_pip.c \
	isl_tarjan.c \
	isl_tarjan.h \
	isl_transitive_closure.c \
	isl_union_map.c \
	isl_union_map_private.h \
	isl_val.c \
	isl_val_private.h \
	isl_vec_private.h \
	isl_vec.c \
	isl_version.c \
	isl_vertices_private.h \
	isl_vertices.c \
	isl_yaml.h
libisl_la_LIBADD = @MP_LIBS@
libisl_la_LDFLAGS = -version-info @versioninfo@ \
	@MP_LDFLAGS@

isl_test_LDFLAGS = @MP_LDFLAGS@
isl_test_LDADD = libisl.la @MP_LIBS@

isl_test_int_LDFLAGS = @MP_LDFLAGS@
isl_test_int_LDADD = libisl.la @MP_LIBS@

if IMATH_FOR_MP
isl_test_imath_LDFLAGS = @MP_LDFLAGS@
isl_test_imath_LDADD = libisl.la @MP_LIBS@
endif

isl_polyhedron_sample_LDADD = libisl.la
isl_polyhedron_sample_SOURCES = \
	polyhedron_sample.c

isl_pip_LDFLAGS = @MP_LDFLAGS@
isl_pip_LDADD = libisl.la @MP_LIBS@
isl_pip_SOURCES = \
	pip.c

isl_codegen_LDFLAGS = @MP_LDFLAGS@
isl_codegen_LDADD = libisl.la @MP_LIBS@
isl_codegen_SOURCES = \
	codegen.c

isl_bound_LDFLAGS = @MP_LDFLAGS@
isl_bound_LDADD = libisl.la @MP_LIBS@
isl_bound_SOURCES = \
	bound.c

isl_polyhedron_minimize_LDFLAGS = @MP_LDFLAGS@
isl_polyhedron_minimize_LDADD = libisl.la @MP_LIBS@
isl_polyhedron_minimize_SOURCES = \
	polyhedron_minimize.c

isl_polytope_scan_LDADD = libisl.la
isl_polytope_scan_SOURCES = \
	polytope_scan.c

isl_polyhedron_detect_equalities_LDADD = libisl.la
isl_polyhedron_detect_equalities_SOURCES = \
	polyhedron_detect_equalities.c

isl_cat_LDADD = libisl.la
isl_cat_SOURCES = \
	cat.c

isl_closure_LDADD = libisl.la
isl_closure_SOURCES = \
	closure.c

nodist_pkginclude_HEADERS = \
	include/isl/stdint.h
pkginclude_HEADERS = \
	$(MP_INCLUDE_H) \
	include/isl/aff.h \
	include/isl/aff_type.h \
	include/isl/arg.h \
	include/isl/ast.h \
	include/isl/ast_type.h \
	include/isl/ast_build.h \
	include/isl/band.h \
	include/isl/constraint.h \
	include/isl/ctx.h \
	include/isl/flow.h \
	include/isl/id.h \
	include/isl/id_to_ast_expr.h \
	include/isl/id_to_pw_aff.h \
	include/isl/ilp.h \
	include/isl/hash.h \
	include/isl/hmap.h \
	include/isl/list.h \
	include/isl/local_space.h \
	include/isl/lp.h \
	include/isl/mat.h \
	include/isl/map.h \
	include/isl/map_to_basic_set.h \
	include/isl/map_type.h \
	include/isl/multi.h \
	include/isl/obj.h \
	include/isl/options.h \
	include/isl/point.h \
	include/isl/polynomial.h \
	include/isl/polynomial_type.h \
	include/isl/printer.h \
	include/isl/schedule.h \
	include/isl/schedule_node.h \
	include/isl/schedule_type.h \
	include/isl/set.h \
	include/isl/set_type.h \
	include/isl/space.h \
	include/isl/stream.h \
	include/isl/union_map.h \
	include/isl/union_map_type.h \
	include/isl/union_set.h \
	include/isl/union_set_type.h \
	include/isl/val.h \
	include/isl/vec.h \
	include/isl/version.h \
	include/isl/vertices.h
deprecateddir = $(pkgincludedir)/deprecated
deprecated_HEADERS = \
	include/isl/deprecated/int.h \
	include/isl/deprecated/aff_int.h \
	include/isl/deprecated/ast_int.h \
	include/isl/deprecated/constraint_int.h \
	include/isl/deprecated/ilp_int.h \
	include/isl/deprecated/map_int.h \
	include/isl/deprecated/mat_int.h \
	include/isl/deprecated/point_int.h \
	include/isl/deprecated/polynomial_int.h \
	include/isl/deprecated/set_int.h \
	include/isl/deprecated/union_map_int.h \
	include/isl/deprecated/val_int.h \
	include/isl/deprecated/vec_int.h

CLEANFILES = \
	gitversion.h

DISTCLEANFILES = \
	isl-uninstalled.sh \
	isl-uninstalled.pc \
	isl.pc \
	isl.pc.in \
	include/isl/stdint.h


EXTRA_DIST = \
	LICENSE \
	isl_config_post.h \
	basis_reduction_templ.c \
	isl_hmap_templ.c \
	isl_list_templ.c \
	isl_list_templ.h \
	isl_map_lexopt_templ.c \
	isl_multi_macro.h \
	isl_multi_templ.c \
	isl_multi_templ.h \
	isl_multi_apply_templ.c \
	isl_multi_apply_set.c \
	isl_multi_apply_union_set.c \
	isl_multi_floor.c \
	isl_multi_gist.c \
	isl_multi_intersect.c \
	print_templ.c \
	isl_power_templ.c \
	isl_pw_templ.c \
	isl_union_macro.h \
	isl_union_templ.c \
<<<<<<< HEAD
	isl_union_single.c \
	isl_union_multi.c \
	isl_union_eval.c \
	isl_union_neg.c \
=======
>>>>>>> 88056f16
	doc/CodingStyle \
	doc/SubmittingPatches \
	doc/chicago.bst \
	doc/chicago.sty \
	doc/implementation.tex \
	doc/isl.bib \
	doc/mypod2latex \
	doc/manual.tex \
	doc/user.pod \
	imath/gmp_compat.c \
	imath/gmp_compat.h \
	imath/imath.c \
	imath/imath.h \
	imath/imrat.c \
	imath/imrat.h \
	test_inputs \
	interface

dist-hook:
	echo @GIT_HEAD_VERSION@ > $(distdir)/GIT_HEAD_ID
	(cd doc; make manual.pdf)
	cp doc/manual.pdf $(distdir)/doc/

pkgconfigdir=$(pkgconfig_libdir)
pkgconfig_DATA = $(pkgconfig_libfile)

gitversion.h: @GIT_HEAD@
	$(AM_V_GEN)echo '#define GIT_HEAD_ID "'@GIT_HEAD_VERSION@'"' > $@<|MERGE_RESOLUTION|>--- conflicted
+++ resolved
@@ -343,13 +343,10 @@
 	isl_pw_templ.c \
 	isl_union_macro.h \
 	isl_union_templ.c \
-<<<<<<< HEAD
 	isl_union_single.c \
 	isl_union_multi.c \
 	isl_union_eval.c \
 	isl_union_neg.c \
-=======
->>>>>>> 88056f16
 	doc/CodingStyle \
 	doc/SubmittingPatches \
 	doc/chicago.bst \
@@ -366,6 +363,7 @@
 	imath/imrat.c \
 	imath/imrat.h \
 	test_inputs \
+	isl.py \
 	interface
 
 dist-hook:

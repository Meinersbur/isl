if HAVE_CLANG
    MAYBE_INTERFACE = interface
endif
SUBDIRS = $(MAYBE_INTERFACE) doc

# Do not traverse optional subdirectories with 'make dist'
# These might not be configured, therefore would fail
# In order to ensure that their content lands in the distribution, their content
# is added to EXTRA_DIST
# NOTE: The automake manual says there is no reason to not include all of 
# SUBDIRS to DIST_SUBDIRS, but 'make distcheck' won't work otherwise.
DIST_SUBDIRS = doc

ACLOCAL_AMFLAGS = -I m4
AUTOMAKE_OPTIONS = nostdinc subdir-objects

lib_LTLIBRARIES = libisl.la
noinst_PROGRAMS = isl_test isl_polyhedron_sample isl_pip \
	isl_polyhedron_minimize isl_polytope_scan \
	isl_polyhedron_detect_equalities isl_cat \
	isl_closure isl_bound isl_codegen isl_test_int
TESTS = isl_test codegen_test.sh pip_test.sh bound_test.sh isl_test_int

if IMATH_FOR_MP

MP_SRC = \
	isl_hide_deprecated.h \
	isl_imath.c \
	isl_imath.h \
	isl_int_imath.h \
	imath_wrap/gmp_compat.h \
	imath_wrap/imath.h \
	imath_wrap/imrat.h \
	imath_wrap/wrap.h \
	imath_wrap/gmp_compat.c \
	imath_wrap/imath.c \
	imath_wrap/imrat.c

noinst_PROGRAMS += isl_test_imath
TESTS += isl_test_imath

if SMALL_INT_OPT
MP_SRC += isl_int_sioimath.h \
	isl_int_sioimath.c \
	isl_val_sioimath.c
else
MP_SRC += isl_val_imath.c
endif

DEPRECATED_SRC =
MP_INCLUDE_H =
endif

if GMP_FOR_MP
if NEED_GET_MEMORY_FUNCTIONS
GET_MEMORY_FUNCTIONS=mp_get_memory_functions.c
endif

MP_SRC = \
	$(GET_MEMORY_FUNCTIONS) \
	isl_int_gmp.h \
	isl_gmp.c \
	isl_val_gmp.c

DEPRECATED_SRC = isl_ast_int.c
MP_INCLUDE_H = include/isl/val_gmp.h
endif

AM_CPPFLAGS = -I. -I$(srcdir) -I$(srcdir)/include -Iinclude/ @MP_CPPFLAGS@
AM_CFLAGS = @WARNING_FLAGS@

libisl_la_SOURCES = \
	$(MP_SRC) \
	$(DEPRECATED_SRC) \
	isl_aff.c \
	isl_aff_private.h \
	isl_affine_hull.c \
	isl_arg.c \
	isl_ast.c \
	isl_ast_private.h \
	isl_ast_build.c \
	isl_ast_build_private.h \
	isl_ast_build_expr.c \
	isl_ast_build_expr.h \
	isl_ast_codegen.c \
	isl_ast_graft.c \
	isl_ast_graft_private.h \
	isl_band.c \
	isl_band_private.h \
	isl_basis_reduction.h \
	basis_reduction_tab.c \
	isl_bernstein.c \
	isl_bernstein.h \
	isl_blk.c \
	isl_blk.h \
	isl_bound.c \
	isl_bound.h \
	isl_coalesce.c \
	isl_constraint.c \
	isl_constraint_private.h \
	isl_convex_hull.c \
	isl_ctx.c \
	isl_ctx_private.h \
	isl_deprecated.c \
	isl_dim_map.h \
	isl_dim_map.c \
	isl_equalities.c \
	isl_equalities.h \
	isl_factorization.c \
	isl_factorization.h \
	isl_farkas.c \
	isl_ffs.c \
	isl_flow.c \
	isl_fold.c \
	isl_hash.c \
	isl_hash_private.h \
	isl_id_to_ast_expr.c \
	isl_id_to_pw_aff.c \
	isl_ilp.c \
	isl_ilp_private.h \
	isl_input.c \
	isl_int.h \
	isl_local_space_private.h \
	isl_local_space.c \
	isl_lp.c \
	isl_lp_private.h \
	isl_map.c \
	isl_map_list.c \
	isl_map_simplify.c \
	isl_map_subtract.c \
	isl_map_private.h \
	isl_map_to_basic_set.c \
	isl_mat.c \
	isl_mat_private.h \
	isl_morph.c \
	isl_morph.h \
	isl_id.c \
	isl_id_private.h \
	isl_obj.c \
	isl_options.c \
	isl_options_private.h \
	isl_output.c \
	isl_point_private.h \
	isl_point.c \
	isl_polynomial_private.h \
	isl_polynomial.c \
	isl_printer_private.h \
	isl_printer.c \
	print.c \
	isl_range.c \
	isl_range.h \
	isl_reordering.c \
	isl_reordering.h \
	isl_sample.h \
	isl_sample.c \
	isl_scan.c \
	isl_scan.h \
	isl_schedule.c \
	isl_schedule_band.c \
	isl_schedule_band.h \
	isl_schedule_node.c \
	isl_schedule_node_private.h \
	isl_schedule_read.c \
	isl_schedule_tree.c \
	isl_schedule_tree.h \
	isl_schedule_private.h \
	isl_scheduler.c \
	isl_set_list.c \
	isl_sort.c \
	isl_sort.h \
	isl_space.c \
	isl_space_private.h \
	isl_stream.c \
	isl_stream_private.h \
	isl_seq.c \
	isl_seq.h \
	isl_tab.c \
	isl_tab.h \
	isl_tab_pip.c \
	isl_tarjan.c \
	isl_tarjan.h \
	isl_transitive_closure.c \
	isl_union_map.c \
	isl_union_map_private.h \
	isl_val.c \
	isl_val_private.h \
	isl_vec_private.h \
	isl_vec.c \
	isl_version.c \
	isl_vertices_private.h \
	isl_vertices.c \
	isl_yaml.h
libisl_la_LIBADD = @MP_LIBS@
libisl_la_LDFLAGS = -version-info @versioninfo@ \
	@MP_LDFLAGS@

isl_test_LDFLAGS = @MP_LDFLAGS@
isl_test_LDADD = libisl.la @MP_LIBS@

isl_test_int_LDFLAGS = @MP_LDFLAGS@
isl_test_int_LDADD = libisl.la @MP_LIBS@

if IMATH_FOR_MP
isl_test_imath_LDFLAGS = @MP_LDFLAGS@
isl_test_imath_LDADD = libisl.la @MP_LIBS@
endif

isl_polyhedron_sample_LDADD = libisl.la
isl_polyhedron_sample_SOURCES = \
	polyhedron_sample.c

isl_pip_LDFLAGS = @MP_LDFLAGS@
isl_pip_LDADD = libisl.la @MP_LIBS@
isl_pip_SOURCES = \
	pip.c

isl_codegen_LDFLAGS = @MP_LDFLAGS@
isl_codegen_LDADD = libisl.la @MP_LIBS@
isl_codegen_SOURCES = \
	codegen.c

isl_bound_LDFLAGS = @MP_LDFLAGS@
isl_bound_LDADD = libisl.la @MP_LIBS@
isl_bound_SOURCES = \
	bound.c

isl_polyhedron_minimize_LDFLAGS = @MP_LDFLAGS@
isl_polyhedron_minimize_LDADD = libisl.la @MP_LIBS@
isl_polyhedron_minimize_SOURCES = \
	polyhedron_minimize.c

isl_polytope_scan_LDADD = libisl.la
isl_polytope_scan_SOURCES = \
	polytope_scan.c

isl_polyhedron_detect_equalities_LDADD = libisl.la
isl_polyhedron_detect_equalities_SOURCES = \
	polyhedron_detect_equalities.c

isl_cat_LDADD = libisl.la
isl_cat_SOURCES = \
	cat.c

isl_closure_LDADD = libisl.la
isl_closure_SOURCES = \
	closure.c

nodist_pkginclude_HEADERS = \
	include/isl/stdint.h
pkginclude_HEADERS = \
	$(MP_INCLUDE_H) \
	include/isl/aff.h \
	include/isl/aff_type.h \
	include/isl/arg.h \
	include/isl/ast.h \
	include/isl/ast_type.h \
	include/isl/ast_build.h \
	include/isl/band.h \
	include/isl/constraint.h \
	include/isl/ctx.h \
	include/isl/flow.h \
	include/isl/id.h \
	include/isl/id_to_ast_expr.h \
	include/isl/id_to_pw_aff.h \
	include/isl/ilp.h \
	include/isl/hash.h \
	include/isl/hmap.h \
	include/isl/list.h \
	include/isl/local_space.h \
	include/isl/lp.h \
	include/isl/mat.h \
	include/isl/map.h \
	include/isl/map_to_basic_set.h \
	include/isl/map_type.h \
	include/isl/multi.h \
	include/isl/obj.h \
	include/isl/options.h \
	include/isl/point.h \
	include/isl/polynomial.h \
	include/isl/polynomial_type.h \
	include/isl/printer.h \
	include/isl/schedule.h \
	include/isl/schedule_node.h \
	include/isl/schedule_type.h \
	include/isl/set.h \
	include/isl/set_type.h \
	include/isl/space.h \
	include/isl/stream.h \
	include/isl/union_map.h \
	include/isl/union_map_type.h \
	include/isl/union_set.h \
	include/isl/union_set_type.h \
	include/isl/val.h \
	include/isl/vec.h \
	include/isl/version.h \
	include/isl/vertices.h
deprecateddir = $(pkgincludedir)/deprecated
deprecated_HEADERS = \
	include/isl/deprecated/int.h \
	include/isl/deprecated/aff_int.h \
	include/isl/deprecated/ast_int.h \
	include/isl/deprecated/constraint_int.h \
	include/isl/deprecated/ilp_int.h \
	include/isl/deprecated/map_int.h \
	include/isl/deprecated/mat_int.h \
	include/isl/deprecated/point_int.h \
	include/isl/deprecated/polynomial_int.h \
	include/isl/deprecated/set_int.h \
	include/isl/deprecated/union_map_int.h \
	include/isl/deprecated/val_int.h \
	include/isl/deprecated/vec_int.h

<<<<<<< HEAD
=======
BUILT_SOURCES = gitversion.h

>>>>>>> cec9cbb4
CLEANFILES = \
	gitversion.h

DISTCLEANFILES = \
	isl-uninstalled.sh \
	isl-uninstalled.pc \
	isl.pc \
	isl.pc.in \
	include/isl/stdint.h

<<<<<<< HEAD

=======
>>>>>>> cec9cbb4
EXTRA_DIST = \
	LICENSE \
	isl_config_post.h \
	basis_reduction_templ.c \
	isl_hmap_templ.c \
	isl_list_templ.c \
	isl_list_templ.h \
	isl_map_lexopt_templ.c \
	isl_multi_macro.h \
	isl_multi_templ.c \
	isl_multi_templ.h \
	isl_multi_apply_templ.c \
	isl_multi_apply_set.c \
	isl_multi_apply_union_set.c \
	isl_multi_coalesce.c \
	isl_multi_floor.c \
	isl_multi_gist.c \
	isl_multi_intersect.c \
	print_templ.c \
	isl_power_templ.c \
	isl_pw_templ.c \
	isl_union_macro.h \
	isl_union_templ.c \
	isl_union_single.c \
	isl_union_multi.c \
	isl_union_eval.c \
	isl_union_neg.c \
	doc/CodingStyle \
	doc/SubmittingPatches \
	doc/chicago.bst \
	doc/chicago.sty \
	doc/implementation.tex \
	doc/isl.bib \
	doc/mypod2latex \
	doc/manual.tex \
	doc/user.pod \
	imath/gmp_compat.c \
	imath/gmp_compat.h \
	imath/imath.c \
	imath/imath.h \
	imath/imrat.c \
	imath/imrat.h \
	test_inputs \
	isl.py \
	interface

dist-hook:
	echo @GIT_HEAD_VERSION@ > $(distdir)/GIT_HEAD_ID
	(cd doc; make manual.pdf)
	cp doc/manual.pdf $(distdir)/doc/

pkgconfigdir=$(pkgconfig_libdir)
pkgconfig_DATA = $(pkgconfig_libfile)

gitversion.h: @GIT_HEAD@
<<<<<<< HEAD
	$(AM_V_GEN)echo '#define GIT_HEAD_ID "'@GIT_HEAD_VERSION@'"' > $@
=======
	$(AM_V_GEN)echo '#define GIT_HEAD_ID "'@GIT_HEAD_VERSION@'"' > $@

install-data-local: $(srcdir)/isl.py
	@libisl=`sed -ne "/^library_names=/{s/.*='//;s/'$$//;s/ .*//;p;}" \
		 $(builddir)/libisl.la`; \
	case $$libisl in \
	'') echo Cannot find isl library name. GDB bindings not installed.;; \
	*) echo $(INSTALL_DATA) $(srcdir)/isl.py \
		$(DESTDIR)$(libdir)/$$libisl-gdb.py; \
	test -z "$(libdir)" || $(MKDIR_P) "$(DESTDIR)$(libdir)"; \
	$(INSTALL_DATA) $(srcdir)/isl.py $(DESTDIR)$(libdir)/$$libisl-gdb.py; esac

uninstall-local:
	@libisl=`sed -ne "/^library_names=/{s/.*='//;s/'$$//;s/ .*//;p;}" \
		 $(builddir)/libisl.la`; \
	if test -n "$${libisl}"; then \
		rm -f $(DESTDIR)$(libdir)/$$libisl-gdb.py; \
	fi
>>>>>>> cec9cbb4
<|MERGE_RESOLUTION|>--- conflicted
+++ resolved
@@ -310,11 +310,8 @@
 	include/isl/deprecated/val_int.h \
 	include/isl/deprecated/vec_int.h
 
-<<<<<<< HEAD
-=======
 BUILT_SOURCES = gitversion.h
 
->>>>>>> cec9cbb4
 CLEANFILES = \
 	gitversion.h
 
@@ -325,10 +322,6 @@
 	isl.pc.in \
 	include/isl/stdint.h
 
-<<<<<<< HEAD
-
-=======
->>>>>>> cec9cbb4
 EXTRA_DIST = \
 	LICENSE \
 	isl_config_post.h \
@@ -356,6 +349,7 @@
 	isl_union_multi.c \
 	isl_union_eval.c \
 	isl_union_neg.c \
+	isl.py \
 	doc/CodingStyle \
 	doc/SubmittingPatches \
 	doc/chicago.bst \
@@ -371,9 +365,9 @@
 	imath/imath.h \
 	imath/imrat.c \
 	imath/imrat.h \
-	test_inputs \
-	isl.py \
-	interface
+	interface/all.h \
+	interface/isl.py.top \
+	test_inputs
 
 dist-hook:
 	echo @GIT_HEAD_VERSION@ > $(distdir)/GIT_HEAD_ID
@@ -384,9 +378,6 @@
 pkgconfig_DATA = $(pkgconfig_libfile)
 
 gitversion.h: @GIT_HEAD@
-<<<<<<< HEAD
-	$(AM_V_GEN)echo '#define GIT_HEAD_ID "'@GIT_HEAD_VERSION@'"' > $@
-=======
 	$(AM_V_GEN)echo '#define GIT_HEAD_ID "'@GIT_HEAD_VERSION@'"' > $@
 
 install-data-local: $(srcdir)/isl.py
@@ -404,5 +395,4 @@
 		 $(builddir)/libisl.la`; \
 	if test -n "$${libisl}"; then \
 		rm -f $(DESTDIR)$(libdir)/$$libisl-gdb.py; \
-	fi
->>>>>>> cec9cbb4
+	fi
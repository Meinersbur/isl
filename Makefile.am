if HAVE_CLANG
    MAYBE_INTERFACE = interface
endif
<<<<<<< HEAD
SUBDIRS = $(MAYBE_INTERFACE) doc

# Do not traverse optional subdirectories with 'make dist'
# These might not be configured, therefore would fail
# In order to ensure that their content lands in the distribution, their content
# is added to EXTRA_DIST
# NOTE: The automake manual says there is no reason to not include all of 
# SUBDIRS to DIST_SUBDIRS, but 'make distcheck' won't work otherwise.
DIST_SUBDIRS = doc
=======
SUBDIRS = . $(MAYBE_INTERFACE) doc
DIST_SUBDIRS = interface doc
>>>>>>> eda2a4ec

ACLOCAL_AMFLAGS = -I m4
AUTOMAKE_OPTIONS = nostdinc subdir-objects

lib_LTLIBRARIES = libisl.la
noinst_PROGRAMS = isl_test isl_polyhedron_sample isl_pip \
	isl_polyhedron_minimize isl_polytope_scan \
	isl_polyhedron_detect_equalities isl_cat \
	isl_closure isl_bound isl_schedule isl_codegen isl_test_int
TESTS = isl_test codegen_test.sh pip_test.sh bound_test.sh isl_test_int

if IMATH_FOR_MP

MP_SRC = \
	isl_hide_deprecated.h \
	isl_imath.c \
	isl_imath.h \
	isl_int_imath.h \
	imath_wrap/gmp_compat.h \
	imath_wrap/imath.h \
	imath_wrap/imrat.h \
	imath_wrap/wrap.h \
	imath_wrap/gmp_compat.c \
	imath_wrap/imath.c \
	imath_wrap/imrat.c

noinst_PROGRAMS += isl_test_imath
TESTS += isl_test_imath

if SMALL_INT_OPT
MP_SRC += isl_int_sioimath.h \
	isl_int_sioimath.c \
	isl_val_sioimath.c
else
MP_SRC += isl_val_imath.c
endif

DEPRECATED_SRC =
MP_INCLUDE_H =
endif

if GMP_FOR_MP
if NEED_GET_MEMORY_FUNCTIONS
GET_MEMORY_FUNCTIONS=mp_get_memory_functions.c
endif

MP_SRC = \
	$(GET_MEMORY_FUNCTIONS) \
	isl_int_gmp.h \
	isl_gmp.c \
	isl_val_gmp.c

DEPRECATED_SRC = isl_ast_int.c
MP_INCLUDE_H = include/isl/val_gmp.h
endif

AM_CPPFLAGS = -I. -I$(srcdir) -I$(srcdir)/include -Iinclude/ @MP_CPPFLAGS@
AM_CFLAGS = @WARNING_FLAGS@

libisl_la_SOURCES = \
	$(MP_SRC) \
	$(DEPRECATED_SRC) \
	isl_aff.c \
	isl_aff_private.h \
	isl_affine_hull.c \
	isl_arg.c \
	isl_ast.c \
	isl_ast_private.h \
	isl_ast_build.c \
	isl_ast_build_private.h \
	isl_ast_build_expr.c \
	isl_ast_build_expr.h \
	isl_ast_codegen.c \
	isl_ast_graft.c \
	isl_ast_graft_private.h \
	isl_band.c \
	isl_band_private.h \
	isl_basis_reduction.h \
	basis_reduction_tab.c \
	isl_bernstein.c \
	isl_bernstein.h \
	isl_blk.c \
	isl_blk.h \
	isl_bound.c \
	isl_bound.h \
	isl_coalesce.c \
	isl_constraint.c \
	isl_constraint_private.h \
	isl_convex_hull.c \
	isl_ctx.c \
	isl_ctx_private.h \
	isl_deprecated.c \
	isl_dim_map.h \
	isl_dim_map.c \
	isl_equalities.c \
	isl_equalities.h \
	isl_factorization.c \
	isl_factorization.h \
	isl_farkas.c \
	isl_ffs.c \
	isl_flow.c \
	isl_fold.c \
	isl_hash.c \
	isl_hash_private.h \
	isl_id_to_ast_expr.c \
	isl_id_to_id.c \
	isl_id_to_pw_aff.c \
	isl_ilp.c \
	isl_ilp_private.h \
	isl_input.c \
	isl_int.h \
	isl_local.h \
	isl_local.c \
	isl_local_space_private.h \
	isl_local_space.c \
	isl_lp.c \
	isl_lp_private.h \
	isl_map.c \
	isl_map_list.c \
	isl_map_simplify.c \
	isl_map_subtract.c \
	isl_map_private.h \
	isl_map_to_basic_set.c \
	isl_mat.c \
	isl_mat_private.h \
	isl_morph.c \
	isl_morph.h \
	isl_id.c \
	isl_id_private.h \
	isl_obj.c \
	isl_options.c \
	isl_options_private.h \
	isl_output.c \
	isl_output_private.h \
	isl_point_private.h \
	isl_point.c \
	isl_polynomial_private.h \
	isl_polynomial.c \
	isl_printer_private.h \
	isl_printer.c \
	print.c \
	isl_range.c \
	isl_range.h \
	isl_reordering.c \
	isl_reordering.h \
	isl_sample.h \
	isl_sample.c \
	isl_scan.c \
	isl_scan.h \
	isl_schedule.c \
	isl_schedule_band.c \
	isl_schedule_band.h \
	isl_schedule_node.c \
	isl_schedule_node_private.h \
	isl_schedule_read.c \
	isl_schedule_tree.c \
	isl_schedule_tree.h \
	isl_schedule_private.h \
	isl_schedule_constraints.c \
	isl_schedule_constraints.h \
	isl_scheduler.c \
	isl_set_list.c \
	isl_sort.c \
	isl_sort.h \
	isl_space.c \
	isl_space_private.h \
	isl_stream.c \
	isl_stream_private.h \
	isl_seq.c \
	isl_seq.h \
	isl_tab.c \
	isl_tab.h \
	isl_tab_pip.c \
	isl_tarjan.c \
	isl_tarjan.h \
	isl_transitive_closure.c \
	isl_union_map.c \
	isl_union_map_private.h \
	isl_val.c \
	isl_val_private.h \
	isl_vec_private.h \
	isl_vec.c \
	isl_version.c \
	isl_vertices_private.h \
	isl_vertices.c \
	isl_yaml.h

libisl_la_LIBADD = @MP_LIBS@
libisl_la_LDFLAGS = -version-info @versioninfo@ \
	@MP_LDFLAGS@

isl_test_LDFLAGS = @MP_LDFLAGS@
isl_test_LDADD = libisl.la @MP_LIBS@

isl_test_int_LDFLAGS = @MP_LDFLAGS@
isl_test_int_LDADD = libisl.la @MP_LIBS@

if IMATH_FOR_MP
isl_test_imath_LDFLAGS = @MP_LDFLAGS@
isl_test_imath_LDADD = libisl.la @MP_LIBS@
endif

isl_polyhedron_sample_LDADD = libisl.la
isl_polyhedron_sample_SOURCES = \
	polyhedron_sample.c

isl_pip_LDFLAGS = @MP_LDFLAGS@
isl_pip_LDADD = libisl.la @MP_LIBS@
isl_pip_SOURCES = \
	pip.c

isl_schedule_LDFLAGS = @MP_LDFLAGS@
isl_schedule_LDADD = libisl.la @MP_LIBS@
isl_schedule_SOURCES = \
	schedule.c

isl_codegen_LDFLAGS = @MP_LDFLAGS@
isl_codegen_LDADD = libisl.la @MP_LIBS@
isl_codegen_SOURCES = \
	codegen.c

isl_bound_LDFLAGS = @MP_LDFLAGS@
isl_bound_LDADD = libisl.la @MP_LIBS@
isl_bound_SOURCES = \
	bound.c

isl_polyhedron_minimize_LDFLAGS = @MP_LDFLAGS@
isl_polyhedron_minimize_LDADD = libisl.la @MP_LIBS@
isl_polyhedron_minimize_SOURCES = \
	polyhedron_minimize.c

isl_polytope_scan_LDADD = libisl.la
isl_polytope_scan_SOURCES = \
	polytope_scan.c

isl_polyhedron_detect_equalities_LDADD = libisl.la
isl_polyhedron_detect_equalities_SOURCES = \
	polyhedron_detect_equalities.c

isl_cat_LDADD = libisl.la
isl_cat_SOURCES = \
	cat.c

isl_closure_LDADD = libisl.la
isl_closure_SOURCES = \
	closure.c

nodist_pkginclude_HEADERS = \
	include/isl/stdint.h
pkginclude_HEADERS = \
	$(MP_INCLUDE_H) \
	include/isl/aff.h \
	include/isl/aff_type.h \
	include/isl/arg.h \
	include/isl/ast.h \
	include/isl/ast_type.h \
	include/isl/ast_build.h \
	include/isl/band.h \
	include/isl/constraint.h \
	include/isl/ctx.h \
	include/isl/flow.h \
	include/isl/id.h \
	include/isl/id_to_ast_expr.h \
	include/isl/id_to_id.h \
	include/isl/id_to_pw_aff.h \
	include/isl/ilp.h \
	include/isl/hash.h \
	include/isl/hmap.h \
	include/isl/hmap_templ.c \
	include/isl/list.h \
	include/isl/local_space.h \
	include/isl/lp.h \
	include/isl/mat.h \
	include/isl/map.h \
	include/isl/map_to_basic_set.h \
	include/isl/map_type.h \
	include/isl/maybe.h \
	include/isl/maybe_ast_expr.h \
	include/isl/maybe_basic_set.h \
	include/isl/maybe_id.h \
	include/isl/maybe_pw_aff.h \
	include/isl/maybe_templ.h \
	include/isl/multi.h \
	include/isl/obj.h \
	include/isl/options.h \
	include/isl/point.h \
	include/isl/polynomial.h \
	include/isl/polynomial_type.h \
	include/isl/printer.h \
	include/isl/printer_type.h \
	include/isl/schedule.h \
	include/isl/schedule_node.h \
	include/isl/schedule_type.h \
	include/isl/set.h \
	include/isl/set_type.h \
	include/isl/space.h \
	include/isl/stream.h \
	include/isl/union_map.h \
	include/isl/union_map_type.h \
	include/isl/union_set.h \
	include/isl/union_set_type.h \
	include/isl/val.h \
	include/isl/vec.h \
	include/isl/version.h \
	include/isl/vertices.h
deprecateddir = $(pkgincludedir)/deprecated
deprecated_HEADERS = \
	include/isl/deprecated/int.h \
	include/isl/deprecated/aff_int.h \
	include/isl/deprecated/ast_int.h \
	include/isl/deprecated/constraint_int.h \
	include/isl/deprecated/ilp_int.h \
	include/isl/deprecated/map_int.h \
	include/isl/deprecated/mat_int.h \
	include/isl/deprecated/point_int.h \
	include/isl/deprecated/polynomial_int.h \
	include/isl/deprecated/set_int.h \
	include/isl/deprecated/union_map_int.h \
	include/isl/deprecated/val_int.h \
	include/isl/deprecated/vec_int.h

BUILT_SOURCES = gitversion.h

CLEANFILES = \
	gitversion.h

DISTCLEANFILES = \
	isl-uninstalled.sh \
	isl-uninstalled.pc \
	isl.pc \
	isl.pc.in \
	include/isl/stdint.h

EXTRA_DIST = \
	LICENSE \
	isl_config_post.h \
	basis_reduction_templ.c \
	isl_list_templ.c \
	isl_list_templ.h \
	isl_map_lexopt_templ.c \
	isl_multi_macro.h \
	isl_multi_templ.c \
	isl_multi_templ.h \
	isl_multi_apply_templ.c \
	isl_multi_apply_set.c \
	isl_multi_apply_union_set.c \
	isl_multi_cmp.c \
	isl_multi_coalesce.c \
	isl_multi_floor.c \
	isl_multi_gist.c \
	isl_multi_hash.c \
	isl_multi_intersect.c \
	print_templ.c \
	print_templ_yaml.c \
	isl_power_templ.c \
	isl_pw_macro.h \
	isl_pw_templ.c \
	isl_pw_hash.c \
	isl_pw_union_opt.c \
	read_in_string_templ.c \
	isl_tab_lexopt_templ.c \
	isl_union_macro.h \
	isl_union_templ.c \
	isl_union_single.c \
	isl_union_multi.c \
	isl_union_eval.c \
	isl_union_neg.c \
	isl.py \
	doc/CodingStyle \
	doc/SubmittingPatches \
	doc/implementation.tex \
	doc/isl.bib \
	doc/mypod2latex \
	doc/manual.tex \
	doc/reading.tex \
	doc/user.pod \
	imath/gmp_compat.c \
	imath/gmp_compat.h \
	imath/imath.c \
	imath/imath.h \
	imath/imrat.c \
	imath/imrat.h \
	interface/all.h \
	interface/isl.py.top \
	interface/extract_interface.cc \
	interface/extract_interface.h \
	interface/isl.py \
	interface/Makefile.am \
	interface/Makefile.in \
	interface/python.cc \
	interface/python.h \
	test_inputs

dist-hook:
	echo @GIT_HEAD_VERSION@ > $(distdir)/GIT_HEAD_ID

pkgconfigdir=$(pkgconfig_libdir)
pkgconfig_DATA = $(pkgconfig_libfile)

gitversion.h: @GIT_HEAD@
	$(AM_V_GEN)echo '#define GIT_HEAD_ID "'@GIT_HEAD_VERSION@'"' > $@

install-data-local: $(srcdir)/isl.py
	@libisl=`sed -ne "/^library_names=/{s/.*='//;s/'$$//;s/ .*//;p;}" \
		 $(builddir)/libisl.la`; \
	case $$libisl in \
	'') echo Cannot find isl library name. GDB bindings not installed.;; \
	*) echo $(INSTALL_DATA) $(srcdir)/isl.py \
		$(DESTDIR)$(libdir)/$$libisl-gdb.py; \
	test -z "$(libdir)" || $(MKDIR_P) "$(DESTDIR)$(libdir)"; \
	$(INSTALL_DATA) $(srcdir)/isl.py $(DESTDIR)$(libdir)/$$libisl-gdb.py; esac

uninstall-local:
	@libisl=`sed -ne "/^library_names=/{s/.*='//;s/'$$//;s/ .*//;p;}" \
		 $(builddir)/libisl.la`; \
	if test -n "$${libisl}"; then \
		rm -f $(DESTDIR)$(libdir)/$$libisl-gdb.py; \
	fi<|MERGE_RESOLUTION|>--- conflicted
+++ resolved
@@ -1,20 +1,8 @@
 if HAVE_CLANG
     MAYBE_INTERFACE = interface
 endif
-<<<<<<< HEAD
-SUBDIRS = $(MAYBE_INTERFACE) doc
-
-# Do not traverse optional subdirectories with 'make dist'
-# These might not be configured, therefore would fail
-# In order to ensure that their content lands in the distribution, their content
-# is added to EXTRA_DIST
-# NOTE: The automake manual says there is no reason to not include all of 
-# SUBDIRS to DIST_SUBDIRS, but 'make distcheck' won't work otherwise.
-DIST_SUBDIRS = doc
-=======
 SUBDIRS = . $(MAYBE_INTERFACE) doc
 DIST_SUBDIRS = interface doc
->>>>>>> eda2a4ec
 
 ACLOCAL_AMFLAGS = -I m4
 AUTOMAKE_OPTIONS = nostdinc subdir-objects

if HAVE_CLANG
    MAYBE_INTERFACE = interface
endif
SUBDIRS = . $(MAYBE_INTERFACE) doc
DIST_SUBDIRS = interface doc

ACLOCAL_AMFLAGS = -I m4
AUTOMAKE_OPTIONS = nostdinc subdir-objects

lib_LTLIBRARIES = libisl.la
noinst_PROGRAMS = isl_test isl_polyhedron_sample isl_pip \
	isl_polyhedron_minimize isl_polytope_scan \
	isl_polyhedron_detect_equalities isl_cat \
	isl_closure isl_bound isl_schedule isl_codegen isl_test_int \
	isl_flow isl_flow_cmp isl_schedule_cmp
TESTS = isl_test codegen_test.sh pip_test.sh bound_test.sh isl_test_int \
	flow_test.sh schedule_test.sh

if IMATH_FOR_MP

MP_SRC = \
	isl_imath.c \
	isl_imath.h \
	isl_int_imath.h \
	imath_wrap/gmp_compat.h \
	imath_wrap/imath.h \
	imath_wrap/imrat.h \
	imath_wrap/wrap.h \
	imath_wrap/gmp_compat.c \
	imath_wrap/imath.c \
	imath_wrap/imrat.c

noinst_PROGRAMS += isl_test_imath
TESTS += isl_test_imath

if SMALL_INT_OPT
MP_SRC += isl_int_sioimath.h \
	isl_int_sioimath.c \
	isl_val_sioimath.c
else
MP_SRC += isl_val_imath.c
endif

MP_INCLUDE_H =
endif

if GMP_FOR_MP
if NEED_GET_MEMORY_FUNCTIONS
GET_MEMORY_FUNCTIONS=mp_get_memory_functions.c
endif

MP_SRC = \
	$(GET_MEMORY_FUNCTIONS) \
	isl_int_gmp.h \
	isl_gmp.c \
	isl_val_gmp.c

MP_INCLUDE_H = include/isl/val_gmp.h
endif

AM_CPPFLAGS = -I. -I$(srcdir) -I$(srcdir)/include -Iinclude/ @MP_CPPFLAGS@
AM_CFLAGS = @WARNING_FLAGS@

libisl_la_SOURCES = \
	$(MP_SRC) \
	isl_aff.c \
	isl_aff_private.h \
	isl_affine_hull.c \
	isl_arg.c \
	isl_ast.c \
	isl_ast_private.h \
	isl_ast_build.c \
	isl_ast_build_private.h \
	isl_ast_build_expr.c \
	isl_ast_build_expr.h \
	isl_ast_codegen.c \
	isl_ast_graft.c \
	isl_ast_graft_private.h \
	isl_basis_reduction.h \
	basis_reduction_tab.c \
	isl_bernstein.c \
	isl_bernstein.h \
	isl_blk.c \
	isl_blk.h \
	isl_bound.c \
	isl_bound.h \
	isl_coalesce.c \
	isl_constraint.c \
	isl_constraint_private.h \
	isl_convex_hull.c \
	isl_ctx.c \
	isl_ctx_private.h \
	isl_deprecated.c \
	isl_dim_map.h \
	isl_dim_map.c \
	isl_equalities.c \
	isl_equalities.h \
	isl_factorization.c \
	isl_factorization.h \
	isl_farkas.c \
	isl_ffs.c \
	isl_flow.c \
	isl_fold.c \
	isl_hash.c \
	isl_hash_private.h \
	isl_id_to_ast_expr.c \
	isl_id_to_id.c \
	isl_id_to_pw_aff.c \
	isl_ilp.c \
	isl_ilp_private.h \
	isl_input.c \
	isl_int.h \
	isl_local.h \
	isl_local.c \
	isl_local_space_private.h \
	isl_local_space.c \
	isl_lp.c \
	isl_lp_private.h \
	isl_map.c \
	isl_map_list.c \
	isl_map_simplify.c \
	isl_map_subtract.c \
	isl_map_private.h \
	isl_map_to_basic_set.c \
	isl_mat.c \
	isl_mat_private.h \
	isl_morph.c \
	isl_morph.h \
	isl_id.c \
	isl_id_private.h \
	isl_obj.c \
	isl_options.c \
	isl_options_private.h \
	isl_output.c \
	isl_output_private.h \
	isl_point_private.h \
	isl_point.c \
	isl_polynomial_private.h \
	isl_polynomial.c \
	isl_printer_private.h \
	isl_printer.c \
	print.c \
	isl_range.c \
	isl_range.h \
	isl_reordering.c \
	isl_reordering.h \
	isl_sample.h \
	isl_sample.c \
	isl_scan.c \
	isl_scan.h \
	isl_schedule.c \
	isl_schedule_band.c \
	isl_schedule_band.h \
	isl_schedule_node.c \
	isl_schedule_node_private.h \
	isl_schedule_read.c \
	isl_schedule_tree.c \
	isl_schedule_tree.h \
	isl_schedule_private.h \
	isl_schedule_constraints.c \
	isl_schedule_constraints.h \
	isl_scheduler.c \
	isl_set_list.c \
	isl_sort.c \
	isl_sort.h \
	isl_space.c \
	isl_space_private.h \
	isl_stream.c \
	isl_stream_private.h \
	isl_seq.c \
	isl_seq.h \
	isl_stride.c \
	isl_tab.c \
	isl_tab.h \
	isl_tab_pip.c \
	isl_tarjan.c \
	isl_tarjan.h \
	isl_transitive_closure.c \
	isl_union_map.c \
	isl_union_map_private.h \
	isl_union_set_private.h \
	isl_val.c \
	isl_val_private.h \
	isl_vec_private.h \
	isl_vec.c \
	isl_version.c \
	isl_vertices_private.h \
	isl_vertices.c \
	isl_yaml.h

libisl_la_LIBADD = @MP_LIBS@
libisl_la_LDFLAGS = -version-info @versioninfo@ \
	@MP_LDFLAGS@

isl_test_LDFLAGS = @MP_LDFLAGS@
isl_test_LDADD = libisl.la @MP_LIBS@

isl_test_int_LDFLAGS = @MP_LDFLAGS@
isl_test_int_LDADD = libisl.la @MP_LIBS@

if IMATH_FOR_MP
isl_test_imath_LDFLAGS = @MP_LDFLAGS@
isl_test_imath_LDADD = libisl.la @MP_LIBS@
endif

isl_polyhedron_sample_LDADD = libisl.la
isl_polyhedron_sample_SOURCES = \
	polyhedron_sample.c

isl_pip_LDFLAGS = @MP_LDFLAGS@
isl_pip_LDADD = libisl.la @MP_LIBS@
isl_pip_SOURCES = \
	pip.c

isl_schedule_LDFLAGS = @MP_LDFLAGS@
isl_schedule_LDADD = libisl.la @MP_LIBS@
isl_schedule_SOURCES = \
	schedule.c

isl_schedule_cmp_LDFLAGS = @MP_LDFLAGS@
isl_schedule_cmp_LDADD = libisl.la @MP_LIBS@
isl_schedule_cmp_SOURCES = \
	schedule_cmp.c

isl_flow_LDFLAGS = @MP_LDFLAGS@
isl_flow_LDADD = libisl.la @MP_LIBS@
isl_flow_SOURCES = \
	flow.c

isl_flow_cmp_LDFLAGS = @MP_LDFLAGS@
isl_flow_cmp_LDADD = libisl.la @MP_LIBS@
isl_flow_cmp_SOURCES = \
	flow_cmp.c

isl_codegen_LDFLAGS = @MP_LDFLAGS@
isl_codegen_LDADD = libisl.la @MP_LIBS@
isl_codegen_SOURCES = \
	codegen.c

isl_bound_LDFLAGS = @MP_LDFLAGS@
isl_bound_LDADD = libisl.la @MP_LIBS@
isl_bound_SOURCES = \
	bound.c

isl_polyhedron_minimize_LDFLAGS = @MP_LDFLAGS@
isl_polyhedron_minimize_LDADD = libisl.la @MP_LIBS@
isl_polyhedron_minimize_SOURCES = \
	polyhedron_minimize.c

isl_polytope_scan_LDADD = libisl.la
isl_polytope_scan_SOURCES = \
	polytope_scan.c

isl_polyhedron_detect_equalities_LDADD = libisl.la
isl_polyhedron_detect_equalities_SOURCES = \
	polyhedron_detect_equalities.c

isl_cat_LDADD = libisl.la
isl_cat_SOURCES = \
	cat.c

isl_closure_LDADD = libisl.la
isl_closure_SOURCES = \
	closure.c

nodist_pkginclude_HEADERS = \
	include/isl/stdint.h
pkginclude_HEADERS = \
	$(MP_INCLUDE_H) \
	include/isl/aff.h \
	include/isl/aff_type.h \
	include/isl/arg.h \
	include/isl/ast.h \
	include/isl/ast_type.h \
	include/isl/ast_build.h \
	include/isl/constraint.h \
	include/isl/ctx.h \
	include/isl/flow.h \
	include/isl/id.h \
	include/isl/id_to_ast_expr.h \
	include/isl/id_to_id.h \
	include/isl/id_to_pw_aff.h \
	include/isl/ilp.h \
	include/isl/hash.h \
	include/isl/hmap.h \
	include/isl/hmap_templ.c \
	include/isl/list.h \
	include/isl/local_space.h \
	include/isl/lp.h \
	include/isl/mat.h \
	include/isl/map.h \
	include/isl/map_to_basic_set.h \
	include/isl/map_type.h \
	include/isl/maybe.h \
	include/isl/maybe_ast_expr.h \
	include/isl/maybe_basic_set.h \
	include/isl/maybe_id.h \
	include/isl/maybe_pw_aff.h \
	include/isl/maybe_templ.h \
	include/isl/multi.h \
	include/isl/obj.h \
	include/isl/options.h \
	include/isl/point.h \
	include/isl/polynomial.h \
	include/isl/polynomial_type.h \
	include/isl/printer.h \
	include/isl/printer_type.h \
	include/isl/schedule.h \
	include/isl/schedule_node.h \
	include/isl/schedule_type.h \
	include/isl/set.h \
	include/isl/set_type.h \
	include/isl/space.h \
	include/isl/stream.h \
	include/isl/union_map.h \
	include/isl/union_map_type.h \
	include/isl/union_set.h \
	include/isl/union_set_type.h \
	include/isl/val.h \
	include/isl/vec.h \
	include/isl/version.h \
	include/isl/vertices.h

BUILT_SOURCES = gitversion.h

CLEANFILES = \
	gitversion.h

DISTCLEANFILES = \
	isl-uninstalled.sh \
	isl-uninstalled.pc \
	isl.pc \
	isl.pc.in \
	include/isl/stdint.h

EXTRA_DIST = \
	LICENSE \
	isl_config_post.h \
	basis_reduction_templ.c \
	bset_to_bmap.c \
	bset_from_bmap.c \
	extract_key.c \
	isl_list_templ.c \
	isl_list_templ.h \
	isl_map_lexopt_templ.c \
	isl_maybe_map.h \
	isl_multi_macro.h \
	isl_multi_templ.c \
	isl_multi_templ.h \
	isl_multi_apply_templ.c \
	isl_multi_apply_set.c \
	isl_multi_apply_union_set.c \
	isl_multi_cmp.c \
	isl_multi_coalesce.c \
	isl_multi_dims.c \
	isl_multi_floor.c \
	isl_multi_gist.c \
	isl_multi_hash.c \
	isl_multi_intersect.c \
	print_templ.c \
	print_templ_yaml.c \
	isl_power_templ.c \
	isl_pw_macro.h \
	isl_pw_templ.c \
	isl_pw_hash.c \
	isl_pw_union_opt.c \
	read_in_string_templ.c \
	set_to_map.c \
	set_from_map.c \
	isl_tab_lexopt_templ.c \
	uset_to_umap.c \
	isl_union_macro.h \
	isl_union_templ.c \
	isl_union_single.c \
	isl_union_multi.c \
	isl_union_eval.c \
	isl_union_neg.c \
	libisl-gdb.py \
	doc/CodingStyle \
	doc/SubmittingPatches \
	doc/implementation.tex \
	doc/isl.bib \
	doc/mypod2latex \
	doc/manual.tex \
	doc/reading.tex \
	doc/user.pod \
	imath/gmp_compat.c \
	imath/gmp_compat.h \
	imath/imath.c \
	imath/imath.h \
	imath/imrat.c \
	imath/imrat.h \
	interface/all.h \
	interface/isl-noexceptions.h.top \
	interface/isl-noexceptions.h.pre \
	interface/isl-noexceptions.h.bot \
	interface/isl.py.top \
<<<<<<< HEAD
	interface/extract_interface.cc \
	interface/extract_interface.h \
	interface/isl.py \
	interface/Makefile.am \
	interface/Makefile.in \
	interface/python.cc \
	interface/python.h \
=======
	interface/isl_test_python.py \
>>>>>>> f8a46232
	test_inputs

dist-hook:
	echo @GIT_HEAD_VERSION@ > $(distdir)/GIT_HEAD_ID

pkgconfigdir=$(pkgconfig_libdir)
pkgconfig_DATA = $(pkgconfig_libfile)

gitversion.h: @GIT_HEAD@
	$(AM_V_GEN)echo '#define GIT_HEAD_ID "'@GIT_HEAD_VERSION@'"' > $@

install-data-local: $(srcdir)/libisl-gdb.py
	@libisl=`sed -ne "/^library_names=/{s/.*='//;s/'$$//;s/ .*//;p;}" \
		 $(builddir)/libisl.la`; \
	case $$libisl in \
	'') echo Cannot find isl library name. GDB bindings not installed.;; \
	*) echo $(INSTALL_DATA) $(srcdir)/libisl-gdb.py \
		$(DESTDIR)$(libdir)/$$libisl-gdb.py; \
	test -z "$(libdir)" || $(MKDIR_P) "$(DESTDIR)$(libdir)"; \
	$(INSTALL_DATA) $(srcdir)/libisl-gdb.py \
	    $(DESTDIR)$(libdir)/$$libisl-gdb.py; \
	esac

uninstall-local:
	@libisl=`sed -ne "/^library_names=/{s/.*='//;s/'$$//;s/ .*//;p;}" \
		 $(builddir)/libisl.la`; \
	if test -n "$${libisl}"; then \
		rm -f $(DESTDIR)$(libdir)/$$libisl-gdb.py; \
	fi<|MERGE_RESOLUTION|>--- conflicted
+++ resolved
@@ -395,7 +395,7 @@
 	interface/isl-noexceptions.h.pre \
 	interface/isl-noexceptions.h.bot \
 	interface/isl.py.top \
-<<<<<<< HEAD
+	interface/isl_test_python.py \
 	interface/extract_interface.cc \
 	interface/extract_interface.h \
 	interface/isl.py \
@@ -403,9 +403,6 @@
 	interface/Makefile.in \
 	interface/python.cc \
 	interface/python.h \
-=======
-	interface/isl_test_python.py \
->>>>>>> f8a46232
 	test_inputs
 
 dist-hook:

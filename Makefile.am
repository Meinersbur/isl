if HAVE_CLANG
    MAYBE_INTERFACE = interface
endif
SUBDIRS = $(MAYBE_INTERFACE) doc

# Do not traverse optional subdirectories with 'make dist'
# These might not be configured, therefore would fail
# In order to ensure that their content lands in the distribution, their content
# is added to EXTRA_DIST
# NOTE: The automake manual says there is no reason to not include all of 
# SUBDIRS to DIST_SUBDIRS, but 'make distcheck' won't work otherwise.
DIST_SUBDIRS = doc

ACLOCAL_AMFLAGS = -I m4
AUTOMAKE_OPTIONS = nostdinc subdir-objects

lib_LTLIBRARIES = libisl.la
noinst_PROGRAMS = isl_test isl_polyhedron_sample isl_pip \
	isl_polyhedron_minimize isl_polytope_scan \
	isl_polyhedron_detect_equalities isl_cat \
	isl_closure isl_bound isl_codegen isl_test_int
TESTS = isl_test codegen_test.sh pip_test.sh bound_test.sh isl_test_int

if IMATH_FOR_MP

MP_SRC = \
	isl_hide_deprecated.h \
	isl_imath.c \
	isl_imath.h \
	isl_int_imath.h \
	imath_wrap/gmp_compat.h \
	imath_wrap/imath.h \
	imath_wrap/imrat.h \
	imath_wrap/wrap.h \
	imath_wrap/gmp_compat.c \
	imath_wrap/imath.c \
	imath_wrap/imrat.c

noinst_PROGRAMS += isl_test_imath
TESTS += isl_test_imath

if SMALL_INT_OPT
MP_SRC += isl_int_sioimath.h \
	isl_int_sioimath.c \
	isl_val_sioimath.c
else
MP_SRC += isl_val_imath.c
endif

DEPRECATED_SRC =
MP_INCLUDE_H =
endif

if GMP_FOR_MP
if NEED_GET_MEMORY_FUNCTIONS
GET_MEMORY_FUNCTIONS=mp_get_memory_functions.c
endif

MP_SRC = \
	$(GET_MEMORY_FUNCTIONS) \
	isl_int_gmp.h \
	isl_gmp.c \
	isl_val_gmp.c

DEPRECATED_SRC = isl_ast_int.c
MP_INCLUDE_H = include/isl/val_gmp.h
endif

AM_CPPFLAGS = -I. -I$(srcdir) -I$(srcdir)/include -Iinclude/ @MP_CPPFLAGS@
AM_CFLAGS = @WARNING_FLAGS@

libisl_la_SOURCES = \
	$(MP_SRC) \
	$(DEPRECATED_SRC) \
	isl_aff.c \
	isl_aff_private.h \
	isl_affine_hull.c \
	isl_arg.c \
	isl_ast.c \
	isl_ast_private.h \
	isl_ast_build.c \
	isl_ast_build_private.h \
	isl_ast_build_expr.c \
	isl_ast_build_expr.h \
	isl_ast_codegen.c \
	isl_ast_graft.c \
	isl_ast_graft_private.h \
	isl_band.c \
	isl_band_private.h \
	isl_basis_reduction.h \
	basis_reduction_tab.c \
	isl_bernstein.c \
	isl_bernstein.h \
	isl_blk.c \
	isl_blk.h \
	isl_bound.c \
	isl_bound.h \
	isl_coalesce.c \
	isl_constraint.c \
	isl_constraint_private.h \
	isl_convex_hull.c \
	isl_ctx.c \
	isl_ctx_private.h \
	isl_deprecated.c \
	isl_dim_map.h \
	isl_dim_map.c \
	isl_equalities.c \
	isl_equalities.h \
	isl_factorization.c \
	isl_factorization.h \
	isl_farkas.c \
	isl_ffs.c \
	isl_flow.c \
	isl_fold.c \
	isl_hash.c \
	isl_hash_private.h \
	isl_id_to_ast_expr.c \
	isl_id_to_pw_aff.c \
	isl_ilp.c \
	isl_ilp_private.h \
	isl_input.c \
	isl_int.h \
	isl_local_space_private.h \
	isl_local_space.c \
	isl_lp.c \
	isl_lp_private.h \
	isl_map.c \
	isl_map_list.c \
	isl_map_simplify.c \
	isl_map_subtract.c \
	isl_map_private.h \
	isl_map_to_basic_set.c \
	isl_mat.c \
	isl_mat_private.h \
	isl_morph.c \
	isl_morph.h \
	isl_id.c \
	isl_id_private.h \
	isl_obj.c \
	isl_options.c \
	isl_options_private.h \
	isl_output.c \
	isl_point_private.h \
	isl_point.c \
	isl_polynomial_private.h \
	isl_polynomial.c \
	isl_printer_private.h \
	isl_printer.c \
	print.c \
	isl_range.c \
	isl_range.h \
	isl_reordering.c \
	isl_reordering.h \
	isl_sample.h \
	isl_sample.c \
	isl_scan.c \
	isl_scan.h \
	isl_schedule.c \
	isl_schedule_band.c \
	isl_schedule_band.h \
	isl_schedule_node.c \
	isl_schedule_node_private.h \
	isl_schedule_read.c \
	isl_schedule_tree.c \
	isl_schedule_tree.h \
	isl_schedule_private.h \
	isl_scheduler.c \
	isl_set_list.c \
	isl_sort.c \
	isl_sort.h \
	isl_space.c \
	isl_space_private.h \
	isl_stream.c \
	isl_stream_private.h \
	isl_seq.c \
	isl_seq.h \
	isl_tab.c \
	isl_tab.h \
	isl_tab_pip.c \
	isl_tarjan.c \
	isl_tarjan.h \
	isl_transitive_closure.c \
	isl_union_map.c \
	isl_union_map_private.h \
	isl_val.c \
	isl_val_private.h \
	isl_vec_private.h \
	isl_vec.c \
	isl_version.c \
	isl_vertices_private.h \
	isl_vertices.c \
	isl_yaml.h
libisl_la_LIBADD = @MP_LIBS@
libisl_la_LDFLAGS = -version-info @versioninfo@ \
	@MP_LDFLAGS@

isl_test_LDFLAGS = @MP_LDFLAGS@
isl_test_LDADD = libisl.la @MP_LIBS@

isl_test_int_LDFLAGS = @MP_LDFLAGS@
isl_test_int_LDADD = libisl.la @MP_LIBS@

if IMATH_FOR_MP
isl_test_imath_LDFLAGS = @MP_LDFLAGS@
isl_test_imath_LDADD = libisl.la @MP_LIBS@
endif

isl_polyhedron_sample_LDADD = libisl.la
isl_polyhedron_sample_SOURCES = \
	polyhedron_sample.c

isl_pip_LDFLAGS = @MP_LDFLAGS@
isl_pip_LDADD = libisl.la @MP_LIBS@
isl_pip_SOURCES = \
	pip.c

isl_codegen_LDFLAGS = @MP_LDFLAGS@
isl_codegen_LDADD = libisl.la @MP_LIBS@
isl_codegen_SOURCES = \
	codegen.c

isl_bound_LDFLAGS = @MP_LDFLAGS@
isl_bound_LDADD = libisl.la @MP_LIBS@
isl_bound_SOURCES = \
	bound.c

isl_polyhedron_minimize_LDFLAGS = @MP_LDFLAGS@
isl_polyhedron_minimize_LDADD = libisl.la @MP_LIBS@
isl_polyhedron_minimize_SOURCES = \
	polyhedron_minimize.c

isl_polytope_scan_LDADD = libisl.la
isl_polytope_scan_SOURCES = \
	polytope_scan.c

isl_polyhedron_detect_equalities_LDADD = libisl.la
isl_polyhedron_detect_equalities_SOURCES = \
	polyhedron_detect_equalities.c

isl_cat_LDADD = libisl.la
isl_cat_SOURCES = \
	cat.c

isl_closure_LDADD = libisl.la
isl_closure_SOURCES = \
	closure.c

nodist_pkginclude_HEADERS = \
	include/isl/stdint.h
pkginclude_HEADERS = \
	$(MP_INCLUDE_H) \
	include/isl/aff.h \
	include/isl/aff_type.h \
	include/isl/arg.h \
	include/isl/ast.h \
	include/isl/ast_type.h \
	include/isl/ast_build.h \
	include/isl/band.h \
	include/isl/constraint.h \
	include/isl/ctx.h \
	include/isl/flow.h \
	include/isl/id.h \
	include/isl/id_to_ast_expr.h \
	include/isl/id_to_pw_aff.h \
	include/isl/ilp.h \
	include/isl/hash.h \
	include/isl/hmap.h \
	include/isl/list.h \
	include/isl/local_space.h \
	include/isl/lp.h \
	include/isl/mat.h \
	include/isl/map.h \
	include/isl/map_to_basic_set.h \
	include/isl/map_type.h \
	include/isl/multi.h \
	include/isl/obj.h \
	include/isl/options.h \
	include/isl/point.h \
	include/isl/polynomial.h \
	include/isl/polynomial_type.h \
	include/isl/printer.h \
	include/isl/schedule.h \
	include/isl/schedule_node.h \
	include/isl/schedule_type.h \
	include/isl/set.h \
	include/isl/set_type.h \
	include/isl/space.h \
	include/isl/stream.h \
	include/isl/union_map.h \
	include/isl/union_map_type.h \
	include/isl/union_set.h \
	include/isl/union_set_type.h \
	include/isl/val.h \
	include/isl/vec.h \
	include/isl/version.h \
	include/isl/vertices.h
deprecateddir = $(pkgincludedir)/deprecated
deprecated_HEADERS = \
	include/isl/deprecated/int.h \
	include/isl/deprecated/aff_int.h \
	include/isl/deprecated/ast_int.h \
	include/isl/deprecated/constraint_int.h \
	include/isl/deprecated/ilp_int.h \
	include/isl/deprecated/map_int.h \
	include/isl/deprecated/mat_int.h \
	include/isl/deprecated/point_int.h \
	include/isl/deprecated/polynomial_int.h \
	include/isl/deprecated/set_int.h \
	include/isl/deprecated/union_map_int.h \
	include/isl/deprecated/val_int.h \
	include/isl/deprecated/vec_int.h

CLEANFILES = \
	gitversion.h

DISTCLEANFILES = \
	isl-uninstalled.sh \
	isl-uninstalled.pc \
	isl.pc \
	isl.pc.in \
	include/isl/stdint.h


EXTRA_DIST = \
	LICENSE \
	isl_config_post.h \
	basis_reduction_templ.c \
	isl_hmap_templ.c \
	isl_list_templ.c \
	isl_list_templ.h \
	isl_map_lexopt_templ.c \
	isl_multi_macro.h \
	isl_multi_templ.c \
	isl_multi_templ.h \
	isl_multi_apply_templ.c \
	isl_multi_apply_set.c \
	isl_multi_apply_union_set.c \
	isl_multi_floor.c \
	isl_multi_gist.c \
	isl_multi_intersect.c \
	print_templ.c \
	isl_power_templ.c \
	isl_pw_templ.c \
	isl_union_macro.h \
	isl_union_templ.c \
<<<<<<< HEAD
=======
	isl_union_single.c \
	isl_union_multi.c \
	isl_union_eval.c \
	isl_union_neg.c \
	isl.py \
>>>>>>> d3ad1701
	doc/CodingStyle \
	doc/SubmittingPatches \
	doc/chicago.bst \
	doc/chicago.sty \
	doc/implementation.tex \
	doc/isl.bib \
	doc/mypod2latex \
	doc/manual.tex \
	doc/user.pod \
	imath/gmp_compat.c \
	imath/gmp_compat.h \
	imath/imath.c \
	imath/imath.h \
	imath/imrat.c \
	imath/imrat.h \
	test_inputs \
	interface

dist-hook:
	echo @GIT_HEAD_VERSION@ > $(distdir)/GIT_HEAD_ID
	(cd doc; make manual.pdf)
	cp doc/manual.pdf $(distdir)/doc/

pkgconfigdir=$(pkgconfig_libdir)
pkgconfig_DATA = $(pkgconfig_libfile)

gitversion.h: @GIT_HEAD@
	$(AM_V_GEN)echo '#define GIT_HEAD_ID "'@GIT_HEAD_VERSION@'"' > $@<|MERGE_RESOLUTION|>--- conflicted
+++ resolved
@@ -343,14 +343,10 @@
 	isl_pw_templ.c \
 	isl_union_macro.h \
 	isl_union_templ.c \
-<<<<<<< HEAD
-=======
 	isl_union_single.c \
 	isl_union_multi.c \
 	isl_union_eval.c \
 	isl_union_neg.c \
-	isl.py \
->>>>>>> d3ad1701
 	doc/CodingStyle \
 	doc/SubmittingPatches \
 	doc/chicago.bst \

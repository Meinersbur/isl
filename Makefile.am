--- conflicted
+++ resolved
@@ -83,14 +83,9 @@
 MP_INCLUDE_H = include/isl/val_gmp.h
 endif
 
-<<<<<<< HEAD
 includes = -I. -I$(srcdir) -I$(srcdir)/include -Iinclude/
 AM_CPPFLAGS = $(includes) @MP_CPPFLAGS@
-AM_CFLAGS = @WARNING_FLAGS@
-=======
-AM_CPPFLAGS = -I. -I$(srcdir) -I$(srcdir)/include -Iinclude/ @MP_CPPFLAGS@
 AM_CFLAGS = @WARNING_FLAGS@ @MP_CFLAGS@
->>>>>>> 74dedde9
 
 libisl_la_SOURCES = \
 	$(MP_SRC) \

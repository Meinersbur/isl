--- conflicted
+++ resolved
@@ -8,12 +8,7 @@
  */
 
 #include <stdlib.h>
-<<<<<<< HEAD
-#include <isl/hash.h>
-=======
-#include <strings.h>
 #include <isl_hash_private.h>
->>>>>>> 2b783a80
 #include <isl/ctx.h>
 #include "isl_config.h"
 

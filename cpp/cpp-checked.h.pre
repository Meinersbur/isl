
#include <stdio.h>
#include <stdlib.h>

#include <functional>
#include <ostream>
#include <string>

namespace isl {
inline namespace noexceptions {

#define ISLPP_STRINGIZE_(X) #X
#define ISLPP_STRINGIZE(X) ISLPP_STRINGIZE_(X)

#define ISLPP_ASSERT(test, message)                          \
  do {                                                       \
    if (test)                                                \
      break;                                                 \
    fputs("Assertion \"" #test "\" failed at " __FILE__      \
      ":" ISLPP_STRINGIZE(__LINE__) "\n  " message "\n",     \
      stderr);                                               \
    abort();                                                 \
  } while (0)

class boolean {
private:
  mutable bool checked = false;
  isl_bool val;

  friend boolean manage(isl_bool val);
  boolean(isl_bool val): val(val) {}
public:
  boolean()
      : val(isl_bool_error) {}
  ~boolean() {
    // ISLPP_ASSERT(checked, "IMPLEMENTATION ERROR: Unchecked state");
  }

  /* implicit */ boolean(bool val)
      : val(val ? isl_bool_true : isl_bool_false) {}

  bool is_error() const { checked = true; return val == isl_bool_error; }
  bool is_false() const { checked = true; return val == isl_bool_false; }
  bool is_true() const { checked = true; return val == isl_bool_true; }

  operator bool() const {
    // ISLPP_ASSERT(checked, "IMPLEMENTATION ERROR: Unchecked error state");
    ISLPP_ASSERT(!is_error(), "IMPLEMENTATION ERROR: Unhandled error state");
    return is_true();
  }

  boolean operator!() const {
    if (is_error())
      return *this;
    return !is_true();
  }
};

inline boolean manage(isl_bool val) {
  return boolean(val);
}

class ctx {
  isl_ctx *ptr;
public:
  /* implicit */ ctx(isl_ctx *ctx)
      : ptr(ctx) {}
  isl_ctx *release() {
    auto tmp = ptr;
    ptr = nullptr;
    return tmp;
  }
  isl_ctx *get() {
    return ptr;
  }
};

/* Class encapsulating an isl_stat value.
 */
class stat {
private:
	mutable bool checked = false;
	isl_stat val;

	friend stat manage(isl_stat val);
public:
	constexpr stat(isl_stat val) : val(val) {}
	static stat ok() {
		return stat(isl_stat_ok);
	}
	static stat error() {
		return stat(isl_stat_error);
	}
	stat() : val(isl_stat_error) {}
	~stat() {
		// ISLPP_ASSERT(checked, "IMPLEMENTATION ERROR: Unchecked state");
	}

	isl_stat release() {
		checked = true;
		return val;
	}

	bool is_error() const {
		checked = true;
		return val == isl_stat_error;
	}
	bool is_ok() const {
		checked = true;
		return val == isl_stat_ok;
	}
};


inline stat manage(isl_stat val)
{
	return stat(val);
}

<<<<<<< HEAD
enum class dim {
  cst = isl_dim_cst,
  param = isl_dim_param,
  in = isl_dim_in,
  out = isl_dim_out,
  set = isl_dim_set,
  div = isl_dim_div,
  all = isl_dim_all
};

=======
/* Class encapsulating an isl_size value.
 */
class size {
private:
	mutable bool checked = false;
	isl_size val;

	friend size manage(isl_size val);
	size(isl_size val) : val(val) {}
public:
	size() : val(isl_size_error) {}
	~size() {
		ISLPP_ASSERT(checked, "IMPLEMENTATION ERROR: Unchecked state");
	}

	isl_size release() {
		auto tmp = val;
		val = isl_size_error;
		checked = true;
		return tmp;
	}

	bool is_error() const {
		checked = true;
		return val == isl_size_error;
	}

	explicit operator unsigned() const {
		ISLPP_ASSERT(checked,
			    "IMPLEMENTATION ERROR: Unchecked error state");
		ISLPP_ASSERT(!is_error(),
			    "IMPLEMENTATION ERROR: Unhandled error state");
		return val;
	}
};

inline size manage(isl_size val)
{
	return size(val);
}

>>>>>>> 57d54757
}
} // namespace isl<|MERGE_RESOLUTION|>--- conflicted
+++ resolved
@@ -117,7 +117,6 @@
 	return stat(val);
 }
 
-<<<<<<< HEAD
 enum class dim {
   cst = isl_dim_cst,
   param = isl_dim_param,
@@ -128,7 +127,6 @@
   all = isl_dim_all
 };
 
-=======
 /* Class encapsulating an isl_size value.
  */
 class size {
@@ -170,6 +168,5 @@
 	return size(val);
 }
 
->>>>>>> 57d54757
 }
 } // namespace isl
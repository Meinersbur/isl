/*
 * Copyright 2008-2009 Katholieke Universiteit Leuven
 * Copyright 2012-2013 Ecole Normale Superieure
 * Copyright 2014-2015 INRIA Rocquencourt
 * Copyright 2016      Sven Verdoolaege
 *
 * Use of this software is governed by the MIT license
 *
 * Written by Sven Verdoolaege, K.U.Leuven, Departement
 * Computerwetenschappen, Celestijnenlaan 200A, B-3001 Leuven, Belgium
 * and Ecole Normale Superieure, 45 rue d’Ulm, 75230 Paris, France
 * and Inria Paris - Rocquencourt, Domaine de Voluceau - Rocquencourt,
 * B.P. 105 - 78153 Le Chesnay, France
 */

#include <isl_ctx_private.h>
#include <isl_map_private.h>
#include "isl_equalities.h"
#include <isl/map.h>
#include <isl_seq.h>
#include "isl_tab.h"
#include <isl_space_private.h>
#include <isl_mat_private.h>
#include <isl_vec_private.h>

#include <bset_to_bmap.c>
#include <bset_from_bmap.c>
#include <set_to_map.c>
#include <set_from_map.c>

static void swap_equality(struct isl_basic_map *bmap, int a, int b)
{
	isl_int *t = bmap->eq[a];
	bmap->eq[a] = bmap->eq[b];
	bmap->eq[b] = t;
}

static void swap_inequality(struct isl_basic_map *bmap, int a, int b)
{
	if (a != b) {
		isl_int *t = bmap->ineq[a];
		bmap->ineq[a] = bmap->ineq[b];
		bmap->ineq[b] = t;
	}
}

__isl_give isl_basic_map *isl_basic_map_normalize_constraints(
	__isl_take isl_basic_map *bmap)
{
	int i;
	isl_int gcd;
	isl_size total = isl_basic_map_dim(bmap, isl_dim_all);

	if (total < 0)
		return isl_basic_map_free(bmap);

	isl_int_init(gcd);
	for (i = bmap->n_eq - 1; i >= 0; --i) {
		isl_seq_gcd(bmap->eq[i]+1, total, &gcd);
		if (isl_int_is_zero(gcd)) {
			if (!isl_int_is_zero(bmap->eq[i][0])) {
				bmap = isl_basic_map_set_to_empty(bmap);
				break;
			}
			isl_basic_map_drop_equality(bmap, i);
			continue;
		}
		if (ISL_F_ISSET(bmap, ISL_BASIC_MAP_RATIONAL))
			isl_int_gcd(gcd, gcd, bmap->eq[i][0]);
		if (isl_int_is_one(gcd))
			continue;
		if (!isl_int_is_divisible_by(bmap->eq[i][0], gcd)) {
			bmap = isl_basic_map_set_to_empty(bmap);
			break;
		}
		isl_seq_scale_down(bmap->eq[i], bmap->eq[i], gcd, 1+total);
	}

	for (i = bmap->n_ineq - 1; i >= 0; --i) {
		isl_seq_gcd(bmap->ineq[i]+1, total, &gcd);
		if (isl_int_is_zero(gcd)) {
			if (isl_int_is_neg(bmap->ineq[i][0])) {
				bmap = isl_basic_map_set_to_empty(bmap);
				break;
			}
			isl_basic_map_drop_inequality(bmap, i);
			continue;
		}
		if (ISL_F_ISSET(bmap, ISL_BASIC_MAP_RATIONAL))
			isl_int_gcd(gcd, gcd, bmap->ineq[i][0]);
		if (isl_int_is_one(gcd))
			continue;
		isl_int_fdiv_q(bmap->ineq[i][0], bmap->ineq[i][0], gcd);
		isl_seq_scale_down(bmap->ineq[i]+1, bmap->ineq[i]+1, gcd, total);
	}
	isl_int_clear(gcd);

	return bmap;
}

__isl_give isl_basic_set *isl_basic_set_normalize_constraints(
	__isl_take isl_basic_set *bset)
{
	isl_basic_map *bmap = bset_to_bmap(bset);
	return bset_from_bmap(isl_basic_map_normalize_constraints(bmap));
}

/* Reduce the coefficient of the variable at position "pos"
 * in integer division "div", such that it lies in the half-open
 * interval (1/2,1/2], extracting any excess value from this integer division.
 * "pos" is as determined by isl_basic_map_offset, i.e., pos == 0
 * corresponds to the constant term.
 *
 * That is, the integer division is of the form
 *
 *	floor((... + (c * d + r) * x_pos + ...)/d)
 *
 * with -d < 2 * r <= d.
 * Replace it by
 *
 *	floor((... + r * x_pos + ...)/d) + c * x_pos
 *
 * If 2 * ((c * d + r) % d) <= d, then c = floor((c * d + r)/d).
 * Otherwise, c = floor((c * d + r)/d) + 1.
 *
 * This is the same normalization that is performed by isl_aff_floor.
 */
static __isl_give isl_basic_map *reduce_coefficient_in_div(
	__isl_take isl_basic_map *bmap, int div, int pos)
{
	isl_int shift;
	int add_one;

	isl_int_init(shift);
	isl_int_fdiv_r(shift, bmap->div[div][1 + pos], bmap->div[div][0]);
	isl_int_mul_ui(shift, shift, 2);
	add_one = isl_int_gt(shift, bmap->div[div][0]);
	isl_int_fdiv_q(shift, bmap->div[div][1 + pos], bmap->div[div][0]);
	if (add_one)
		isl_int_add_ui(shift, shift, 1);
	isl_int_neg(shift, shift);
	bmap = isl_basic_map_shift_div(bmap, div, pos, shift);
	isl_int_clear(shift);

	return bmap;
}

/* Does the coefficient of the variable at position "pos"
 * in integer division "div" need to be reduced?
 * That is, does it lie outside the half-open interval (1/2,1/2]?
 * The coefficient c/d lies outside this interval if abs(2 * c) >= d and
 * 2 * c != d.
 */
static isl_bool needs_reduction(__isl_keep isl_basic_map *bmap, int div,
	int pos)
{
	isl_bool r;

	if (isl_int_is_zero(bmap->div[div][1 + pos]))
		return isl_bool_false;

	isl_int_mul_ui(bmap->div[div][1 + pos], bmap->div[div][1 + pos], 2);
	r = isl_int_abs_ge(bmap->div[div][1 + pos], bmap->div[div][0]) &&
	    !isl_int_eq(bmap->div[div][1 + pos], bmap->div[div][0]);
	isl_int_divexact_ui(bmap->div[div][1 + pos],
			    bmap->div[div][1 + pos], 2);

	return r;
}

/* Reduce the coefficients (including the constant term) of
 * integer division "div", if needed.
 * In particular, make sure all coefficients lie in
 * the half-open interval (1/2,1/2].
 */
static __isl_give isl_basic_map *reduce_div_coefficients_of_div(
	__isl_take isl_basic_map *bmap, int div)
{
	int i;
	isl_size total;

	total = isl_basic_map_dim(bmap, isl_dim_all);
	if (total < 0)
		return isl_basic_map_free(bmap);
	for (i = 0; i < 1 + total; ++i) {
		isl_bool reduce;

		reduce = needs_reduction(bmap, div, i);
		if (reduce < 0)
			return isl_basic_map_free(bmap);
		if (!reduce)
			continue;
		bmap = reduce_coefficient_in_div(bmap, div, i);
		if (!bmap)
			break;
	}

	return bmap;
}

/* Reduce the coefficients (including the constant term) of
 * the known integer divisions, if needed
 * In particular, make sure all coefficients lie in
 * the half-open interval (1/2,1/2].
 */
static __isl_give isl_basic_map *reduce_div_coefficients(
	__isl_take isl_basic_map *bmap)
{
	int i;

	if (!bmap)
		return NULL;
	if (bmap->n_div == 0)
		return bmap;

	for (i = 0; i < bmap->n_div; ++i) {
		if (isl_int_is_zero(bmap->div[i][0]))
			continue;
		bmap = reduce_div_coefficients_of_div(bmap, i);
		if (!bmap)
			break;
	}

	return bmap;
}

/* Remove any common factor in numerator and denominator of the div expression,
 * not taking into account the constant term.
 * That is, if the div is of the form
 *
 *	floor((a + m f(x))/(m d))
 *
 * then replace it by
 *
 *	floor((floor(a/m) + f(x))/d)
 *
 * The difference {a/m}/d in the argument satisfies 0 <= {a/m}/d < 1/d
 * and can therefore not influence the result of the floor.
 */
static __isl_give isl_basic_map *normalize_div_expression(
	__isl_take isl_basic_map *bmap, int div)
{
	isl_size total = isl_basic_map_dim(bmap, isl_dim_all);
	isl_ctx *ctx = bmap->ctx;

	if (total < 0)
		return isl_basic_map_free(bmap);
	if (isl_int_is_zero(bmap->div[div][0]))
		return bmap;
	isl_seq_gcd(bmap->div[div] + 2, total, &ctx->normalize_gcd);
	isl_int_gcd(ctx->normalize_gcd, ctx->normalize_gcd, bmap->div[div][0]);
	if (isl_int_is_one(ctx->normalize_gcd))
		return bmap;
	isl_int_fdiv_q(bmap->div[div][1], bmap->div[div][1],
			ctx->normalize_gcd);
	isl_int_divexact(bmap->div[div][0], bmap->div[div][0],
			ctx->normalize_gcd);
	isl_seq_scale_down(bmap->div[div] + 2, bmap->div[div] + 2,
			ctx->normalize_gcd, total);

	return bmap;
}

/* Remove any common factor in numerator and denominator of a div expression,
 * not taking into account the constant term.
 * That is, look for any div of the form
 *
 *	floor((a + m f(x))/(m d))
 *
 * and replace it by
 *
 *	floor((floor(a/m) + f(x))/d)
 *
 * The difference {a/m}/d in the argument satisfies 0 <= {a/m}/d < 1/d
 * and can therefore not influence the result of the floor.
 */
static __isl_give isl_basic_map *normalize_div_expressions(
	__isl_take isl_basic_map *bmap)
{
	int i;

	if (!bmap)
		return NULL;
	if (bmap->n_div == 0)
		return bmap;

	for (i = 0; i < bmap->n_div; ++i)
		bmap = normalize_div_expression(bmap, i);

	return bmap;
}

/* Assumes divs have been ordered if keep_divs is set.
 */
static __isl_give isl_basic_map *eliminate_var_using_equality(
	__isl_take isl_basic_map *bmap,
	unsigned pos, isl_int *eq, int keep_divs, int *progress)
{
	isl_size total;
	isl_size v_div;
	int k;
	int last_div;

	total = isl_basic_map_dim(bmap, isl_dim_all);
	v_div = isl_basic_map_var_offset(bmap, isl_dim_div);
	if (total < 0 || v_div < 0)
		return isl_basic_map_free(bmap);
	last_div = isl_seq_last_non_zero(eq + 1 + v_div, bmap->n_div);
	for (k = 0; k < bmap->n_eq; ++k) {
		if (bmap->eq[k] == eq)
			continue;
		if (isl_int_is_zero(bmap->eq[k][1+pos]))
			continue;
		if (progress)
			*progress = 1;
		isl_seq_elim(bmap->eq[k], eq, 1+pos, 1+total, NULL);
		isl_seq_normalize(bmap->ctx, bmap->eq[k], 1 + total);
	}

	for (k = 0; k < bmap->n_ineq; ++k) {
		if (isl_int_is_zero(bmap->ineq[k][1+pos]))
			continue;
		if (progress)
			*progress = 1;
		isl_seq_elim(bmap->ineq[k], eq, 1+pos, 1+total, NULL);
		isl_seq_normalize(bmap->ctx, bmap->ineq[k], 1 + total);
		ISL_F_CLR(bmap, ISL_BASIC_MAP_NO_REDUNDANT);
		ISL_F_CLR(bmap, ISL_BASIC_MAP_SORTED);
	}

	for (k = 0; k < bmap->n_div; ++k) {
		if (isl_int_is_zero(bmap->div[k][0]))
			continue;
		if (isl_int_is_zero(bmap->div[k][1+1+pos]))
			continue;
		if (progress)
			*progress = 1;
		/* We need to be careful about circular definitions,
		 * so for now we just remove the definition of div k
		 * if the equality contains any divs.
		 * If keep_divs is set, then the divs have been ordered
		 * and we can keep the definition as long as the result
		 * is still ordered.
		 */
		if (last_div == -1 || (keep_divs && last_div < k)) {
			isl_seq_elim(bmap->div[k]+1, eq,
					1+pos, 1+total, &bmap->div[k][0]);
			bmap = normalize_div_expression(bmap, k);
			if (!bmap)
				return NULL;
		} else
			isl_seq_clr(bmap->div[k], 1 + total);
	}

	return bmap;
}

/* Assumes divs have been ordered if keep_divs is set.
 */
static __isl_give isl_basic_map *eliminate_div(__isl_take isl_basic_map *bmap,
	isl_int *eq, unsigned div, int keep_divs)
{
	isl_size v_div;
	unsigned pos;

	v_div = isl_basic_map_var_offset(bmap, isl_dim_div);
	if (v_div < 0)
		return isl_basic_map_free(bmap);
	pos = v_div + div;
	bmap = eliminate_var_using_equality(bmap, pos, eq, keep_divs, NULL);

	bmap = isl_basic_map_drop_div(bmap, div);

	return bmap;
}

/* Check if elimination of div "div" using equality "eq" would not
 * result in a div depending on a later div.
 */
static isl_bool ok_to_eliminate_div(__isl_keep isl_basic_map *bmap, isl_int *eq,
	unsigned div)
{
	int k;
	int last_div;
	isl_size v_div;
	unsigned pos;

	v_div = isl_basic_map_var_offset(bmap, isl_dim_div);
	if (v_div < 0)
		return isl_bool_error;
	pos = v_div + div;

	last_div = isl_seq_last_non_zero(eq + 1 + v_div, bmap->n_div);
	if (last_div < 0 || last_div <= div)
		return isl_bool_true;

	for (k = 0; k <= last_div; ++k) {
		if (isl_int_is_zero(bmap->div[k][0]))
			continue;
		if (!isl_int_is_zero(bmap->div[k][1 + 1 + pos]))
			return isl_bool_false;
	}

	return isl_bool_true;
}

/* Eliminate divs based on equalities
 */
static __isl_give isl_basic_map *eliminate_divs_eq(
	__isl_take isl_basic_map *bmap, int *progress)
{
	int d;
	int i;
	int modified = 0;
	unsigned off;

	bmap = isl_basic_map_order_divs(bmap);

	if (!bmap)
		return NULL;

	off = isl_basic_map_offset(bmap, isl_dim_div);

	for (d = bmap->n_div - 1; d >= 0 ; --d) {
		for (i = 0; i < bmap->n_eq; ++i) {
			isl_bool ok;

			if (!isl_int_is_one(bmap->eq[i][off + d]) &&
			    !isl_int_is_negone(bmap->eq[i][off + d]))
				continue;
			ok = ok_to_eliminate_div(bmap, bmap->eq[i], d);
			if (ok < 0)
				return isl_basic_map_free(bmap);
			if (!ok)
				continue;
			modified = 1;
			*progress = 1;
			bmap = eliminate_div(bmap, bmap->eq[i], d, 1);
			if (isl_basic_map_drop_equality(bmap, i) < 0)
				return isl_basic_map_free(bmap);
			break;
		}
	}
	if (modified)
		return eliminate_divs_eq(bmap, progress);
	return bmap;
}

/* Eliminate divs based on inequalities
 */
static __isl_give isl_basic_map *eliminate_divs_ineq(
	__isl_take isl_basic_map *bmap, int *progress)
{
	int d;
	int i;
	unsigned off;
	struct isl_ctx *ctx;

	if (!bmap)
		return NULL;

	ctx = bmap->ctx;
	off = isl_basic_map_offset(bmap, isl_dim_div);

	for (d = bmap->n_div - 1; d >= 0 ; --d) {
		for (i = 0; i < bmap->n_eq; ++i)
			if (!isl_int_is_zero(bmap->eq[i][off + d]))
				break;
		if (i < bmap->n_eq)
			continue;
		for (i = 0; i < bmap->n_ineq; ++i)
			if (isl_int_abs_gt(bmap->ineq[i][off + d], ctx->one))
				break;
		if (i < bmap->n_ineq)
			continue;
		*progress = 1;
		bmap = isl_basic_map_eliminate_vars(bmap, (off-1)+d, 1);
		if (!bmap || ISL_F_ISSET(bmap, ISL_BASIC_MAP_EMPTY))
			break;
		bmap = isl_basic_map_drop_div(bmap, d);
		if (!bmap)
			break;
	}
	return bmap;
}

/* Does the equality constraint at position "eq" in "bmap" involve
 * any local variables in the range [first, first + n)
 * that are not marked as having an explicit representation?
 */
static isl_bool bmap_eq_involves_unknown_divs(__isl_keep isl_basic_map *bmap,
	int eq, unsigned first, unsigned n)
{
	unsigned o_div;
	int i;

	if (!bmap)
		return isl_bool_error;

	o_div = isl_basic_map_offset(bmap, isl_dim_div);
	for (i = 0; i < n; ++i) {
		isl_bool unknown;

		if (isl_int_is_zero(bmap->eq[eq][o_div + first + i]))
			continue;
		unknown = isl_basic_map_div_is_marked_unknown(bmap, first + i);
		if (unknown < 0)
			return isl_bool_error;
		if (unknown)
			return isl_bool_true;
	}

	return isl_bool_false;
}

/* The last local variable involved in the equality constraint
 * at position "eq" in "bmap" is the local variable at position "div".
 * It can therefore be used to extract an explicit representation
 * for that variable.
 * Do so unless the local variable already has an explicit representation or
 * the explicit representation would involve any other local variables
 * that in turn do not have an explicit representation.
 * An equality constraint involving local variables without an explicit
 * representation can be used in isl_basic_map_drop_redundant_divs
 * to separate out an independent local variable.  Introducing
 * an explicit representation here would block this transformation,
 * while the partial explicit representation in itself is not very useful.
 * Set *progress if anything is changed.
 *
 * The equality constraint is of the form
 *
 *	f(x) + n e >= 0
 *
 * with n a positive number.  The explicit representation derived from
 * this constraint is
 *
 *	floor((-f(x))/n)
 */
static __isl_give isl_basic_map *set_div_from_eq(__isl_take isl_basic_map *bmap,
	int div, int eq, int *progress)
{
	isl_size total;
	unsigned o_div;
	isl_bool involves;

	if (!bmap)
		return NULL;

	if (!isl_int_is_zero(bmap->div[div][0]))
		return bmap;

	involves = bmap_eq_involves_unknown_divs(bmap, eq, 0, div);
	if (involves < 0)
		return isl_basic_map_free(bmap);
	if (involves)
		return bmap;

	total = isl_basic_map_dim(bmap, isl_dim_all);
	if (total < 0)
		return isl_basic_map_free(bmap);
	o_div = isl_basic_map_offset(bmap, isl_dim_div);
	isl_seq_neg(bmap->div[div] + 1, bmap->eq[eq], 1 + total);
	isl_int_set_si(bmap->div[div][1 + o_div + div], 0);
	isl_int_set(bmap->div[div][0], bmap->eq[eq][o_div + div]);
	if (progress)
		*progress = 1;

	return bmap;
}

/* Perform fangcheng (Gaussian elimination) on the equality
 * constraints of "bmap".
 * That is, put them into row-echelon form, starting from the last column
 * backward and use them to eliminate the corresponding coefficients
 * from all constraints.
 *
 * If "progress" is not NULL, then it gets set if the elimination
 * result in any changes.
 * The elimination process may result in some equality constraints
 * getting interchanged or removed.
 * If "swap" or "drop" are not NULL, then they get called when
 * two equality constraints get interchanged or
 * when a number of final equality constraints get removed.
 * As a special case, if the input turns out to be empty,
 * then drop gets called with the number of removed equality
 * constraints set to the total number of equality constraints.
 * If "swap" or "drop" are not NULL, then the local variables (if any)
 * are assumed to be in a valid order.
 */
__isl_give isl_basic_map *isl_basic_map_gauss5(__isl_take isl_basic_map *bmap,
	int *progress,
	isl_stat (*swap)(unsigned a, unsigned b, void *user),
	isl_stat (*drop)(unsigned n, void *user), void *user)
{
	int k;
	int done;
	int last_var;
	unsigned total_var;
<<<<<<< HEAD
	isl_size total;
=======
	unsigned total;
	unsigned n_drop;
>>>>>>> 179e221b

	if (!swap && !drop)
		bmap = isl_basic_map_order_divs(bmap);

	total = isl_basic_map_dim(bmap, isl_dim_all);
	if (total < 0)
		return isl_basic_map_free(bmap);

	total_var = total - bmap->n_div;

	last_var = total - 1;
	for (done = 0; done < bmap->n_eq; ++done) {
		for (; last_var >= 0; --last_var) {
			for (k = done; k < bmap->n_eq; ++k)
				if (!isl_int_is_zero(bmap->eq[k][1+last_var]))
					break;
			if (k < bmap->n_eq)
				break;
		}
		if (last_var < 0)
			break;
		if (k != done) {
			swap_equality(bmap, k, done);
			if (swap && swap(k, done, user) < 0)
				return isl_basic_map_free(bmap);
		}
		if (isl_int_is_neg(bmap->eq[done][1+last_var]))
			isl_seq_neg(bmap->eq[done], bmap->eq[done], 1+total);

		bmap = eliminate_var_using_equality(bmap, last_var,
						bmap->eq[done], 1, progress);

		if (last_var >= total_var)
			bmap = set_div_from_eq(bmap, last_var - total_var,
						done, progress);
		if (!bmap)
			return NULL;
	}
	if (done == bmap->n_eq)
		return bmap;
	for (k = done; k < bmap->n_eq; ++k) {
		if (isl_int_is_zero(bmap->eq[k][0]))
			continue;
		if (drop && drop(bmap->n_eq, user) < 0)
			return isl_basic_map_free(bmap);
		return isl_basic_map_set_to_empty(bmap);
	}
	n_drop = bmap->n_eq - done;
	isl_basic_map_free_equality(bmap, n_drop);
	if (drop && drop(n_drop, user) < 0)
		return isl_basic_map_free(bmap);
	return bmap;
}

__isl_give isl_basic_map *isl_basic_map_gauss(__isl_take isl_basic_map *bmap,
	int *progress)
{
	return isl_basic_map_gauss5(bmap, progress, NULL, NULL, NULL);
}

__isl_give isl_basic_set *isl_basic_set_gauss(
	__isl_take isl_basic_set *bset, int *progress)
{
	return bset_from_bmap(isl_basic_map_gauss(bset_to_bmap(bset),
							progress));
}


static unsigned int round_up(unsigned int v)
{
	int old_v = v;

	while (v) {
		old_v = v;
		v ^= v & -v;
	}
	return old_v << 1;
}

/* Hash table of inequalities in a basic map.
 * "index" is an array of addresses of inequalities in the basic map, some
 * of which are NULL.  The inequalities are hashed on the coefficients
 * except the constant term.
 * "size" is the number of elements in the array and is always a power of two
 * "bits" is the number of bits need to represent an index into the array.
 * "total" is the total dimension of the basic map.
 */
struct isl_constraint_index {
	unsigned int size;
	int bits;
	isl_int ***index;
	isl_size total;
};

/* Fill in the "ci" data structure for holding the inequalities of "bmap".
 */
static isl_stat create_constraint_index(struct isl_constraint_index *ci,
	__isl_keep isl_basic_map *bmap)
{
	isl_ctx *ctx;

	ci->index = NULL;
	if (!bmap)
		return isl_stat_error;
	ci->total = isl_basic_map_dim(bmap, isl_dim_all);
	if (ci->total < 0)
		return isl_stat_error;
	if (bmap->n_ineq == 0)
		return isl_stat_ok;
	ci->size = round_up(4 * (bmap->n_ineq + 1) / 3 - 1);
	ci->bits = ffs(ci->size) - 1;
	ctx = isl_basic_map_get_ctx(bmap);
	ci->index = isl_calloc_array(ctx, isl_int **, ci->size);
	if (!ci->index)
		return isl_stat_error;

	return isl_stat_ok;
}

/* Free the memory allocated by create_constraint_index.
 */
static void constraint_index_free(struct isl_constraint_index *ci)
{
	free(ci->index);
}

/* Return the position in ci->index that contains the address of
 * an inequality that is equal to *ineq up to the constant term,
 * provided this address is not identical to "ineq".
 * If there is no such inequality, then return the position where
 * such an inequality should be inserted.
 */
static int hash_index_ineq(struct isl_constraint_index *ci, isl_int **ineq)
{
	int h;
	uint32_t hash = isl_seq_get_hash_bits((*ineq) + 1, ci->total, ci->bits);
	for (h = hash; ci->index[h]; h = (h+1) % ci->size)
		if (ineq != ci->index[h] &&
		    isl_seq_eq((*ineq) + 1, ci->index[h][0]+1, ci->total))
			break;
	return h;
}

/* Return the position in ci->index that contains the address of
 * an inequality that is equal to the k'th inequality of "bmap"
 * up to the constant term, provided it does not point to the very
 * same inequality.
 * If there is no such inequality, then return the position where
 * such an inequality should be inserted.
 */
static int hash_index(struct isl_constraint_index *ci,
	__isl_keep isl_basic_map *bmap, int k)
{
	return hash_index_ineq(ci, &bmap->ineq[k]);
}

static int set_hash_index(struct isl_constraint_index *ci,
	__isl_keep isl_basic_set *bset, int k)
{
	return hash_index(ci, bset, k);
}

/* Fill in the "ci" data structure with the inequalities of "bset".
 */
static isl_stat setup_constraint_index(struct isl_constraint_index *ci,
	__isl_keep isl_basic_set *bset)
{
	int k, h;

	if (create_constraint_index(ci, bset) < 0)
		return isl_stat_error;

	for (k = 0; k < bset->n_ineq; ++k) {
		h = set_hash_index(ci, bset, k);
		ci->index[h] = &bset->ineq[k];
	}

	return isl_stat_ok;
}

/* Is the inequality ineq (obviously) redundant with respect
 * to the constraints in "ci"?
 *
 * Look for an inequality in "ci" with the same coefficients and then
 * check if the contant term of "ineq" is greater than or equal
 * to the constant term of that inequality.  If so, "ineq" is clearly
 * redundant.
 *
 * Note that hash_index_ineq ignores a stored constraint if it has
 * the same address as the passed inequality.  It is ok to pass
 * the address of a local variable here since it will never be
 * the same as the address of a constraint in "ci".
 */
static isl_bool constraint_index_is_redundant(struct isl_constraint_index *ci,
	isl_int *ineq)
{
	int h;

	h = hash_index_ineq(ci, &ineq);
	if (!ci->index[h])
		return isl_bool_false;
	return isl_int_ge(ineq[0], (*ci->index[h])[0]);
}

/* If we can eliminate more than one div, then we need to make
 * sure we do it from last div to first div, in order not to
 * change the position of the other divs that still need to
 * be removed.
 */
static __isl_give isl_basic_map *remove_duplicate_divs(
	__isl_take isl_basic_map *bmap, int *progress)
{
	unsigned int size;
	int *index;
	int *elim_for;
	int k, l, h;
	int bits;
	struct isl_blk eq;
	isl_size v_div;
	unsigned total;
	struct isl_ctx *ctx;

	bmap = isl_basic_map_order_divs(bmap);
	if (!bmap || bmap->n_div <= 1)
		return bmap;

	v_div = isl_basic_map_var_offset(bmap, isl_dim_div);
	if (v_div < 0)
		return isl_basic_map_free(bmap);
	total = v_div + bmap->n_div;

	ctx = bmap->ctx;
	for (k = bmap->n_div - 1; k >= 0; --k)
		if (!isl_int_is_zero(bmap->div[k][0]))
			break;
	if (k <= 0)
		return bmap;

	size = round_up(4 * bmap->n_div / 3 - 1);
	if (size == 0)
		return bmap;
	elim_for = isl_calloc_array(ctx, int, bmap->n_div);
	bits = ffs(size) - 1;
	index = isl_calloc_array(ctx, int, size);
	if (!elim_for || !index)
		goto out;
	eq = isl_blk_alloc(ctx, 1+total);
	if (isl_blk_is_error(eq))
		goto out;

	isl_seq_clr(eq.data, 1+total);
	index[isl_seq_get_hash_bits(bmap->div[k], 2+total, bits)] = k + 1;
	for (--k; k >= 0; --k) {
		uint32_t hash;

		if (isl_int_is_zero(bmap->div[k][0]))
			continue;

		hash = isl_seq_get_hash_bits(bmap->div[k], 2+total, bits);
		for (h = hash; index[h]; h = (h+1) % size)
			if (isl_seq_eq(bmap->div[k],
				       bmap->div[index[h]-1], 2+total))
				break;
		if (index[h]) {
			*progress = 1;
			l = index[h] - 1;
			elim_for[l] = k + 1;
		}
		index[h] = k+1;
	}
	for (l = bmap->n_div - 1; l >= 0; --l) {
		if (!elim_for[l])
			continue;
		k = elim_for[l] - 1;
		isl_int_set_si(eq.data[1 + v_div + k], -1);
		isl_int_set_si(eq.data[1 + v_div + l], 1);
		bmap = eliminate_div(bmap, eq.data, l, 1);
		if (!bmap)
			break;
		isl_int_set_si(eq.data[1 + v_div + k], 0);
		isl_int_set_si(eq.data[1 + v_div + l], 0);
	}

	isl_blk_free(ctx, eq);
out:
	free(index);
	free(elim_for);
	return bmap;
}

static int n_pure_div_eq(struct isl_basic_map *bmap)
{
	int i, j;
	isl_size v_div;

	v_div = isl_basic_map_var_offset(bmap, isl_dim_div);
	if (v_div < 0)
		return -1;
	for (i = 0, j = bmap->n_div-1; i < bmap->n_eq; ++i) {
		while (j >= 0 && isl_int_is_zero(bmap->eq[i][1 + v_div + j]))
			--j;
		if (j < 0)
			break;
		if (isl_seq_first_non_zero(bmap->eq[i] + 1 + v_div, j) != -1)
			return 0;
	}
	return i;
}

/* Normalize divs that appear in equalities.
 *
 * In particular, we assume that bmap contains some equalities
 * of the form
 *
 *	a x = m * e_i
 *
 * and we want to replace the set of e_i by a minimal set and
 * such that the new e_i have a canonical representation in terms
 * of the vector x.
 * If any of the equalities involves more than one divs, then
 * we currently simply bail out.
 *
 * Let us first additionally assume that all equalities involve
 * a div.  The equalities then express modulo constraints on the
 * remaining variables and we can use "parameter compression"
 * to find a minimal set of constraints.  The result is a transformation
 *
 *	x = T(x') = x_0 + G x'
 *
 * with G a lower-triangular matrix with all elements below the diagonal
 * non-negative and smaller than the diagonal element on the same row.
 * We first normalize x_0 by making the same property hold in the affine
 * T matrix.
 * The rows i of G with a 1 on the diagonal do not impose any modulo
 * constraint and simply express x_i = x'_i.
 * For each of the remaining rows i, we introduce a div and a corresponding
 * equality.  In particular
 *
 *	g_ii e_j = x_i - g_i(x')
 *
 * where each x'_k is replaced either by x_k (if g_kk = 1) or the
 * corresponding div (if g_kk != 1).
 *
 * If there are any equalities not involving any div, then we
 * first apply a variable compression on the variables x:
 *
 *	x = C x''	x'' = C_2 x
 *
 * and perform the above parameter compression on A C instead of on A.
 * The resulting compression is then of the form
 *
 *	x'' = T(x') = x_0 + G x'
 *
 * and in constructing the new divs and the corresponding equalities,
 * we have to replace each x'', i.e., the x'_k with (g_kk = 1),
 * by the corresponding row from C_2.
 */
static __isl_give isl_basic_map *normalize_divs(__isl_take isl_basic_map *bmap,
	int *progress)
{
	int i, j, k;
	isl_size v_div;
	int div_eq;
	struct isl_mat *B;
	struct isl_vec *d;
	struct isl_mat *T = NULL;
	struct isl_mat *C = NULL;
	struct isl_mat *C2 = NULL;
	isl_int v;
	int *pos = NULL;
	int dropped, needed;

	if (!bmap)
		return NULL;

	if (bmap->n_div == 0)
		return bmap;

	if (bmap->n_eq == 0)
		return bmap;

	if (ISL_F_ISSET(bmap, ISL_BASIC_MAP_NORMALIZED_DIVS))
		return bmap;

	v_div = isl_basic_map_var_offset(bmap, isl_dim_div);
	div_eq = n_pure_div_eq(bmap);
	if (v_div < 0 || div_eq < 0)
		return isl_basic_map_free(bmap);
	if (div_eq == 0)
		return bmap;

	if (div_eq < bmap->n_eq) {
		B = isl_mat_sub_alloc6(bmap->ctx, bmap->eq, div_eq,
					bmap->n_eq - div_eq, 0, 1 + v_div);
		C = isl_mat_variable_compression(B, &C2);
		if (!C || !C2)
			goto error;
		if (C->n_col == 0) {
			bmap = isl_basic_map_set_to_empty(bmap);
			isl_mat_free(C);
			isl_mat_free(C2);
			goto done;
		}
	}

	d = isl_vec_alloc(bmap->ctx, div_eq);
	if (!d)
		goto error;
	for (i = 0, j = bmap->n_div-1; i < div_eq; ++i) {
		while (j >= 0 && isl_int_is_zero(bmap->eq[i][1 + v_div + j]))
			--j;
		isl_int_set(d->block.data[i], bmap->eq[i][1 + v_div + j]);
	}
	B = isl_mat_sub_alloc6(bmap->ctx, bmap->eq, 0, div_eq, 0, 1 + v_div);

	if (C) {
		B = isl_mat_product(B, C);
		C = NULL;
	}

	T = isl_mat_parameter_compression(B, d);
	if (!T)
		goto error;
	if (T->n_col == 0) {
		bmap = isl_basic_map_set_to_empty(bmap);
		isl_mat_free(C2);
		isl_mat_free(T);
		goto done;
	}
	isl_int_init(v);
	for (i = 0; i < T->n_row - 1; ++i) {
		isl_int_fdiv_q(v, T->row[1 + i][0], T->row[1 + i][1 + i]);
		if (isl_int_is_zero(v))
			continue;
		isl_mat_col_submul(T, 0, v, 1 + i);
	}
	isl_int_clear(v);
	pos = isl_alloc_array(bmap->ctx, int, T->n_row);
	if (!pos)
		goto error;
	/* We have to be careful because dropping equalities may reorder them */
	dropped = 0;
	for (j = bmap->n_div - 1; j >= 0; --j) {
		for (i = 0; i < bmap->n_eq; ++i)
			if (!isl_int_is_zero(bmap->eq[i][1 + v_div + j]))
				break;
		if (i < bmap->n_eq) {
			bmap = isl_basic_map_drop_div(bmap, j);
			isl_basic_map_drop_equality(bmap, i);
			++dropped;
		}
	}
	pos[0] = 0;
	needed = 0;
	for (i = 1; i < T->n_row; ++i) {
		if (isl_int_is_one(T->row[i][i]))
			pos[i] = i;
		else
			needed++;
	}
	if (needed > dropped) {
		bmap = isl_basic_map_extend_space(bmap, isl_space_copy(bmap->dim),
				needed, needed, 0);
		if (!bmap)
			goto error;
	}
	for (i = 1; i < T->n_row; ++i) {
		if (isl_int_is_one(T->row[i][i]))
			continue;
		k = isl_basic_map_alloc_div(bmap);
		pos[i] = 1 + v_div + k;
		isl_seq_clr(bmap->div[k] + 1, 1 + v_div + bmap->n_div);
		isl_int_set(bmap->div[k][0], T->row[i][i]);
		if (C2)
			isl_seq_cpy(bmap->div[k] + 1, C2->row[i], 1 + v_div);
		else
			isl_int_set_si(bmap->div[k][1 + i], 1);
		for (j = 0; j < i; ++j) {
			if (isl_int_is_zero(T->row[i][j]))
				continue;
			if (pos[j] < T->n_row && C2)
				isl_seq_submul(bmap->div[k] + 1, T->row[i][j],
						C2->row[pos[j]], 1 + v_div);
			else
				isl_int_neg(bmap->div[k][1 + pos[j]],
								T->row[i][j]);
		}
		j = isl_basic_map_alloc_equality(bmap);
		isl_seq_neg(bmap->eq[j], bmap->div[k]+1, 1+v_div+bmap->n_div);
		isl_int_set(bmap->eq[j][pos[i]], bmap->div[k][0]);
	}
	free(pos);
	isl_mat_free(C2);
	isl_mat_free(T);

	if (progress)
		*progress = 1;
done:
	ISL_F_SET(bmap, ISL_BASIC_MAP_NORMALIZED_DIVS);

	return bmap;
error:
	free(pos);
	isl_mat_free(C);
	isl_mat_free(C2);
	isl_mat_free(T);
	return bmap;
}

static __isl_give isl_basic_map *set_div_from_lower_bound(
	__isl_take isl_basic_map *bmap, int div, int ineq)
{
	unsigned total = isl_basic_map_offset(bmap, isl_dim_div);

	isl_seq_neg(bmap->div[div] + 1, bmap->ineq[ineq], total + bmap->n_div);
	isl_int_set(bmap->div[div][0], bmap->ineq[ineq][total + div]);
	isl_int_add(bmap->div[div][1], bmap->div[div][1], bmap->div[div][0]);
	isl_int_sub_ui(bmap->div[div][1], bmap->div[div][1], 1);
	isl_int_set_si(bmap->div[div][1 + total + div], 0);

	return bmap;
}

/* Check whether it is ok to define a div based on an inequality.
 * To avoid the introduction of circular definitions of divs, we
 * do not allow such a definition if the resulting expression would refer to
 * any other undefined divs or if any known div is defined in
 * terms of the unknown div.
 */
static isl_bool ok_to_set_div_from_bound(__isl_keep isl_basic_map *bmap,
	int div, int ineq)
{
	int j;
	unsigned total = isl_basic_map_offset(bmap, isl_dim_div);

	/* Not defined in terms of unknown divs */
	for (j = 0; j < bmap->n_div; ++j) {
		if (div == j)
			continue;
		if (isl_int_is_zero(bmap->ineq[ineq][total + j]))
			continue;
		if (isl_int_is_zero(bmap->div[j][0]))
			return isl_bool_false;
	}

	/* No other div defined in terms of this one => avoid loops */
	for (j = 0; j < bmap->n_div; ++j) {
		if (div == j)
			continue;
		if (isl_int_is_zero(bmap->div[j][0]))
			continue;
		if (!isl_int_is_zero(bmap->div[j][1 + total + div]))
			return isl_bool_false;
	}

	return isl_bool_true;
}

/* Would an expression for div "div" based on inequality "ineq" of "bmap"
 * be a better expression than the current one?
 *
 * If we do not have any expression yet, then any expression would be better.
 * Otherwise we check if the last variable involved in the inequality
 * (disregarding the div that it would define) is in an earlier position
 * than the last variable involved in the current div expression.
 */
static isl_bool better_div_constraint(__isl_keep isl_basic_map *bmap,
	int div, int ineq)
{
	unsigned total = isl_basic_map_offset(bmap, isl_dim_div);
	int last_div;
	int last_ineq;

	if (isl_int_is_zero(bmap->div[div][0]))
		return isl_bool_true;

	if (isl_seq_last_non_zero(bmap->ineq[ineq] + total + div + 1,
				  bmap->n_div - (div + 1)) >= 0)
		return isl_bool_false;

	last_ineq = isl_seq_last_non_zero(bmap->ineq[ineq], total + div);
	last_div = isl_seq_last_non_zero(bmap->div[div] + 1,
					 total + bmap->n_div);

	return last_ineq < last_div;
}

/* Given two constraints "k" and "l" that are opposite to each other,
 * except for the constant term, check if we can use them
 * to obtain an expression for one of the hitherto unknown divs or
 * a "better" expression for a div for which we already have an expression.
 * "sum" is the sum of the constant terms of the constraints.
 * If this sum is strictly smaller than the coefficient of one
 * of the divs, then this pair can be used define the div.
 * To avoid the introduction of circular definitions of divs, we
 * do not use the pair if the resulting expression would refer to
 * any other undefined divs or if any known div is defined in
 * terms of the unknown div.
 */
static __isl_give isl_basic_map *check_for_div_constraints(
	__isl_take isl_basic_map *bmap, int k, int l, isl_int sum,
	int *progress)
{
	int i;
	unsigned total = isl_basic_map_offset(bmap, isl_dim_div);

	for (i = 0; i < bmap->n_div; ++i) {
		isl_bool set_div;

		if (isl_int_is_zero(bmap->ineq[k][total + i]))
			continue;
		if (isl_int_abs_ge(sum, bmap->ineq[k][total + i]))
			continue;
		set_div = better_div_constraint(bmap, i, k);
		if (set_div >= 0 && set_div)
			set_div = ok_to_set_div_from_bound(bmap, i, k);
		if (set_div < 0)
			return isl_basic_map_free(bmap);
		if (!set_div)
			break;
		if (isl_int_is_pos(bmap->ineq[k][total + i]))
			bmap = set_div_from_lower_bound(bmap, i, k);
		else
			bmap = set_div_from_lower_bound(bmap, i, l);
		if (progress)
			*progress = 1;
		break;
	}
	return bmap;
}

__isl_give isl_basic_map *isl_basic_map_remove_duplicate_constraints(
	__isl_take isl_basic_map *bmap, int *progress, int detect_divs)
{
	struct isl_constraint_index ci;
	int k, l, h;
	isl_size total = isl_basic_map_dim(bmap, isl_dim_all);
	isl_int sum;

	if (total < 0 || bmap->n_ineq <= 1)
		return bmap;

	if (create_constraint_index(&ci, bmap) < 0)
		return bmap;

	h = isl_seq_get_hash_bits(bmap->ineq[0] + 1, total, ci.bits);
	ci.index[h] = &bmap->ineq[0];
	for (k = 1; k < bmap->n_ineq; ++k) {
		h = hash_index(&ci, bmap, k);
		if (!ci.index[h]) {
			ci.index[h] = &bmap->ineq[k];
			continue;
		}
		if (progress)
			*progress = 1;
		l = ci.index[h] - &bmap->ineq[0];
		if (isl_int_lt(bmap->ineq[k][0], bmap->ineq[l][0]))
			swap_inequality(bmap, k, l);
		isl_basic_map_drop_inequality(bmap, k);
		--k;
	}
	isl_int_init(sum);
	for (k = 0; k < bmap->n_ineq-1; ++k) {
		isl_seq_neg(bmap->ineq[k]+1, bmap->ineq[k]+1, total);
		h = hash_index(&ci, bmap, k);
		isl_seq_neg(bmap->ineq[k]+1, bmap->ineq[k]+1, total);
		if (!ci.index[h])
			continue;
		l = ci.index[h] - &bmap->ineq[0];
		isl_int_add(sum, bmap->ineq[k][0], bmap->ineq[l][0]);
		if (isl_int_is_pos(sum)) {
			if (detect_divs)
				bmap = check_for_div_constraints(bmap, k, l,
								 sum, progress);
			continue;
		}
		if (isl_int_is_zero(sum)) {
			/* We need to break out of the loop after these
			 * changes since the contents of the hash
			 * will no longer be valid.
			 * Plus, we probably we want to regauss first.
			 */
			if (progress)
				*progress = 1;
			isl_basic_map_drop_inequality(bmap, l);
			isl_basic_map_inequality_to_equality(bmap, k);
		} else
			bmap = isl_basic_map_set_to_empty(bmap);
		break;
	}
	isl_int_clear(sum);

	constraint_index_free(&ci);
	return bmap;
}

/* Detect all pairs of inequalities that form an equality.
 *
 * isl_basic_map_remove_duplicate_constraints detects at most one such pair.
 * Call it repeatedly while it is making progress.
 */
__isl_give isl_basic_map *isl_basic_map_detect_inequality_pairs(
	__isl_take isl_basic_map *bmap, int *progress)
{
	int duplicate;

	do {
		duplicate = 0;
		bmap = isl_basic_map_remove_duplicate_constraints(bmap,
								&duplicate, 0);
		if (progress && duplicate)
			*progress = 1;
	} while (duplicate);

	return bmap;
}

/* Eliminate knowns divs from constraints where they appear with
 * a (positive or negative) unit coefficient.
 *
 * That is, replace
 *
 *	floor(e/m) + f >= 0
 *
 * by
 *
 *	e + m f >= 0
 *
 * and
 *
 *	-floor(e/m) + f >= 0
 *
 * by
 *
 *	-e + m f + m - 1 >= 0
 *
 * The first conversion is valid because floor(e/m) >= -f is equivalent
 * to e/m >= -f because -f is an integral expression.
 * The second conversion follows from the fact that
 *
 *	-floor(e/m) = ceil(-e/m) = floor((-e + m - 1)/m)
 *
 *
 * Note that one of the div constraints may have been eliminated
 * due to being redundant with respect to the constraint that is
 * being modified by this function.  The modified constraint may
 * no longer imply this div constraint, so we add it back to make
 * sure we do not lose any information.
 *
 * We skip integral divs, i.e., those with denominator 1, as we would
 * risk eliminating the div from the div constraints.  We do not need
 * to handle those divs here anyway since the div constraints will turn
 * out to form an equality and this equality can then be used to eliminate
 * the div from all constraints.
 */
static __isl_give isl_basic_map *eliminate_unit_divs(
	__isl_take isl_basic_map *bmap, int *progress)
{
	int i, j;
	isl_ctx *ctx;
	unsigned total;

	if (!bmap)
		return NULL;

	ctx = isl_basic_map_get_ctx(bmap);
	total = isl_basic_map_offset(bmap, isl_dim_div);

	for (i = 0; i < bmap->n_div; ++i) {
		if (isl_int_is_zero(bmap->div[i][0]))
			continue;
		if (isl_int_is_one(bmap->div[i][0]))
			continue;
		for (j = 0; j < bmap->n_ineq; ++j) {
			int s;

			if (!isl_int_is_one(bmap->ineq[j][total + i]) &&
			    !isl_int_is_negone(bmap->ineq[j][total + i]))
				continue;

			*progress = 1;

			s = isl_int_sgn(bmap->ineq[j][total + i]);
			isl_int_set_si(bmap->ineq[j][total + i], 0);
			if (s < 0)
				isl_seq_combine(bmap->ineq[j],
					ctx->negone, bmap->div[i] + 1,
					bmap->div[i][0], bmap->ineq[j],
					total + bmap->n_div);
			else
				isl_seq_combine(bmap->ineq[j],
					ctx->one, bmap->div[i] + 1,
					bmap->div[i][0], bmap->ineq[j],
					total + bmap->n_div);
			if (s < 0) {
				isl_int_add(bmap->ineq[j][0],
					bmap->ineq[j][0], bmap->div[i][0]);
				isl_int_sub_ui(bmap->ineq[j][0],
					bmap->ineq[j][0], 1);
			}

			bmap = isl_basic_map_extend_constraints(bmap, 0, 1);
			bmap = isl_basic_map_add_div_constraint(bmap, i, s);
			if (!bmap)
				return NULL;
		}
	}

	return bmap;
}

__isl_give isl_basic_map *isl_basic_map_simplify(__isl_take isl_basic_map *bmap)
{
	int progress = 1;
	if (!bmap)
		return NULL;
	while (progress) {
		isl_bool empty;

		progress = 0;
		empty = isl_basic_map_plain_is_empty(bmap);
		if (empty < 0)
			return isl_basic_map_free(bmap);
		if (empty)
			break;
		bmap = isl_basic_map_normalize_constraints(bmap);
		bmap = reduce_div_coefficients(bmap);
		bmap = normalize_div_expressions(bmap);
		bmap = remove_duplicate_divs(bmap, &progress);
		bmap = eliminate_unit_divs(bmap, &progress);
		bmap = eliminate_divs_eq(bmap, &progress);
		bmap = eliminate_divs_ineq(bmap, &progress);
		bmap = isl_basic_map_gauss(bmap, &progress);
		/* requires equalities in normal form */
		bmap = normalize_divs(bmap, &progress);
		bmap = isl_basic_map_remove_duplicate_constraints(bmap,
								&progress, 1);
		if (bmap && progress)
			ISL_F_CLR(bmap, ISL_BASIC_MAP_REDUCED_COEFFICIENTS);
	}
	return bmap;
}

struct isl_basic_set *isl_basic_set_simplify(struct isl_basic_set *bset)
{
	return bset_from_bmap(isl_basic_map_simplify(bset_to_bmap(bset)));
}


isl_bool isl_basic_map_is_div_constraint(__isl_keep isl_basic_map *bmap,
	isl_int *constraint, unsigned div)
{
	unsigned pos;

	if (!bmap)
		return isl_bool_error;

	pos = isl_basic_map_offset(bmap, isl_dim_div) + div;

	if (isl_int_eq(constraint[pos], bmap->div[div][0])) {
		int neg;
		isl_int_sub(bmap->div[div][1],
				bmap->div[div][1], bmap->div[div][0]);
		isl_int_add_ui(bmap->div[div][1], bmap->div[div][1], 1);
		neg = isl_seq_is_neg(constraint, bmap->div[div]+1, pos);
		isl_int_sub_ui(bmap->div[div][1], bmap->div[div][1], 1);
		isl_int_add(bmap->div[div][1],
				bmap->div[div][1], bmap->div[div][0]);
		if (!neg)
			return isl_bool_false;
		if (isl_seq_first_non_zero(constraint+pos+1,
					    bmap->n_div-div-1) != -1)
			return isl_bool_false;
	} else if (isl_int_abs_eq(constraint[pos], bmap->div[div][0])) {
		if (!isl_seq_eq(constraint, bmap->div[div]+1, pos))
			return isl_bool_false;
		if (isl_seq_first_non_zero(constraint+pos+1,
					    bmap->n_div-div-1) != -1)
			return isl_bool_false;
	} else
		return isl_bool_false;

	return isl_bool_true;
}

isl_bool isl_basic_set_is_div_constraint(__isl_keep isl_basic_set *bset,
	isl_int *constraint, unsigned div)
{
	return isl_basic_map_is_div_constraint(bset, constraint, div);
}


/* If the only constraints a div d=floor(f/m)
 * appears in are its two defining constraints
 *
 *	f - m d >=0
 *	-(f - (m - 1)) + m d >= 0
 *
 * then it can safely be removed.
 */
static isl_bool div_is_redundant(__isl_keep isl_basic_map *bmap, int div)
{
	int i;
	unsigned pos = isl_basic_map_offset(bmap, isl_dim_div) + div;

	for (i = 0; i < bmap->n_eq; ++i)
		if (!isl_int_is_zero(bmap->eq[i][pos]))
			return isl_bool_false;

	for (i = 0; i < bmap->n_ineq; ++i) {
		isl_bool red;

		if (isl_int_is_zero(bmap->ineq[i][pos]))
			continue;
		red = isl_basic_map_is_div_constraint(bmap, bmap->ineq[i], div);
		if (red < 0 || !red)
			return red;
	}

	for (i = 0; i < bmap->n_div; ++i) {
		if (isl_int_is_zero(bmap->div[i][0]))
			continue;
		if (!isl_int_is_zero(bmap->div[i][1+pos]))
			return isl_bool_false;
	}

	return isl_bool_true;
}

/*
 * Remove divs that don't occur in any of the constraints or other divs.
 * These can arise when dropping constraints from a basic map or
 * when the divs of a basic map have been temporarily aligned
 * with the divs of another basic map.
 */
static __isl_give isl_basic_map *remove_redundant_divs(
	__isl_take isl_basic_map *bmap)
{
	int i;
	isl_size v_div;

	v_div = isl_basic_map_var_offset(bmap, isl_dim_div);
	if (v_div < 0)
		return isl_basic_map_free(bmap);

	for (i = bmap->n_div-1; i >= 0; --i) {
		isl_bool redundant;

		redundant = div_is_redundant(bmap, i);
		if (redundant < 0)
			return isl_basic_map_free(bmap);
		if (!redundant)
			continue;
		bmap = isl_basic_map_drop_constraints_involving(bmap,
								v_div + i, 1);
		bmap = isl_basic_map_drop_div(bmap, i);
	}
	return bmap;
}

/* Mark "bmap" as final, without checking for obviously redundant
 * integer divisions.  This function should be used when "bmap"
 * is known not to involve any such integer divisions.
 */
__isl_give isl_basic_map *isl_basic_map_mark_final(
	__isl_take isl_basic_map *bmap)
{
	if (!bmap)
		return NULL;
	ISL_F_SET(bmap, ISL_BASIC_SET_FINAL);
	return bmap;
}

/* Mark "bmap" as final, after removing obviously redundant integer divisions.
 */
__isl_give isl_basic_map *isl_basic_map_finalize(__isl_take isl_basic_map *bmap)
{
	bmap = remove_redundant_divs(bmap);
	bmap = isl_basic_map_mark_final(bmap);
	return bmap;
}

struct isl_basic_set *isl_basic_set_finalize(struct isl_basic_set *bset)
{
	return bset_from_bmap(isl_basic_map_finalize(bset_to_bmap(bset)));
}

/* Remove definition of any div that is defined in terms of the given variable.
 * The div itself is not removed.  Functions such as
 * eliminate_divs_ineq depend on the other divs remaining in place.
 */
static __isl_give isl_basic_map *remove_dependent_vars(
	__isl_take isl_basic_map *bmap, int pos)
{
	int i;

	if (!bmap)
		return NULL;

	for (i = 0; i < bmap->n_div; ++i) {
		if (isl_int_is_zero(bmap->div[i][0]))
			continue;
		if (isl_int_is_zero(bmap->div[i][1+1+pos]))
			continue;
		bmap = isl_basic_map_mark_div_unknown(bmap, i);
		if (!bmap)
			return NULL;
	}
	return bmap;
}

/* Eliminate the specified variables from the constraints using
 * Fourier-Motzkin.  The variables themselves are not removed.
 */
__isl_give isl_basic_map *isl_basic_map_eliminate_vars(
	__isl_take isl_basic_map *bmap, unsigned pos, unsigned n)
{
	int d;
	int i, j, k;
	isl_size total;
	int need_gauss = 0;

	if (n == 0)
		return bmap;
	total = isl_basic_map_dim(bmap, isl_dim_all);
	if (total < 0)
		return isl_basic_map_free(bmap);

	bmap = isl_basic_map_cow(bmap);
	for (d = pos + n - 1; d >= 0 && d >= pos; --d)
		bmap = remove_dependent_vars(bmap, d);
	if (!bmap)
		return NULL;

	for (d = pos + n - 1;
	     d >= 0 && d >= total - bmap->n_div && d >= pos; --d)
		isl_seq_clr(bmap->div[d-(total-bmap->n_div)], 2+total);
	for (d = pos + n - 1; d >= 0 && d >= pos; --d) {
		int n_lower, n_upper;
		if (!bmap)
			return NULL;
		for (i = 0; i < bmap->n_eq; ++i) {
			if (isl_int_is_zero(bmap->eq[i][1+d]))
				continue;
			bmap = eliminate_var_using_equality(bmap, d,
							bmap->eq[i], 0, NULL);
			if (isl_basic_map_drop_equality(bmap, i) < 0)
				return isl_basic_map_free(bmap);
			need_gauss = 1;
			break;
		}
		if (i < bmap->n_eq)
			continue;
		n_lower = 0;
		n_upper = 0;
		for (i = 0; i < bmap->n_ineq; ++i) {
			if (isl_int_is_pos(bmap->ineq[i][1+d]))
				n_lower++;
			else if (isl_int_is_neg(bmap->ineq[i][1+d]))
				n_upper++;
		}
		bmap = isl_basic_map_extend_constraints(bmap,
				0, n_lower * n_upper);
		if (!bmap)
			goto error;
		for (i = bmap->n_ineq - 1; i >= 0; --i) {
			int last;
			if (isl_int_is_zero(bmap->ineq[i][1+d]))
				continue;
			last = -1;
			for (j = 0; j < i; ++j) {
				if (isl_int_is_zero(bmap->ineq[j][1+d]))
					continue;
				last = j;
				if (isl_int_sgn(bmap->ineq[i][1+d]) ==
				    isl_int_sgn(bmap->ineq[j][1+d]))
					continue;
				k = isl_basic_map_alloc_inequality(bmap);
				if (k < 0)
					goto error;
				isl_seq_cpy(bmap->ineq[k], bmap->ineq[i],
						1+total);
				isl_seq_elim(bmap->ineq[k], bmap->ineq[j],
						1+d, 1+total, NULL);
			}
			isl_basic_map_drop_inequality(bmap, i);
			i = last + 1;
		}
		if (n_lower > 0 && n_upper > 0) {
			bmap = isl_basic_map_normalize_constraints(bmap);
			bmap = isl_basic_map_remove_duplicate_constraints(bmap,
								    NULL, 0);
			bmap = isl_basic_map_gauss(bmap, NULL);
			bmap = isl_basic_map_remove_redundancies(bmap);
			need_gauss = 0;
			if (!bmap)
				goto error;
			if (ISL_F_ISSET(bmap, ISL_BASIC_MAP_EMPTY))
				break;
		}
	}
	if (need_gauss)
		bmap = isl_basic_map_gauss(bmap, NULL);
	return bmap;
error:
	isl_basic_map_free(bmap);
	return NULL;
}

struct isl_basic_set *isl_basic_set_eliminate_vars(
	struct isl_basic_set *bset, unsigned pos, unsigned n)
{
	return bset_from_bmap(isl_basic_map_eliminate_vars(bset_to_bmap(bset),
								pos, n));
}

/* Eliminate the specified n dimensions starting at first from the
 * constraints, without removing the dimensions from the space.
 * If the set is rational, the dimensions are eliminated using Fourier-Motzkin.
 * Otherwise, they are projected out and the original space is restored.
 */
__isl_give isl_basic_map *isl_basic_map_eliminate(
	__isl_take isl_basic_map *bmap,
	enum isl_dim_type type, unsigned first, unsigned n)
{
	isl_space *space;

	if (!bmap)
		return NULL;
	if (n == 0)
		return bmap;

	if (isl_basic_map_check_range(bmap, type, first, n) < 0)
		return isl_basic_map_free(bmap);

	if (ISL_F_ISSET(bmap, ISL_BASIC_MAP_RATIONAL)) {
		first += isl_basic_map_offset(bmap, type) - 1;
		bmap = isl_basic_map_eliminate_vars(bmap, first, n);
		return isl_basic_map_finalize(bmap);
	}

	space = isl_basic_map_get_space(bmap);
	bmap = isl_basic_map_project_out(bmap, type, first, n);
	bmap = isl_basic_map_insert_dims(bmap, type, first, n);
	bmap = isl_basic_map_reset_space(bmap, space);
	return bmap;
}

__isl_give isl_basic_set *isl_basic_set_eliminate(
	__isl_take isl_basic_set *bset,
	enum isl_dim_type type, unsigned first, unsigned n)
{
	return isl_basic_map_eliminate(bset, type, first, n);
}

/* Remove all constraints from "bmap" that reference any unknown local
 * variables (directly or indirectly).
 *
 * Dropping all constraints on a local variable will make it redundant,
 * so it will get removed implicitly by
 * isl_basic_map_drop_constraints_involving_dims.  Some other local
 * variables may also end up becoming redundant if they only appear
 * in constraints together with the unknown local variable.
 * Therefore, start over after calling
 * isl_basic_map_drop_constraints_involving_dims.
 */
__isl_give isl_basic_map *isl_basic_map_drop_constraint_involving_unknown_divs(
	__isl_take isl_basic_map *bmap)
{
	isl_bool known;
	isl_size n_div;
	int i, o_div;

	known = isl_basic_map_divs_known(bmap);
	if (known < 0)
		return isl_basic_map_free(bmap);
	if (known)
		return bmap;

	n_div = isl_basic_map_dim(bmap, isl_dim_div);
	if (n_div < 0)
		return isl_basic_map_free(bmap);
	o_div = isl_basic_map_offset(bmap, isl_dim_div) - 1;

	for (i = 0; i < n_div; ++i) {
		known = isl_basic_map_div_is_known(bmap, i);
		if (known < 0)
			return isl_basic_map_free(bmap);
		if (known)
			continue;
		bmap = remove_dependent_vars(bmap, o_div + i);
		bmap = isl_basic_map_drop_constraints_involving_dims(bmap,
							    isl_dim_div, i, 1);
		n_div = isl_basic_map_dim(bmap, isl_dim_div);
		if (n_div < 0)
			return isl_basic_map_free(bmap);
		i = -1;
	}

	return bmap;
}

/* Remove all constraints from "map" that reference any unknown local
 * variables (directly or indirectly).
 *
 * Since constraints may get dropped from the basic maps,
 * they may no longer be disjoint from each other.
 */
__isl_give isl_map *isl_map_drop_constraint_involving_unknown_divs(
	__isl_take isl_map *map)
{
	int i;
	isl_bool known;

	known = isl_map_divs_known(map);
	if (known < 0)
		return isl_map_free(map);
	if (known)
		return map;

	map = isl_map_cow(map);
	if (!map)
		return NULL;

	for (i = 0; i < map->n; ++i) {
		map->p[i] =
		    isl_basic_map_drop_constraint_involving_unknown_divs(
								    map->p[i]);
		if (!map->p[i])
			return isl_map_free(map);
	}

	if (map->n > 1)
		ISL_F_CLR(map, ISL_MAP_DISJOINT);

	return map;
}

/* Don't assume equalities are in order, because align_divs
 * may have changed the order of the divs.
 */
static void compute_elimination_index(__isl_keep isl_basic_map *bmap, int *elim)
{
	int d, i;
	unsigned total;

	total = isl_space_dim(bmap->dim, isl_dim_all);
	for (d = 0; d < total; ++d)
		elim[d] = -1;
	for (i = 0; i < bmap->n_eq; ++i) {
		for (d = total - 1; d >= 0; --d) {
			if (isl_int_is_zero(bmap->eq[i][1+d]))
				continue;
			elim[d] = i;
			break;
		}
	}
}

static void set_compute_elimination_index(__isl_keep isl_basic_set *bset,
	int *elim)
{
	compute_elimination_index(bset_to_bmap(bset), elim);
}

static int reduced_using_equalities(isl_int *dst, isl_int *src,
	__isl_keep isl_basic_map *bmap, int *elim)
{
	int d;
	int copied = 0;
	unsigned total;

	total = isl_space_dim(bmap->dim, isl_dim_all);
	for (d = total - 1; d >= 0; --d) {
		if (isl_int_is_zero(src[1+d]))
			continue;
		if (elim[d] == -1)
			continue;
		if (!copied) {
			isl_seq_cpy(dst, src, 1 + total);
			copied = 1;
		}
		isl_seq_elim(dst, bmap->eq[elim[d]], 1 + d, 1 + total, NULL);
	}
	return copied;
}

static int set_reduced_using_equalities(isl_int *dst, isl_int *src,
	__isl_keep isl_basic_set *bset, int *elim)
{
	return reduced_using_equalities(dst, src,
					bset_to_bmap(bset), elim);
}

static __isl_give isl_basic_set *isl_basic_set_reduce_using_equalities(
	__isl_take isl_basic_set *bset, __isl_take isl_basic_set *context)
{
	int i;
	int *elim;
	isl_size dim;

	if (!bset || !context)
		goto error;

	if (context->n_eq == 0) {
		isl_basic_set_free(context);
		return bset;
	}

	bset = isl_basic_set_cow(bset);
	dim = isl_basic_set_dim(bset, isl_dim_set);
	if (dim < 0)
		goto error;

	elim = isl_alloc_array(bset->ctx, int, dim);
	if (!elim)
		goto error;
	set_compute_elimination_index(context, elim);
	for (i = 0; i < bset->n_eq; ++i)
		set_reduced_using_equalities(bset->eq[i], bset->eq[i],
							context, elim);
	for (i = 0; i < bset->n_ineq; ++i)
		set_reduced_using_equalities(bset->ineq[i], bset->ineq[i],
							context, elim);
	isl_basic_set_free(context);
	free(elim);
	bset = isl_basic_set_simplify(bset);
	bset = isl_basic_set_finalize(bset);
	return bset;
error:
	isl_basic_set_free(bset);
	isl_basic_set_free(context);
	return NULL;
}

/* For each inequality in "ineq" that is a shifted (more relaxed)
 * copy of an inequality in "context", mark the corresponding entry
 * in "row" with -1.
 * If an inequality only has a non-negative constant term, then
 * mark it as well.
 */
static isl_stat mark_shifted_constraints(__isl_keep isl_mat *ineq,
	__isl_keep isl_basic_set *context, int *row)
{
	struct isl_constraint_index ci;
	isl_size n_ineq, cols;
	unsigned total;
	int k;

	if (!ineq || !context)
		return isl_stat_error;
	if (context->n_ineq == 0)
		return isl_stat_ok;
	if (setup_constraint_index(&ci, context) < 0)
		return isl_stat_error;

	n_ineq = isl_mat_rows(ineq);
	cols = isl_mat_cols(ineq);
	if (n_ineq < 0 || cols < 0)
		return isl_stat_error;
	total = cols - 1;
	for (k = 0; k < n_ineq; ++k) {
		int l;
		isl_bool redundant;

		l = isl_seq_first_non_zero(ineq->row[k] + 1, total);
		if (l < 0 && isl_int_is_nonneg(ineq->row[k][0])) {
			row[k] = -1;
			continue;
		}
		redundant = constraint_index_is_redundant(&ci, ineq->row[k]);
		if (redundant < 0)
			goto error;
		if (!redundant)
			continue;
		row[k] = -1;
	}
	constraint_index_free(&ci);
	return isl_stat_ok;
error:
	constraint_index_free(&ci);
	return isl_stat_error;
}

static __isl_give isl_basic_set *remove_shifted_constraints(
	__isl_take isl_basic_set *bset, __isl_keep isl_basic_set *context)
{
	struct isl_constraint_index ci;
	int k;

	if (!bset || !context)
		return bset;

	if (context->n_ineq == 0)
		return bset;
	if (setup_constraint_index(&ci, context) < 0)
		return bset;

	for (k = 0; k < bset->n_ineq; ++k) {
		isl_bool redundant;

		redundant = constraint_index_is_redundant(&ci, bset->ineq[k]);
		if (redundant < 0)
			goto error;
		if (!redundant)
			continue;
		bset = isl_basic_set_cow(bset);
		if (!bset)
			goto error;
		isl_basic_set_drop_inequality(bset, k);
		--k;
	}
	constraint_index_free(&ci);
	return bset;
error:
	constraint_index_free(&ci);
	return bset;
}

/* Remove constraints from "bmap" that are identical to constraints
 * in "context" or that are more relaxed (greater constant term).
 *
 * We perform the test for shifted copies on the pure constraints
 * in remove_shifted_constraints.
 */
static __isl_give isl_basic_map *isl_basic_map_remove_shifted_constraints(
	__isl_take isl_basic_map *bmap, __isl_take isl_basic_map *context)
{
	isl_basic_set *bset, *bset_context;

	if (!bmap || !context)
		goto error;

	if (bmap->n_ineq == 0 || context->n_ineq == 0) {
		isl_basic_map_free(context);
		return bmap;
	}

	context = isl_basic_map_align_divs(context, bmap);
	bmap = isl_basic_map_align_divs(bmap, context);

	bset = isl_basic_map_underlying_set(isl_basic_map_copy(bmap));
	bset_context = isl_basic_map_underlying_set(context);
	bset = remove_shifted_constraints(bset, bset_context);
	isl_basic_set_free(bset_context);

	bmap = isl_basic_map_overlying_set(bset, bmap);

	return bmap;
error:
	isl_basic_map_free(bmap);
	isl_basic_map_free(context);
	return NULL;
}

/* Does the (linear part of a) constraint "c" involve any of the "len"
 * "relevant" dimensions?
 */
static int is_related(isl_int *c, int len, int *relevant)
{
	int i;

	for (i = 0; i < len; ++i) {
		if (!relevant[i])
			continue;
		if (!isl_int_is_zero(c[i]))
			return 1;
	}

	return 0;
}

/* Drop constraints from "bmap" that do not involve any of
 * the dimensions marked "relevant".
 */
static __isl_give isl_basic_map *drop_unrelated_constraints(
	__isl_take isl_basic_map *bmap, int *relevant)
{
	int i;
	isl_size dim;

	dim = isl_basic_map_dim(bmap, isl_dim_all);
	if (dim < 0)
		return isl_basic_map_free(bmap);
	for (i = 0; i < dim; ++i)
		if (!relevant[i])
			break;
	if (i >= dim)
		return bmap;

	for (i = bmap->n_eq - 1; i >= 0; --i)
		if (!is_related(bmap->eq[i] + 1, dim, relevant)) {
			bmap = isl_basic_map_cow(bmap);
			if (isl_basic_map_drop_equality(bmap, i) < 0)
				return isl_basic_map_free(bmap);
		}

	for (i = bmap->n_ineq - 1; i >= 0; --i)
		if (!is_related(bmap->ineq[i] + 1, dim, relevant)) {
			bmap = isl_basic_map_cow(bmap);
			if (isl_basic_map_drop_inequality(bmap, i) < 0)
				return isl_basic_map_free(bmap);
		}

	return bmap;
}

/* Update the groups in "group" based on the (linear part of a) constraint "c".
 *
 * In particular, for any variable involved in the constraint,
 * find the actual group id from before and replace the group
 * of the corresponding variable by the minimal group of all
 * the variables involved in the constraint considered so far
 * (if this minimum is smaller) or replace the minimum by this group
 * (if the minimum is larger).
 *
 * At the end, all the variables in "c" will (indirectly) point
 * to the minimal of the groups that they referred to originally.
 */
static void update_groups(int dim, int *group, isl_int *c)
{
	int j;
	int min = dim;

	for (j = 0; j < dim; ++j) {
		if (isl_int_is_zero(c[j]))
			continue;
		while (group[j] >= 0 && group[group[j]] != group[j])
			group[j] = group[group[j]];
		if (group[j] == min)
			continue;
		if (group[j] < min) {
			if (min >= 0 && min < dim)
				group[min] = group[j];
			min = group[j];
		} else
			group[group[j]] = min;
	}
}

/* Allocate an array of groups of variables, one for each variable
 * in "context", initialized to zero.
 */
static int *alloc_groups(__isl_keep isl_basic_set *context)
{
	isl_ctx *ctx;
	isl_size dim;

	dim = isl_basic_set_dim(context, isl_dim_set);
	if (dim < 0)
		return NULL;
	ctx = isl_basic_set_get_ctx(context);
	return isl_calloc_array(ctx, int, dim);
}

/* Drop constraints from "bmap" that only involve variables that are
 * not related to any of the variables marked with a "-1" in "group".
 *
 * We construct groups of variables that collect variables that
 * (indirectly) appear in some common constraint of "bmap".
 * Each group is identified by the first variable in the group,
 * except for the special group of variables that was already identified
 * in the input as -1 (or are related to those variables).
 * If group[i] is equal to i (or -1), then the group of i is i (or -1),
 * otherwise the group of i is the group of group[i].
 *
 * We first initialize groups for the remaining variables.
 * Then we iterate over the constraints of "bmap" and update the
 * group of the variables in the constraint by the smallest group.
 * Finally, we resolve indirect references to groups by running over
 * the variables.
 *
 * After computing the groups, we drop constraints that do not involve
 * any variables in the -1 group.
 */
__isl_give isl_basic_map *isl_basic_map_drop_unrelated_constraints(
	__isl_take isl_basic_map *bmap, __isl_take int *group)
{
	isl_size dim;
	int i;
	int last;

	dim = isl_basic_map_dim(bmap, isl_dim_all);
	if (dim < 0)
		return isl_basic_map_free(bmap);

	last = -1;
	for (i = 0; i < dim; ++i)
		if (group[i] >= 0)
			last = group[i] = i;
	if (last < 0) {
		free(group);
		return bmap;
	}

	for (i = 0; i < bmap->n_eq; ++i)
		update_groups(dim, group, bmap->eq[i] + 1);
	for (i = 0; i < bmap->n_ineq; ++i)
		update_groups(dim, group, bmap->ineq[i] + 1);

	for (i = 0; i < dim; ++i)
		if (group[i] >= 0)
			group[i] = group[group[i]];

	for (i = 0; i < dim; ++i)
		group[i] = group[i] == -1;

	bmap = drop_unrelated_constraints(bmap, group);

	free(group);
	return bmap;
}

/* Drop constraints from "context" that are irrelevant for computing
 * the gist of "bset".
 *
 * In particular, drop constraints in variables that are not related
 * to any of the variables involved in the constraints of "bset"
 * in the sense that there is no sequence of constraints that connects them.
 *
 * We first mark all variables that appear in "bset" as belonging
 * to a "-1" group and then continue with group_and_drop_irrelevant_constraints.
 */
static __isl_give isl_basic_set *drop_irrelevant_constraints(
	__isl_take isl_basic_set *context, __isl_keep isl_basic_set *bset)
{
	int *group;
	isl_size dim;
	int i, j;

	dim = isl_basic_set_dim(bset, isl_dim_set);
	if (!context || dim < 0)
		return isl_basic_set_free(context);

	group = alloc_groups(context);

	if (!group)
		return isl_basic_set_free(context);

	for (i = 0; i < dim; ++i) {
		for (j = 0; j < bset->n_eq; ++j)
			if (!isl_int_is_zero(bset->eq[j][1 + i]))
				break;
		if (j < bset->n_eq) {
			group[i] = -1;
			continue;
		}
		for (j = 0; j < bset->n_ineq; ++j)
			if (!isl_int_is_zero(bset->ineq[j][1 + i]))
				break;
		if (j < bset->n_ineq)
			group[i] = -1;
	}

	return isl_basic_map_drop_unrelated_constraints(context, group);
}

/* Drop constraints from "context" that are irrelevant for computing
 * the gist of the inequalities "ineq".
 * Inequalities in "ineq" for which the corresponding element of row
 * is set to -1 have already been marked for removal and should be ignored.
 *
 * In particular, drop constraints in variables that are not related
 * to any of the variables involved in "ineq"
 * in the sense that there is no sequence of constraints that connects them.
 *
 * We first mark all variables that appear in "bset" as belonging
 * to a "-1" group and then continue with group_and_drop_irrelevant_constraints.
 */
static __isl_give isl_basic_set *drop_irrelevant_constraints_marked(
	__isl_take isl_basic_set *context, __isl_keep isl_mat *ineq, int *row)
{
	int *group;
	isl_size dim;
	int i, j;
	isl_size n;

	dim = isl_basic_set_dim(context, isl_dim_set);
	n = isl_mat_rows(ineq);
	if (dim < 0 || n < 0)
		return isl_basic_set_free(context);

	group = alloc_groups(context);

	if (!group)
		return isl_basic_set_free(context);

	for (i = 0; i < dim; ++i) {
		for (j = 0; j < n; ++j) {
			if (row[j] < 0)
				continue;
			if (!isl_int_is_zero(ineq->row[j][1 + i]))
				break;
		}
		if (j < n)
			group[i] = -1;
	}

	return isl_basic_map_drop_unrelated_constraints(context, group);
}

/* Do all "n" entries of "row" contain a negative value?
 */
static int all_neg(int *row, int n)
{
	int i;

	for (i = 0; i < n; ++i)
		if (row[i] >= 0)
			return 0;

	return 1;
}

/* Update the inequalities in "bset" based on the information in "row"
 * and "tab".
 *
 * In particular, the array "row" contains either -1, meaning that
 * the corresponding inequality of "bset" is redundant, or the index
 * of an inequality in "tab".
 *
 * If the row entry is -1, then drop the inequality.
 * Otherwise, if the constraint is marked redundant in the tableau,
 * then drop the inequality.  Similarly, if it is marked as an equality
 * in the tableau, then turn the inequality into an equality and
 * perform Gaussian elimination.
 */
static __isl_give isl_basic_set *update_ineq(__isl_take isl_basic_set *bset,
	__isl_keep int *row, struct isl_tab *tab)
{
	int i;
	unsigned n_ineq;
	unsigned n_eq;
	int found_equality = 0;

	if (!bset)
		return NULL;
	if (tab && tab->empty)
		return isl_basic_set_set_to_empty(bset);

	n_ineq = bset->n_ineq;
	for (i = n_ineq - 1; i >= 0; --i) {
		if (row[i] < 0) {
			if (isl_basic_set_drop_inequality(bset, i) < 0)
				return isl_basic_set_free(bset);
			continue;
		}
		if (!tab)
			continue;
		n_eq = tab->n_eq;
		if (isl_tab_is_equality(tab, n_eq + row[i])) {
			isl_basic_map_inequality_to_equality(bset, i);
			found_equality = 1;
		} else if (isl_tab_is_redundant(tab, n_eq + row[i])) {
			if (isl_basic_set_drop_inequality(bset, i) < 0)
				return isl_basic_set_free(bset);
		}
	}

	if (found_equality)
		bset = isl_basic_set_gauss(bset, NULL);
	bset = isl_basic_set_finalize(bset);
	return bset;
}

/* Update the inequalities in "bset" based on the information in "row"
 * and "tab" and free all arguments (other than "bset").
 */
static __isl_give isl_basic_set *update_ineq_free(
	__isl_take isl_basic_set *bset, __isl_take isl_mat *ineq,
	__isl_take isl_basic_set *context, __isl_take int *row,
	struct isl_tab *tab)
{
	isl_mat_free(ineq);
	isl_basic_set_free(context);

	bset = update_ineq(bset, row, tab);

	free(row);
	isl_tab_free(tab);
	return bset;
}

/* Remove all information from bset that is redundant in the context
 * of context.
 * "ineq" contains the (possibly transformed) inequalities of "bset",
 * in the same order.
 * The (explicit) equalities of "bset" are assumed to have been taken
 * into account by the transformation such that only the inequalities
 * are relevant.
 * "context" is assumed not to be empty.
 *
 * "row" keeps track of the constraint index of a "bset" inequality in "tab".
 * A value of -1 means that the inequality is obviously redundant and may
 * not even appear in  "tab".
 *
 * We first mark the inequalities of "bset"
 * that are obviously redundant with respect to some inequality in "context".
 * Then we remove those constraints from "context" that have become
 * irrelevant for computing the gist of "bset".
 * Note that this removal of constraints cannot be replaced by
 * a factorization because factors in "bset" may still be connected
 * to each other through constraints in "context".
 *
 * If there are any inequalities left, we construct a tableau for
 * the context and then add the inequalities of "bset".
 * Before adding these inequalities, we freeze all constraints such that
 * they won't be considered redundant in terms of the constraints of "bset".
 * Then we detect all redundant constraints (among the
 * constraints that weren't frozen), first by checking for redundancy in the
 * the tableau and then by checking if replacing a constraint by its negation
 * would lead to an empty set.  This last step is fairly expensive
 * and could be optimized by more reuse of the tableau.
 * Finally, we update bset according to the results.
 */
static __isl_give isl_basic_set *uset_gist_full(__isl_take isl_basic_set *bset,
	__isl_take isl_mat *ineq, __isl_take isl_basic_set *context)
{
	int i, r;
	int *row = NULL;
	isl_ctx *ctx;
	isl_basic_set *combined = NULL;
	struct isl_tab *tab = NULL;
	unsigned n_eq, context_ineq;

	if (!bset || !ineq || !context)
		goto error;

	if (bset->n_ineq == 0 || isl_basic_set_plain_is_universe(context)) {
		isl_basic_set_free(context);
		isl_mat_free(ineq);
		return bset;
	}

	ctx = isl_basic_set_get_ctx(context);
	row = isl_calloc_array(ctx, int, bset->n_ineq);
	if (!row)
		goto error;

	if (mark_shifted_constraints(ineq, context, row) < 0)
		goto error;
	if (all_neg(row, bset->n_ineq))
		return update_ineq_free(bset, ineq, context, row, NULL);

	context = drop_irrelevant_constraints_marked(context, ineq, row);
	if (!context)
		goto error;
	if (isl_basic_set_plain_is_universe(context))
		return update_ineq_free(bset, ineq, context, row, NULL);

	n_eq = context->n_eq;
	context_ineq = context->n_ineq;
	combined = isl_basic_set_cow(isl_basic_set_copy(context));
	combined = isl_basic_set_extend_constraints(combined, 0, bset->n_ineq);
	tab = isl_tab_from_basic_set(combined, 0);
	for (i = 0; i < context_ineq; ++i)
		if (isl_tab_freeze_constraint(tab, n_eq + i) < 0)
			goto error;
	if (isl_tab_extend_cons(tab, bset->n_ineq) < 0)
		goto error;
	r = context_ineq;
	for (i = 0; i < bset->n_ineq; ++i) {
		if (row[i] < 0)
			continue;
		combined = isl_basic_set_add_ineq(combined, ineq->row[i]);
		if (isl_tab_add_ineq(tab, ineq->row[i]) < 0)
			goto error;
		row[i] = r++;
	}
	if (isl_tab_detect_implicit_equalities(tab) < 0)
		goto error;
	if (isl_tab_detect_redundant(tab) < 0)
		goto error;
	for (i = bset->n_ineq - 1; i >= 0; --i) {
		isl_basic_set *test;
		int is_empty;

		if (row[i] < 0)
			continue;
		r = row[i];
		if (tab->con[n_eq + r].is_redundant)
			continue;
		test = isl_basic_set_dup(combined);
		test = isl_inequality_negate(test, r);
		test = isl_basic_set_update_from_tab(test, tab);
		is_empty = isl_basic_set_is_empty(test);
		isl_basic_set_free(test);
		if (is_empty < 0)
			goto error;
		if (is_empty)
			tab->con[n_eq + r].is_redundant = 1;
	}
	bset = update_ineq_free(bset, ineq, context, row, tab);
	if (bset) {
		ISL_F_SET(bset, ISL_BASIC_SET_NO_IMPLICIT);
		ISL_F_SET(bset, ISL_BASIC_SET_NO_REDUNDANT);
	}

	isl_basic_set_free(combined);
	return bset;
error:
	free(row);
	isl_mat_free(ineq);
	isl_tab_free(tab);
	isl_basic_set_free(combined);
	isl_basic_set_free(context);
	isl_basic_set_free(bset);
	return NULL;
}

/* Extract the inequalities of "bset" as an isl_mat.
 */
static __isl_give isl_mat *extract_ineq(__isl_keep isl_basic_set *bset)
{
	isl_size total;
	isl_ctx *ctx;
	isl_mat *ineq;

	total = isl_basic_set_dim(bset, isl_dim_all);
	if (total < 0)
		return NULL;

	ctx = isl_basic_set_get_ctx(bset);
	ineq = isl_mat_sub_alloc6(ctx, bset->ineq, 0, bset->n_ineq,
				    0, 1 + total);

	return ineq;
}

/* Remove all information from "bset" that is redundant in the context
 * of "context", for the case where both "bset" and "context" are
 * full-dimensional.
 */
static __isl_give isl_basic_set *uset_gist_uncompressed(
	__isl_take isl_basic_set *bset, __isl_take isl_basic_set *context)
{
	isl_mat *ineq;

	ineq = extract_ineq(bset);
	return uset_gist_full(bset, ineq, context);
}

/* Remove all information from "bset" that is redundant in the context
 * of "context", for the case where the combined equalities of
 * "bset" and "context" allow for a compression that can be obtained
 * by preapplication of "T".
 *
 * "bset" itself is not transformed by "T".  Instead, the inequalities
 * are extracted from "bset" and those are transformed by "T".
 * uset_gist_full then determines which of the transformed inequalities
 * are redundant with respect to the transformed "context" and removes
 * the corresponding inequalities from "bset".
 *
 * After preapplying "T" to the inequalities, any common factor is
 * removed from the coefficients.  If this results in a tightening
 * of the constant term, then the same tightening is applied to
 * the corresponding untransformed inequality in "bset".
 * That is, if after plugging in T, a constraint f(x) >= 0 is of the form
 *
 *	g f'(x) + r >= 0
 *
 * with 0 <= r < g, then it is equivalent to
 *
 *	f'(x) >= 0
 *
 * This means that f(x) >= 0 is equivalent to f(x) - r >= 0 in the affine
 * subspace compressed by T since the latter would be transformed to
 *
 *	g f'(x) >= 0
 */
static __isl_give isl_basic_set *uset_gist_compressed(
	__isl_take isl_basic_set *bset, __isl_take isl_basic_set *context,
	__isl_take isl_mat *T)
{
	isl_ctx *ctx;
	isl_mat *ineq;
	int i;
	isl_size n_row, n_col;
	isl_int rem;

	ineq = extract_ineq(bset);
	ineq = isl_mat_product(ineq, isl_mat_copy(T));
	context = isl_basic_set_preimage(context, T);

	if (!ineq || !context)
		goto error;
	if (isl_basic_set_plain_is_empty(context)) {
		isl_mat_free(ineq);
		isl_basic_set_free(context);
		return isl_basic_set_set_to_empty(bset);
	}

	ctx = isl_mat_get_ctx(ineq);
	n_row = isl_mat_rows(ineq);
	n_col = isl_mat_cols(ineq);
	if (n_row < 0 || n_col < 0)
		goto error;
	isl_int_init(rem);
	for (i = 0; i < n_row; ++i) {
		isl_seq_gcd(ineq->row[i] + 1, n_col - 1, &ctx->normalize_gcd);
		if (isl_int_is_zero(ctx->normalize_gcd))
			continue;
		if (isl_int_is_one(ctx->normalize_gcd))
			continue;
		isl_seq_scale_down(ineq->row[i] + 1, ineq->row[i] + 1,
				    ctx->normalize_gcd, n_col - 1);
		isl_int_fdiv_r(rem, ineq->row[i][0], ctx->normalize_gcd);
		isl_int_fdiv_q(ineq->row[i][0],
				ineq->row[i][0], ctx->normalize_gcd);
		if (isl_int_is_zero(rem))
			continue;
		bset = isl_basic_set_cow(bset);
		if (!bset)
			break;
		isl_int_sub(bset->ineq[i][0], bset->ineq[i][0], rem);
	}
	isl_int_clear(rem);

	return uset_gist_full(bset, ineq, context);
error:
	isl_mat_free(ineq);
	isl_basic_set_free(context);
	isl_basic_set_free(bset);
	return NULL;
}

/* Project "bset" onto the variables that are involved in "template".
 */
static __isl_give isl_basic_set *project_onto_involved(
	__isl_take isl_basic_set *bset, __isl_keep isl_basic_set *template)
{
	int i;
	isl_size n;

	n = isl_basic_set_dim(template, isl_dim_set);
	if (n < 0 || !template)
		return isl_basic_set_free(bset);

	for (i = 0; i < n; ++i) {
		isl_bool involved;

		involved = isl_basic_set_involves_dims(template,
							isl_dim_set, i, 1);
		if (involved < 0)
			return isl_basic_set_free(bset);
		if (involved)
			continue;
		bset = isl_basic_set_eliminate_vars(bset, i, 1);
	}

	return bset;
}

/* Remove all information from bset that is redundant in the context
 * of context.  In particular, equalities that are linear combinations
 * of those in context are removed.  Then the inequalities that are
 * redundant in the context of the equalities and inequalities of
 * context are removed.
 *
 * First of all, we drop those constraints from "context"
 * that are irrelevant for computing the gist of "bset".
 * Alternatively, we could factorize the intersection of "context" and "bset".
 *
 * We first compute the intersection of the integer affine hulls
 * of "bset" and "context",
 * compute the gist inside this intersection and then reduce
 * the constraints with respect to the equalities of the context
 * that only involve variables already involved in the input.
 *
 * If two constraints are mutually redundant, then uset_gist_full
 * will remove the second of those constraints.  We therefore first
 * sort the constraints so that constraints not involving existentially
 * quantified variables are given precedence over those that do.
 * We have to perform this sorting before the variable compression,
 * because that may effect the order of the variables.
 */
static __isl_give isl_basic_set *uset_gist(__isl_take isl_basic_set *bset,
	__isl_take isl_basic_set *context)
{
	isl_mat *eq;
	isl_mat *T;
	isl_basic_set *aff;
	isl_basic_set *aff_context;
	isl_size total;

	total = isl_basic_set_dim(bset, isl_dim_all);
	if (total < 0 || !context)
		goto error;

	context = drop_irrelevant_constraints(context, bset);

	bset = isl_basic_set_detect_equalities(bset);
	aff = isl_basic_set_copy(bset);
	aff = isl_basic_set_plain_affine_hull(aff);
	context = isl_basic_set_detect_equalities(context);
	aff_context = isl_basic_set_copy(context);
	aff_context = isl_basic_set_plain_affine_hull(aff_context);
	aff = isl_basic_set_intersect(aff, aff_context);
	if (!aff)
		goto error;
	if (isl_basic_set_plain_is_empty(aff)) {
		isl_basic_set_free(bset);
		isl_basic_set_free(context);
		return aff;
	}
	bset = isl_basic_set_sort_constraints(bset);
	if (aff->n_eq == 0) {
		isl_basic_set_free(aff);
		return uset_gist_uncompressed(bset, context);
	}
	eq = isl_mat_sub_alloc6(bset->ctx, aff->eq, 0, aff->n_eq, 0, 1 + total);
	eq = isl_mat_cow(eq);
	T = isl_mat_variable_compression(eq, NULL);
	isl_basic_set_free(aff);
	if (T && T->n_col == 0) {
		isl_mat_free(T);
		isl_basic_set_free(context);
		return isl_basic_set_set_to_empty(bset);
	}

	aff_context = isl_basic_set_affine_hull(isl_basic_set_copy(context));
	aff_context = project_onto_involved(aff_context, bset);

	bset = uset_gist_compressed(bset, context, T);
	bset = isl_basic_set_reduce_using_equalities(bset, aff_context);

	if (bset) {
		ISL_F_SET(bset, ISL_BASIC_SET_NO_IMPLICIT);
		ISL_F_SET(bset, ISL_BASIC_SET_NO_REDUNDANT);
	}

	return bset;
error:
	isl_basic_set_free(bset);
	isl_basic_set_free(context);
	return NULL;
}

/* Return the number of equality constraints in "bmap" that involve
 * local variables.  This function assumes that Gaussian elimination
 * has been applied to the equality constraints.
 */
static int n_div_eq(__isl_keep isl_basic_map *bmap)
{
	int i;
	isl_size total, n_div;

	if (!bmap)
		return -1;

	if (bmap->n_eq == 0)
		return 0;

	total = isl_basic_map_dim(bmap, isl_dim_all);
	n_div = isl_basic_map_dim(bmap, isl_dim_div);
	if (total < 0 || n_div < 0)
		return -1;
	total -= n_div;

	for (i = 0; i < bmap->n_eq; ++i)
		if (isl_seq_first_non_zero(bmap->eq[i] + 1 + total,
					    n_div) == -1)
			return i;

	return bmap->n_eq;
}

/* Construct a basic map in "space" defined by the equality constraints in "eq".
 * The constraints are assumed not to involve any local variables.
 */
static __isl_give isl_basic_map *basic_map_from_equalities(
	__isl_take isl_space *space, __isl_take isl_mat *eq)
{
	int i, k;
	isl_size total;
	isl_basic_map *bmap = NULL;

	total = isl_space_dim(space, isl_dim_all);
	if (total < 0 || !eq)
		goto error;

	if (1 + total != eq->n_col)
		isl_die(isl_space_get_ctx(space), isl_error_internal,
			"unexpected number of columns", goto error);

	bmap = isl_basic_map_alloc_space(isl_space_copy(space),
					    0, eq->n_row, 0);
	for (i = 0; i < eq->n_row; ++i) {
		k = isl_basic_map_alloc_equality(bmap);
		if (k < 0)
			goto error;
		isl_seq_cpy(bmap->eq[k], eq->row[i], eq->n_col);
	}

	isl_space_free(space);
	isl_mat_free(eq);
	return bmap;
error:
	isl_space_free(space);
	isl_mat_free(eq);
	isl_basic_map_free(bmap);
	return NULL;
}

/* Construct and return a variable compression based on the equality
 * constraints in "bmap1" and "bmap2" that do not involve the local variables.
 * "n1" is the number of (initial) equality constraints in "bmap1"
 * that do involve local variables.
 * "n2" is the number of (initial) equality constraints in "bmap2"
 * that do involve local variables.
 * "total" is the total number of other variables.
 * This function assumes that Gaussian elimination
 * has been applied to the equality constraints in both "bmap1" and "bmap2"
 * such that the equality constraints not involving local variables
 * are those that start at "n1" or "n2".
 *
 * If either of "bmap1" and "bmap2" does not have such equality constraints,
 * then simply compute the compression based on the equality constraints
 * in the other basic map.
 * Otherwise, combine the equality constraints from both into a new
 * basic map such that Gaussian elimination can be applied to this combination
 * and then construct a variable compression from the resulting
 * equality constraints.
 */
static __isl_give isl_mat *combined_variable_compression(
	__isl_keep isl_basic_map *bmap1, int n1,
	__isl_keep isl_basic_map *bmap2, int n2, int total)
{
	isl_ctx *ctx;
	isl_mat *E1, *E2, *V;
	isl_basic_map *bmap;

	ctx = isl_basic_map_get_ctx(bmap1);
	if (bmap1->n_eq == n1) {
		E2 = isl_mat_sub_alloc6(ctx, bmap2->eq,
					n2, bmap2->n_eq - n2, 0, 1 + total);
		return isl_mat_variable_compression(E2, NULL);
	}
	if (bmap2->n_eq == n2) {
		E1 = isl_mat_sub_alloc6(ctx, bmap1->eq,
					n1, bmap1->n_eq - n1, 0, 1 + total);
		return isl_mat_variable_compression(E1, NULL);
	}
	E1 = isl_mat_sub_alloc6(ctx, bmap1->eq,
				n1, bmap1->n_eq - n1, 0, 1 + total);
	E2 = isl_mat_sub_alloc6(ctx, bmap2->eq,
				n2, bmap2->n_eq - n2, 0, 1 + total);
	E1 = isl_mat_concat(E1, E2);
	bmap = basic_map_from_equalities(isl_basic_map_get_space(bmap1), E1);
	bmap = isl_basic_map_gauss(bmap, NULL);
	if (!bmap)
		return NULL;
	E1 = isl_mat_sub_alloc6(ctx, bmap->eq, 0, bmap->n_eq, 0, 1 + total);
	V = isl_mat_variable_compression(E1, NULL);
	isl_basic_map_free(bmap);

	return V;
}

/* Extract the stride constraints from "bmap", compressed
 * with respect to both the stride constraints in "context" and
 * the remaining equality constraints in both "bmap" and "context".
 * "bmap_n_eq" is the number of (initial) stride constraints in "bmap".
 * "context_n_eq" is the number of (initial) stride constraints in "context".
 *
 * Let x be all variables in "bmap" (and "context") other than the local
 * variables.  First compute a variable compression
 *
 *	x = V x'
 *
 * based on the non-stride equality constraints in "bmap" and "context".
 * Consider the stride constraints of "context",
 *
 *	A(x) + B(y) = 0
 *
 * with y the local variables and plug in the variable compression,
 * resulting in
 *
 *	A(V x') + B(y) = 0
 *
 * Use these constraints to compute a parameter compression on x'
 *
 *	x' = T x''
 *
 * Now consider the stride constraints of "bmap"
 *
 *	C(x) + D(y) = 0
 *
 * and plug in x = V*T x''.
 * That is, return A = [C*V*T D].
 */
static __isl_give isl_mat *extract_compressed_stride_constraints(
	__isl_keep isl_basic_map *bmap, int bmap_n_eq,
	__isl_keep isl_basic_map *context, int context_n_eq)
{
	isl_size total, n_div;
	isl_ctx *ctx;
	isl_mat *A, *B, *T, *V;

	total = isl_basic_map_dim(context, isl_dim_all);
	n_div = isl_basic_map_dim(context, isl_dim_div);
	if (total < 0 || n_div < 0)
		return NULL;
	total -= n_div;

	ctx = isl_basic_map_get_ctx(bmap);

	V = combined_variable_compression(bmap, bmap_n_eq,
						context, context_n_eq, total);

	A = isl_mat_sub_alloc6(ctx, context->eq, 0, context_n_eq, 0, 1 + total);
	B = isl_mat_sub_alloc6(ctx, context->eq,
				0, context_n_eq, 1 + total, n_div);
	A = isl_mat_product(A, isl_mat_copy(V));
	T = isl_mat_parameter_compression_ext(A, B);
	T = isl_mat_product(V, T);

	n_div = isl_basic_map_dim(bmap, isl_dim_div);
	if (n_div < 0)
		T = isl_mat_free(T);
	else
		T = isl_mat_diagonal(T, isl_mat_identity(ctx, n_div));

	A = isl_mat_sub_alloc6(ctx, bmap->eq,
				0, bmap_n_eq, 0, 1 + total + n_div);
	A = isl_mat_product(A, T);

	return A;
}

/* Remove the prime factors from *g that have an exponent that
 * is strictly smaller than the exponent in "c".
 * All exponents in *g are known to be smaller than or equal
 * to those in "c".
 *
 * That is, if *g is equal to
 *
 *	p_1^{e_1} p_2^{e_2} ... p_n^{e_n}
 *
 * and "c" is equal to
 *
 *	p_1^{f_1} p_2^{f_2} ... p_n^{f_n}
 *
 * then update *g to
 *
 *	p_1^{e_1 * (e_1 = f_1)} p_2^{e_2 * (e_2 = f_2)} ...
 *		p_n^{e_n * (e_n = f_n)}
 *
 * If e_i = f_i, then c / *g does not have any p_i factors and therefore
 * neither does the gcd of *g and c / *g.
 * If e_i < f_i, then the gcd of *g and c / *g has a positive
 * power min(e_i, s_i) of p_i with s_i = f_i - e_i among its factors.
 * Dividing *g by this gcd therefore strictly reduces the exponent
 * of the prime factors that need to be removed, while leaving the
 * other prime factors untouched.
 * Repeating this process until gcd(*g, c / *g) = 1 therefore
 * removes all undesired factors, without removing any others.
 */
static void remove_incomplete_powers(isl_int *g, isl_int c)
{
	isl_int t;

	isl_int_init(t);
	for (;;) {
		isl_int_divexact(t, c, *g);
		isl_int_gcd(t, t, *g);
		if (isl_int_is_one(t))
			break;
		isl_int_divexact(*g, *g, t);
	}
	isl_int_clear(t);
}

/* Reduce the "n" stride constraints in "bmap" based on a copy "A"
 * of the same stride constraints in a compressed space that exploits
 * all equalities in the context and the other equalities in "bmap".
 *
 * If the stride constraints of "bmap" are of the form
 *
 *	C(x) + D(y) = 0
 *
 * then A is of the form
 *
 *	B(x') + D(y) = 0
 *
 * If any of these constraints involves only a single local variable y,
 * then the constraint appears as
 *
 *	f(x) + m y_i = 0
 *
 * in "bmap" and as
 *
 *	h(x') + m y_i = 0
 *
 * in "A".
 *
 * Let g be the gcd of m and the coefficients of h.
 * Then, in particular, g is a divisor of the coefficients of h and
 *
 *	f(x) = h(x')
 *
 * is known to be a multiple of g.
 * If some prime factor in m appears with the same exponent in g,
 * then it can be removed from m because f(x) is already known
 * to be a multiple of g and therefore in particular of this power
 * of the prime factors.
 * Prime factors that appear with a smaller exponent in g cannot
 * be removed from m.
 * Let g' be the divisor of g containing all prime factors that
 * appear with the same exponent in m and g, then
 *
 *	f(x) + m y_i = 0
 *
 * can be replaced by
 *
 *	f(x) + m/g' y_i' = 0
 *
 * Note that (if g' != 1) this changes the explicit representation
 * of y_i to that of y_i', so the integer division at position i
 * is marked unknown and later recomputed by a call to
 * isl_basic_map_gauss.
 */
static __isl_give isl_basic_map *reduce_stride_constraints(
	__isl_take isl_basic_map *bmap, int n, __isl_keep isl_mat *A)
{
	int i;
	isl_size total, n_div;
	int any = 0;
	isl_int gcd;

	total = isl_basic_map_dim(bmap, isl_dim_all);
	n_div = isl_basic_map_dim(bmap, isl_dim_div);
	if (total < 0 || n_div < 0 || !A)
		return isl_basic_map_free(bmap);
	total -= n_div;

	isl_int_init(gcd);
	for (i = 0; i < n; ++i) {
		int div;

		div = isl_seq_first_non_zero(bmap->eq[i] + 1 + total, n_div);
		if (div < 0)
			isl_die(isl_basic_map_get_ctx(bmap), isl_error_internal,
				"equality constraints modified unexpectedly",
				goto error);
		if (isl_seq_first_non_zero(bmap->eq[i] + 1 + total + div + 1,
						n_div - div - 1) != -1)
			continue;
		if (isl_mat_row_gcd(A, i, &gcd) < 0)
			goto error;
		if (isl_int_is_one(gcd))
			continue;
		remove_incomplete_powers(&gcd, bmap->eq[i][1 + total + div]);
		if (isl_int_is_one(gcd))
			continue;
		isl_int_divexact(bmap->eq[i][1 + total + div],
				bmap->eq[i][1 + total + div], gcd);
		bmap = isl_basic_map_mark_div_unknown(bmap, div);
		if (!bmap)
			goto error;
		any = 1;
	}
	isl_int_clear(gcd);

	if (any)
		bmap = isl_basic_map_gauss(bmap, NULL);

	return bmap;
error:
	isl_int_clear(gcd);
	isl_basic_map_free(bmap);
	return NULL;
}

/* Simplify the stride constraints in "bmap" based on
 * the remaining equality constraints in "bmap" and all equality
 * constraints in "context".
 * Only do this if both "bmap" and "context" have stride constraints.
 *
 * First extract a copy of the stride constraints in "bmap" in a compressed
 * space exploiting all the other equality constraints and then
 * use this compressed copy to simplify the original stride constraints.
 */
static __isl_give isl_basic_map *gist_strides(__isl_take isl_basic_map *bmap,
	__isl_keep isl_basic_map *context)
{
	int bmap_n_eq, context_n_eq;
	isl_mat *A;

	if (!bmap || !context)
		return isl_basic_map_free(bmap);

	bmap_n_eq = n_div_eq(bmap);
	context_n_eq = n_div_eq(context);

	if (bmap_n_eq < 0 || context_n_eq < 0)
		return isl_basic_map_free(bmap);
	if (bmap_n_eq == 0 || context_n_eq == 0)
		return bmap;

	A = extract_compressed_stride_constraints(bmap, bmap_n_eq,
						    context, context_n_eq);
	bmap = reduce_stride_constraints(bmap, bmap_n_eq, A);

	isl_mat_free(A);

	return bmap;
}

/* Return a basic map that has the same intersection with "context" as "bmap"
 * and that is as "simple" as possible.
 *
 * The core computation is performed on the pure constraints.
 * When we add back the meaning of the integer divisions, we need
 * to (re)introduce the div constraints.  If we happen to have
 * discovered that some of these integer divisions are equal to
 * some affine combination of other variables, then these div
 * constraints may end up getting simplified in terms of the equalities,
 * resulting in extra inequalities on the other variables that
 * may have been removed already or that may not even have been
 * part of the input.  We try and remove those constraints of
 * this form that are most obviously redundant with respect to
 * the context.  We also remove those div constraints that are
 * redundant with respect to the other constraints in the result.
 *
 * The stride constraints among the equality constraints in "bmap" are
 * also simplified with respecting to the other equality constraints
 * in "bmap" and with respect to all equality constraints in "context".
 */
__isl_give isl_basic_map *isl_basic_map_gist(__isl_take isl_basic_map *bmap,
	__isl_take isl_basic_map *context)
{
	isl_basic_set *bset, *eq;
	isl_basic_map *eq_bmap;
	isl_size total, n_div, n_div_bmap;
	unsigned extra, n_eq, n_ineq;

	if (!bmap || !context)
		goto error;

	if (isl_basic_map_plain_is_universe(bmap)) {
		isl_basic_map_free(context);
		return bmap;
	}
	if (isl_basic_map_plain_is_empty(context)) {
		isl_space *space = isl_basic_map_get_space(bmap);
		isl_basic_map_free(bmap);
		isl_basic_map_free(context);
		return isl_basic_map_universe(space);
	}
	if (isl_basic_map_plain_is_empty(bmap)) {
		isl_basic_map_free(context);
		return bmap;
	}

	bmap = isl_basic_map_remove_redundancies(bmap);
	context = isl_basic_map_remove_redundancies(context);
	context = isl_basic_map_align_divs(context, bmap);

	n_div = isl_basic_map_dim(context, isl_dim_div);
	total = isl_basic_map_dim(bmap, isl_dim_all);
	n_div_bmap = isl_basic_map_dim(bmap, isl_dim_div);
	if (n_div < 0 || total < 0 || n_div_bmap < 0)
		goto error;
	extra = n_div - n_div_bmap;

	bset = isl_basic_map_underlying_set(isl_basic_map_copy(bmap));
	bset = isl_basic_set_add_dims(bset, isl_dim_set, extra);
	bset = uset_gist(bset,
		    isl_basic_map_underlying_set(isl_basic_map_copy(context)));
	bset = isl_basic_set_project_out(bset, isl_dim_set, total, extra);

	if (!bset || bset->n_eq == 0 || n_div == 0 ||
	    isl_basic_set_plain_is_empty(bset)) {
		isl_basic_map_free(context);
		return isl_basic_map_overlying_set(bset, bmap);
	}

	n_eq = bset->n_eq;
	n_ineq = bset->n_ineq;
	eq = isl_basic_set_copy(bset);
	eq = isl_basic_set_cow(eq);
	if (isl_basic_set_free_inequality(eq, n_ineq) < 0)
		eq = isl_basic_set_free(eq);
	if (isl_basic_set_free_equality(bset, n_eq) < 0)
		bset = isl_basic_set_free(bset);

	eq_bmap = isl_basic_map_overlying_set(eq, isl_basic_map_copy(bmap));
	eq_bmap = gist_strides(eq_bmap, context);
	eq_bmap = isl_basic_map_remove_shifted_constraints(eq_bmap, context);
	bmap = isl_basic_map_overlying_set(bset, bmap);
	bmap = isl_basic_map_intersect(bmap, eq_bmap);
	bmap = isl_basic_map_remove_redundancies(bmap);

	return bmap;
error:
	isl_basic_map_free(bmap);
	isl_basic_map_free(context);
	return NULL;
}

/*
 * Assumes context has no implicit divs.
 */
__isl_give isl_map *isl_map_gist_basic_map(__isl_take isl_map *map,
	__isl_take isl_basic_map *context)
{
	int i;

	if (!map || !context)
		goto error;

	if (isl_basic_map_plain_is_empty(context)) {
		isl_space *space = isl_map_get_space(map);
		isl_map_free(map);
		isl_basic_map_free(context);
		return isl_map_universe(space);
	}

	context = isl_basic_map_remove_redundancies(context);
	map = isl_map_cow(map);
	if (!map || !context)
		goto error;
	isl_assert(map->ctx, isl_space_is_equal(map->dim, context->dim), goto error);
	map = isl_map_compute_divs(map);
	if (!map)
		goto error;
	for (i = map->n - 1; i >= 0; --i) {
		map->p[i] = isl_basic_map_gist(map->p[i],
						isl_basic_map_copy(context));
		if (!map->p[i])
			goto error;
		if (isl_basic_map_plain_is_empty(map->p[i])) {
			isl_basic_map_free(map->p[i]);
			if (i != map->n - 1)
				map->p[i] = map->p[map->n - 1];
			map->n--;
		}
	}
	isl_basic_map_free(context);
	ISL_F_CLR(map, ISL_MAP_NORMALIZED);
	return map;
error:
	isl_map_free(map);
	isl_basic_map_free(context);
	return NULL;
}

/* Drop all inequalities from "bmap" that also appear in "context".
 * "context" is assumed to have only known local variables and
 * the initial local variables of "bmap" are assumed to be the same
 * as those of "context".
 * The constraints of both "bmap" and "context" are assumed
 * to have been sorted using isl_basic_map_sort_constraints.
 *
 * Run through the inequality constraints of "bmap" and "context"
 * in sorted order.
 * If a constraint of "bmap" involves variables not in "context",
 * then it cannot appear in "context".
 * If a matching constraint is found, it is removed from "bmap".
 */
static __isl_give isl_basic_map *drop_inequalities(
	__isl_take isl_basic_map *bmap, __isl_keep isl_basic_map *context)
{
	int i1, i2;
	isl_size total, bmap_total;
	unsigned extra;

	total = isl_basic_map_dim(context, isl_dim_all);
	bmap_total = isl_basic_map_dim(bmap, isl_dim_all);
	if (total < 0 || bmap_total < 0)
		return isl_basic_map_free(bmap);

	extra = bmap_total - total;

	i1 = bmap->n_ineq - 1;
	i2 = context->n_ineq - 1;
	while (bmap && i1 >= 0 && i2 >= 0) {
		int cmp;

		if (isl_seq_first_non_zero(bmap->ineq[i1] + 1 + total,
					    extra) != -1) {
			--i1;
			continue;
		}
		cmp = isl_basic_map_constraint_cmp(context, bmap->ineq[i1],
							context->ineq[i2]);
		if (cmp < 0) {
			--i2;
			continue;
		}
		if (cmp > 0) {
			--i1;
			continue;
		}
		if (isl_int_eq(bmap->ineq[i1][0], context->ineq[i2][0])) {
			bmap = isl_basic_map_cow(bmap);
			if (isl_basic_map_drop_inequality(bmap, i1) < 0)
				bmap = isl_basic_map_free(bmap);
		}
		--i1;
		--i2;
	}

	return bmap;
}

/* Drop all equalities from "bmap" that also appear in "context".
 * "context" is assumed to have only known local variables and
 * the initial local variables of "bmap" are assumed to be the same
 * as those of "context".
 *
 * Run through the equality constraints of "bmap" and "context"
 * in sorted order.
 * If a constraint of "bmap" involves variables not in "context",
 * then it cannot appear in "context".
 * If a matching constraint is found, it is removed from "bmap".
 */
static __isl_give isl_basic_map *drop_equalities(
	__isl_take isl_basic_map *bmap, __isl_keep isl_basic_map *context)
{
	int i1, i2;
	isl_size total, bmap_total;
	unsigned extra;

	total = isl_basic_map_dim(context, isl_dim_all);
	bmap_total = isl_basic_map_dim(bmap, isl_dim_all);
	if (total < 0 || bmap_total < 0)
		return isl_basic_map_free(bmap);

	extra = bmap_total - total;

	i1 = bmap->n_eq - 1;
	i2 = context->n_eq - 1;

	while (bmap && i1 >= 0 && i2 >= 0) {
		int last1, last2;

		if (isl_seq_first_non_zero(bmap->eq[i1] + 1 + total,
					    extra) != -1)
			break;
		last1 = isl_seq_last_non_zero(bmap->eq[i1] + 1, total);
		last2 = isl_seq_last_non_zero(context->eq[i2] + 1, total);
		if (last1 > last2) {
			--i2;
			continue;
		}
		if (last1 < last2) {
			--i1;
			continue;
		}
		if (isl_seq_eq(bmap->eq[i1], context->eq[i2], 1 + total)) {
			bmap = isl_basic_map_cow(bmap);
			if (isl_basic_map_drop_equality(bmap, i1) < 0)
				bmap = isl_basic_map_free(bmap);
		}
		--i1;
		--i2;
	}

	return bmap;
}

/* Remove the constraints in "context" from "bmap".
 * "context" is assumed to have explicit representations
 * for all local variables.
 *
 * First align the divs of "bmap" to those of "context" and
 * sort the constraints.  Then drop all constraints from "bmap"
 * that appear in "context".
 */
__isl_give isl_basic_map *isl_basic_map_plain_gist(
	__isl_take isl_basic_map *bmap, __isl_take isl_basic_map *context)
{
	isl_bool done, known;

	done = isl_basic_map_plain_is_universe(context);
	if (done == isl_bool_false)
		done = isl_basic_map_plain_is_universe(bmap);
	if (done == isl_bool_false)
		done = isl_basic_map_plain_is_empty(context);
	if (done == isl_bool_false)
		done = isl_basic_map_plain_is_empty(bmap);
	if (done < 0)
		goto error;
	if (done) {
		isl_basic_map_free(context);
		return bmap;
	}
	known = isl_basic_map_divs_known(context);
	if (known < 0)
		goto error;
	if (!known)
		isl_die(isl_basic_map_get_ctx(bmap), isl_error_invalid,
			"context has unknown divs", goto error);

	bmap = isl_basic_map_align_divs(bmap, context);
	bmap = isl_basic_map_gauss(bmap, NULL);
	bmap = isl_basic_map_sort_constraints(bmap);
	context = isl_basic_map_sort_constraints(context);

	bmap = drop_inequalities(bmap, context);
	bmap = drop_equalities(bmap, context);

	isl_basic_map_free(context);
	bmap = isl_basic_map_finalize(bmap);
	return bmap;
error:
	isl_basic_map_free(bmap);
	isl_basic_map_free(context);
	return NULL;
}

/* Replace "map" by the disjunct at position "pos" and free "context".
 */
static __isl_give isl_map *replace_by_disjunct(__isl_take isl_map *map,
	int pos, __isl_take isl_basic_map *context)
{
	isl_basic_map *bmap;

	bmap = isl_basic_map_copy(map->p[pos]);
	isl_map_free(map);
	isl_basic_map_free(context);
	return isl_map_from_basic_map(bmap);
}

/* Remove the constraints in "context" from "map".
 * If any of the disjuncts in the result turns out to be the universe,
 * then return this universe.
 * "context" is assumed to have explicit representations
 * for all local variables.
 */
__isl_give isl_map *isl_map_plain_gist_basic_map(__isl_take isl_map *map,
	__isl_take isl_basic_map *context)
{
	int i;
	isl_bool univ, known;

	univ = isl_basic_map_plain_is_universe(context);
	if (univ < 0)
		goto error;
	if (univ) {
		isl_basic_map_free(context);
		return map;
	}
	known = isl_basic_map_divs_known(context);
	if (known < 0)
		goto error;
	if (!known)
		isl_die(isl_map_get_ctx(map), isl_error_invalid,
			"context has unknown divs", goto error);

	map = isl_map_cow(map);
	if (!map)
		goto error;
	for (i = 0; i < map->n; ++i) {
		map->p[i] = isl_basic_map_plain_gist(map->p[i],
						isl_basic_map_copy(context));
		univ = isl_basic_map_plain_is_universe(map->p[i]);
		if (univ < 0)
			goto error;
		if (univ && map->n > 1)
			return replace_by_disjunct(map, i, context);
	}

	isl_basic_map_free(context);
	ISL_F_CLR(map, ISL_MAP_NORMALIZED);
	if (map->n > 1)
		ISL_F_CLR(map, ISL_MAP_DISJOINT);
	return map;
error:
	isl_map_free(map);
	isl_basic_map_free(context);
	return NULL;
}

/* Remove the constraints in "context" from "set".
 * If any of the disjuncts in the result turns out to be the universe,
 * then return this universe.
 * "context" is assumed to have explicit representations
 * for all local variables.
 */
__isl_give isl_set *isl_set_plain_gist_basic_set(__isl_take isl_set *set,
	__isl_take isl_basic_set *context)
{
	return set_from_map(isl_map_plain_gist_basic_map(set_to_map(set),
							bset_to_bmap(context)));
}

/* Remove the constraints in "context" from "map".
 * If any of the disjuncts in the result turns out to be the universe,
 * then return this universe.
 * "context" is assumed to consist of a single disjunct and
 * to have explicit representations for all local variables.
 */
__isl_give isl_map *isl_map_plain_gist(__isl_take isl_map *map,
	__isl_take isl_map *context)
{
	isl_basic_map *hull;

	hull = isl_map_unshifted_simple_hull(context);
	return isl_map_plain_gist_basic_map(map, hull);
}

/* Replace "map" by a universe map in the same space and free "drop".
 */
static __isl_give isl_map *replace_by_universe(__isl_take isl_map *map,
	__isl_take isl_map *drop)
{
	isl_map *res;

	res = isl_map_universe(isl_map_get_space(map));
	isl_map_free(map);
	isl_map_free(drop);
	return res;
}

/* Return a map that has the same intersection with "context" as "map"
 * and that is as "simple" as possible.
 *
 * If "map" is already the universe, then we cannot make it any simpler.
 * Similarly, if "context" is the universe, then we cannot exploit it
 * to simplify "map"
 * If "map" and "context" are identical to each other, then we can
 * return the corresponding universe.
 *
 * If either "map" or "context" consists of multiple disjuncts,
 * then check if "context" happens to be a subset of "map",
 * in which case all constraints can be removed.
 * In case of multiple disjuncts, the standard procedure
 * may not be able to detect that all constraints can be removed.
 *
 * If none of these cases apply, we have to work a bit harder.
 * During this computation, we make use of a single disjunct context,
 * so if the original context consists of more than one disjunct
 * then we need to approximate the context by a single disjunct set.
 * Simply taking the simple hull may drop constraints that are
 * only implicitly available in each disjunct.  We therefore also
 * look for constraints among those defining "map" that are valid
 * for the context.  These can then be used to simplify away
 * the corresponding constraints in "map".
 */
static __isl_give isl_map *map_gist(__isl_take isl_map *map,
	__isl_take isl_map *context)
{
	int equal;
	int is_universe;
	isl_size n_disjunct_map, n_disjunct_context;
	isl_bool subset;
	isl_basic_map *hull;

	is_universe = isl_map_plain_is_universe(map);
	if (is_universe >= 0 && !is_universe)
		is_universe = isl_map_plain_is_universe(context);
	if (is_universe < 0)
		goto error;
	if (is_universe) {
		isl_map_free(context);
		return map;
	}

	equal = isl_map_plain_is_equal(map, context);
	if (equal < 0)
		goto error;
	if (equal)
		return replace_by_universe(map, context);

	n_disjunct_map = isl_map_n_basic_map(map);
	n_disjunct_context = isl_map_n_basic_map(context);
	if (n_disjunct_map < 0 || n_disjunct_context < 0)
		goto error;
	if (n_disjunct_map != 1 || n_disjunct_context != 1) {
		subset = isl_map_is_subset(context, map);
		if (subset < 0)
			goto error;
		if (subset)
			return replace_by_universe(map, context);
	}

	context = isl_map_compute_divs(context);
	if (!context)
		goto error;
	if (n_disjunct_context == 1) {
		hull = isl_map_simple_hull(context);
	} else {
		isl_ctx *ctx;
		isl_map_list *list;

		ctx = isl_map_get_ctx(map);
		list = isl_map_list_alloc(ctx, 2);
		list = isl_map_list_add(list, isl_map_copy(context));
		list = isl_map_list_add(list, isl_map_copy(map));
		hull = isl_map_unshifted_simple_hull_from_map_list(context,
								    list);
	}
	return isl_map_gist_basic_map(map, hull);
error:
	isl_map_free(map);
	isl_map_free(context);
	return NULL;
}

__isl_give isl_map *isl_map_gist(__isl_take isl_map *map,
	__isl_take isl_map *context)
{
	return isl_map_align_params_map_map_and(map, context, &map_gist);
}

struct isl_basic_set *isl_basic_set_gist(struct isl_basic_set *bset,
						struct isl_basic_set *context)
{
	return bset_from_bmap(isl_basic_map_gist(bset_to_bmap(bset),
						bset_to_bmap(context)));
}

__isl_give isl_set *isl_set_gist_basic_set(__isl_take isl_set *set,
	__isl_take isl_basic_set *context)
{
	return set_from_map(isl_map_gist_basic_map(set_to_map(set),
					bset_to_bmap(context)));
}

__isl_give isl_set *isl_set_gist_params_basic_set(__isl_take isl_set *set,
	__isl_take isl_basic_set *context)
{
	isl_space *space = isl_set_get_space(set);
	isl_basic_set *dom_context = isl_basic_set_universe(space);
	dom_context = isl_basic_set_intersect_params(dom_context, context);
	return isl_set_gist_basic_set(set, dom_context);
}

__isl_give isl_set *isl_set_gist(__isl_take isl_set *set,
	__isl_take isl_set *context)
{
	return set_from_map(isl_map_gist(set_to_map(set), set_to_map(context)));
}

/* Compute the gist of "bmap" with respect to the constraints "context"
 * on the domain.
 */
__isl_give isl_basic_map *isl_basic_map_gist_domain(
	__isl_take isl_basic_map *bmap, __isl_take isl_basic_set *context)
{
	isl_space *space = isl_basic_map_get_space(bmap);
	isl_basic_map *bmap_context = isl_basic_map_universe(space);

	bmap_context = isl_basic_map_intersect_domain(bmap_context, context);
	return isl_basic_map_gist(bmap, bmap_context);
}

__isl_give isl_map *isl_map_gist_domain(__isl_take isl_map *map,
	__isl_take isl_set *context)
{
	isl_map *map_context = isl_map_universe(isl_map_get_space(map));
	map_context = isl_map_intersect_domain(map_context, context);
	return isl_map_gist(map, map_context);
}

__isl_give isl_map *isl_map_gist_range(__isl_take isl_map *map,
	__isl_take isl_set *context)
{
	isl_map *map_context = isl_map_universe(isl_map_get_space(map));
	map_context = isl_map_intersect_range(map_context, context);
	return isl_map_gist(map, map_context);
}

__isl_give isl_map *isl_map_gist_params(__isl_take isl_map *map,
	__isl_take isl_set *context)
{
	isl_map *map_context = isl_map_universe(isl_map_get_space(map));
	map_context = isl_map_intersect_params(map_context, context);
	return isl_map_gist(map, map_context);
}

__isl_give isl_set *isl_set_gist_params(__isl_take isl_set *set,
	__isl_take isl_set *context)
{
	return isl_map_gist_params(set, context);
}

/* Quick check to see if two basic maps are disjoint.
 * In particular, we reduce the equalities and inequalities of
 * one basic map in the context of the equalities of the other
 * basic map and check if we get a contradiction.
 */
isl_bool isl_basic_map_plain_is_disjoint(__isl_keep isl_basic_map *bmap1,
	__isl_keep isl_basic_map *bmap2)
{
	struct isl_vec *v = NULL;
	int *elim = NULL;
	isl_size total;
	int i;

	if (!bmap1 || !bmap2)
		return isl_bool_error;
	isl_assert(bmap1->ctx, isl_space_is_equal(bmap1->dim, bmap2->dim),
			return isl_bool_error);
	if (bmap1->n_div || bmap2->n_div)
		return isl_bool_false;
	if (!bmap1->n_eq && !bmap2->n_eq)
		return isl_bool_false;

	total = isl_space_dim(bmap1->dim, isl_dim_all);
	if (total < 0)
		return isl_bool_error;
	if (total == 0)
		return isl_bool_false;
	v = isl_vec_alloc(bmap1->ctx, 1 + total);
	if (!v)
		goto error;
	elim = isl_alloc_array(bmap1->ctx, int, total);
	if (!elim)
		goto error;
	compute_elimination_index(bmap1, elim);
	for (i = 0; i < bmap2->n_eq; ++i) {
		int reduced;
		reduced = reduced_using_equalities(v->block.data, bmap2->eq[i],
							bmap1, elim);
		if (reduced && !isl_int_is_zero(v->block.data[0]) &&
		    isl_seq_first_non_zero(v->block.data + 1, total) == -1)
			goto disjoint;
	}
	for (i = 0; i < bmap2->n_ineq; ++i) {
		int reduced;
		reduced = reduced_using_equalities(v->block.data,
						bmap2->ineq[i], bmap1, elim);
		if (reduced && isl_int_is_neg(v->block.data[0]) &&
		    isl_seq_first_non_zero(v->block.data + 1, total) == -1)
			goto disjoint;
	}
	compute_elimination_index(bmap2, elim);
	for (i = 0; i < bmap1->n_ineq; ++i) {
		int reduced;
		reduced = reduced_using_equalities(v->block.data,
						bmap1->ineq[i], bmap2, elim);
		if (reduced && isl_int_is_neg(v->block.data[0]) &&
		    isl_seq_first_non_zero(v->block.data + 1, total) == -1)
			goto disjoint;
	}
	isl_vec_free(v);
	free(elim);
	return isl_bool_false;
disjoint:
	isl_vec_free(v);
	free(elim);
	return isl_bool_true;
error:
	isl_vec_free(v);
	free(elim);
	return isl_bool_error;
}

int isl_basic_set_plain_is_disjoint(__isl_keep isl_basic_set *bset1,
	__isl_keep isl_basic_set *bset2)
{
	return isl_basic_map_plain_is_disjoint(bset_to_bmap(bset1),
					      bset_to_bmap(bset2));
}

/* Does "test" hold for all pairs of basic maps in "map1" and "map2"?
 */
static isl_bool all_pairs(__isl_keep isl_map *map1, __isl_keep isl_map *map2,
	isl_bool (*test)(__isl_keep isl_basic_map *bmap1,
		__isl_keep isl_basic_map *bmap2))
{
	int i, j;

	if (!map1 || !map2)
		return isl_bool_error;

	for (i = 0; i < map1->n; ++i) {
		for (j = 0; j < map2->n; ++j) {
			isl_bool d = test(map1->p[i], map2->p[j]);
			if (d != isl_bool_true)
				return d;
		}
	}

	return isl_bool_true;
}

/* Are "map1" and "map2" obviously disjoint, based on information
 * that can be derived without looking at the individual basic maps?
 *
 * In particular, if one of them is empty or if they live in different spaces
 * (ignoring parameters), then they are clearly disjoint.
 */
static isl_bool isl_map_plain_is_disjoint_global(__isl_keep isl_map *map1,
	__isl_keep isl_map *map2)
{
	isl_bool disjoint;
	isl_bool match;

	if (!map1 || !map2)
		return isl_bool_error;

	disjoint = isl_map_plain_is_empty(map1);
	if (disjoint < 0 || disjoint)
		return disjoint;

	disjoint = isl_map_plain_is_empty(map2);
	if (disjoint < 0 || disjoint)
		return disjoint;

	match = isl_space_tuple_is_equal(map1->dim, isl_dim_in,
				map2->dim, isl_dim_in);
	if (match < 0 || !match)
		return match < 0 ? isl_bool_error : isl_bool_true;

	match = isl_space_tuple_is_equal(map1->dim, isl_dim_out,
				map2->dim, isl_dim_out);
	if (match < 0 || !match)
		return match < 0 ? isl_bool_error : isl_bool_true;

	return isl_bool_false;
}

/* Are "map1" and "map2" obviously disjoint?
 *
 * If one of them is empty or if they live in different spaces (ignoring
 * parameters), then they are clearly disjoint.
 * This is checked by isl_map_plain_is_disjoint_global.
 *
 * If they have different parameters, then we skip any further tests.
 *
 * If they are obviously equal, but not obviously empty, then we will
 * not be able to detect if they are disjoint.
 *
 * Otherwise we check if each basic map in "map1" is obviously disjoint
 * from each basic map in "map2".
 */
isl_bool isl_map_plain_is_disjoint(__isl_keep isl_map *map1,
	__isl_keep isl_map *map2)
{
	isl_bool disjoint;
	isl_bool intersect;
	isl_bool match;

	disjoint = isl_map_plain_is_disjoint_global(map1, map2);
	if (disjoint < 0 || disjoint)
		return disjoint;

	match = isl_map_has_equal_params(map1, map2);
	if (match < 0 || !match)
		return match < 0 ? isl_bool_error : isl_bool_false;

	intersect = isl_map_plain_is_equal(map1, map2);
	if (intersect < 0 || intersect)
		return intersect < 0 ? isl_bool_error : isl_bool_false;

	return all_pairs(map1, map2, &isl_basic_map_plain_is_disjoint);
}

/* Are "map1" and "map2" disjoint?
 * The parameters are assumed to have been aligned.
 *
 * In particular, check whether all pairs of basic maps are disjoint.
 */
static isl_bool isl_map_is_disjoint_aligned(__isl_keep isl_map *map1,
	__isl_keep isl_map *map2)
{
	return all_pairs(map1, map2, &isl_basic_map_is_disjoint);
}

/* Are "map1" and "map2" disjoint?
 *
 * They are disjoint if they are "obviously disjoint" or if one of them
 * is empty.  Otherwise, they are not disjoint if one of them is universal.
 * If the two inputs are (obviously) equal and not empty, then they are
 * not disjoint.
 * If none of these cases apply, then check if all pairs of basic maps
 * are disjoint after aligning the parameters.
 */
isl_bool isl_map_is_disjoint(__isl_keep isl_map *map1, __isl_keep isl_map *map2)
{
	isl_bool disjoint;
	isl_bool intersect;

	disjoint = isl_map_plain_is_disjoint_global(map1, map2);
	if (disjoint < 0 || disjoint)
		return disjoint;

	disjoint = isl_map_is_empty(map1);
	if (disjoint < 0 || disjoint)
		return disjoint;

	disjoint = isl_map_is_empty(map2);
	if (disjoint < 0 || disjoint)
		return disjoint;

	intersect = isl_map_plain_is_universe(map1);
	if (intersect < 0 || intersect)
		return intersect < 0 ? isl_bool_error : isl_bool_false;

	intersect = isl_map_plain_is_universe(map2);
	if (intersect < 0 || intersect)
		return intersect < 0 ? isl_bool_error : isl_bool_false;

	intersect = isl_map_plain_is_equal(map1, map2);
	if (intersect < 0 || intersect)
		return isl_bool_not(intersect);

	return isl_map_align_params_map_map_and_test(map1, map2,
						&isl_map_is_disjoint_aligned);
}

/* Are "bmap1" and "bmap2" disjoint?
 *
 * They are disjoint if they are "obviously disjoint" or if one of them
 * is empty.  Otherwise, they are not disjoint if one of them is universal.
 * If none of these cases apply, we compute the intersection and see if
 * the result is empty.
 */
isl_bool isl_basic_map_is_disjoint(__isl_keep isl_basic_map *bmap1,
	__isl_keep isl_basic_map *bmap2)
{
	isl_bool disjoint;
	isl_bool intersect;
	isl_basic_map *test;

	disjoint = isl_basic_map_plain_is_disjoint(bmap1, bmap2);
	if (disjoint < 0 || disjoint)
		return disjoint;

	disjoint = isl_basic_map_is_empty(bmap1);
	if (disjoint < 0 || disjoint)
		return disjoint;

	disjoint = isl_basic_map_is_empty(bmap2);
	if (disjoint < 0 || disjoint)
		return disjoint;

	intersect = isl_basic_map_plain_is_universe(bmap1);
	if (intersect < 0 || intersect)
		return intersect < 0 ? isl_bool_error : isl_bool_false;

	intersect = isl_basic_map_plain_is_universe(bmap2);
	if (intersect < 0 || intersect)
		return intersect < 0 ? isl_bool_error : isl_bool_false;

	test = isl_basic_map_intersect(isl_basic_map_copy(bmap1),
		isl_basic_map_copy(bmap2));
	disjoint = isl_basic_map_is_empty(test);
	isl_basic_map_free(test);

	return disjoint;
}

/* Are "bset1" and "bset2" disjoint?
 */
isl_bool isl_basic_set_is_disjoint(__isl_keep isl_basic_set *bset1,
	__isl_keep isl_basic_set *bset2)
{
	return isl_basic_map_is_disjoint(bset1, bset2);
}

isl_bool isl_set_plain_is_disjoint(__isl_keep isl_set *set1,
	__isl_keep isl_set *set2)
{
	return isl_map_plain_is_disjoint(set_to_map(set1), set_to_map(set2));
}

/* Are "set1" and "set2" disjoint?
 */
isl_bool isl_set_is_disjoint(__isl_keep isl_set *set1, __isl_keep isl_set *set2)
{
	return isl_map_is_disjoint(set1, set2);
}

/* Is "v" equal to 0, 1 or -1?
 */
static int is_zero_or_one(isl_int v)
{
	return isl_int_is_zero(v) || isl_int_is_one(v) || isl_int_is_negone(v);
}

/* Are the "n" coefficients starting at "first" of inequality constraints
 * "i" and "j" of "bmap" opposite to each other?
 */
static int is_opposite_part(__isl_keep isl_basic_map *bmap, int i, int j,
	int first, int n)
{
	return isl_seq_is_neg(bmap->ineq[i] + first, bmap->ineq[j] + first, n);
}

/* Are inequality constraints "i" and "j" of "bmap" opposite to each other,
 * apart from the constant term?
 */
static isl_bool is_opposite(__isl_keep isl_basic_map *bmap, int i, int j)
{
	isl_size total;

	total = isl_basic_map_dim(bmap, isl_dim_all);
	if (total < 0)
		return isl_bool_error;
	return is_opposite_part(bmap, i, j, 1, total);
}

/* Check if we can combine a given div with lower bound l and upper
 * bound u with some other div and if so return that other div.
 * Otherwise, return a position beyond the integer divisions.
 * Return -1 on error.
 *
 * We first check that
 *	- the bounds are opposites of each other (except for the constant
 *	  term)
 *	- the bounds do not reference any other div
 *	- no div is defined in terms of this div
 *
 * Let m be the size of the range allowed on the div by the bounds.
 * That is, the bounds are of the form
 *
 *	e <= a <= e + m - 1
 *
 * with e some expression in the other variables.
 * We look for another div b such that no third div is defined in terms
 * of this second div b and such that in any constraint that contains
 * a (except for the given lower and upper bound), also contains b
 * with a coefficient that is m times that of b.
 * That is, all constraints (except for the lower and upper bound)
 * are of the form
 *
 *	e + f (a + m b) >= 0
 *
 * Furthermore, in the constraints that only contain b, the coefficient
 * of b should be equal to 1 or -1.
 * If so, we return b so that "a + m b" can be replaced by
 * a single div "c = a + m b".
 */
static int div_find_coalesce(__isl_keep isl_basic_map *bmap, int *pairs,
	unsigned div, unsigned l, unsigned u)
{
	int i, j;
	unsigned n_div;
	isl_size v_div;
	int coalesce;
	isl_bool opp;

	n_div = isl_basic_map_dim(bmap, isl_dim_div);
	if (n_div <= 1)
		return n_div;
	v_div = isl_basic_map_var_offset(bmap, isl_dim_div);
	if (v_div < 0)
		return -1;
	if (isl_seq_first_non_zero(bmap->ineq[l] + 1 + v_div, div) != -1)
		return n_div;
	if (isl_seq_first_non_zero(bmap->ineq[l] + 1 + v_div + div + 1,
				   n_div - div - 1) != -1)
		return n_div;
	opp = is_opposite(bmap, l, u);
	if (opp < 0 || !opp)
		return opp < 0 ? -1 : n_div;

	for (i = 0; i < n_div; ++i) {
		if (isl_int_is_zero(bmap->div[i][0]))
			continue;
		if (!isl_int_is_zero(bmap->div[i][1 + 1 + v_div + div]))
			return n_div;
	}

	isl_int_add(bmap->ineq[l][0], bmap->ineq[l][0], bmap->ineq[u][0]);
	if (isl_int_is_neg(bmap->ineq[l][0])) {
		isl_int_sub(bmap->ineq[l][0],
			    bmap->ineq[l][0], bmap->ineq[u][0]);
		bmap = isl_basic_map_copy(bmap);
		bmap = isl_basic_map_set_to_empty(bmap);
		isl_basic_map_free(bmap);
		return n_div;
	}
	isl_int_add_ui(bmap->ineq[l][0], bmap->ineq[l][0], 1);
	coalesce = n_div;
	for (i = 0; i < n_div; ++i) {
		if (i == div)
			continue;
		if (!pairs[i])
			continue;
		for (j = 0; j < n_div; ++j) {
			if (isl_int_is_zero(bmap->div[j][0]))
				continue;
			if (!isl_int_is_zero(bmap->div[j][1 + 1 + v_div + i]))
				break;
		}
		if (j < n_div)
			continue;
		for (j = 0; j < bmap->n_ineq; ++j) {
			int valid;
			if (j == l || j == u)
				continue;
			if (isl_int_is_zero(bmap->ineq[j][1 + v_div + div])) {
				if (is_zero_or_one(bmap->ineq[j][1 + v_div + i]))
					continue;
				break;
			}
			if (isl_int_is_zero(bmap->ineq[j][1 + v_div + i]))
				break;
			isl_int_mul(bmap->ineq[j][1 + v_div + div],
				    bmap->ineq[j][1 + v_div + div],
				    bmap->ineq[l][0]);
			valid = isl_int_eq(bmap->ineq[j][1 + v_div + div],
					   bmap->ineq[j][1 + v_div + i]);
			isl_int_divexact(bmap->ineq[j][1 + v_div + div],
					 bmap->ineq[j][1 + v_div + div],
					 bmap->ineq[l][0]);
			if (!valid)
				break;
		}
		if (j < bmap->n_ineq)
			continue;
		coalesce = i;
		break;
	}
	isl_int_sub_ui(bmap->ineq[l][0], bmap->ineq[l][0], 1);
	isl_int_sub(bmap->ineq[l][0], bmap->ineq[l][0], bmap->ineq[u][0]);
	return coalesce;
}

/* Internal data structure used during the construction and/or evaluation of
 * an inequality that ensures that a pair of bounds always allows
 * for an integer value.
 *
 * "tab" is the tableau in which the inequality is evaluated.  It may
 * be NULL until it is actually needed.
 * "v" contains the inequality coefficients.
 * "g", "fl" and "fu" are temporary scalars used during the construction and
 * evaluation.
 */
struct test_ineq_data {
	struct isl_tab *tab;
	isl_vec *v;
	isl_int g;
	isl_int fl;
	isl_int fu;
};

/* Free all the memory allocated by the fields of "data".
 */
static void test_ineq_data_clear(struct test_ineq_data *data)
{
	isl_tab_free(data->tab);
	isl_vec_free(data->v);
	isl_int_clear(data->g);
	isl_int_clear(data->fl);
	isl_int_clear(data->fu);
}

/* Is the inequality stored in data->v satisfied by "bmap"?
 * That is, does it only attain non-negative values?
 * data->tab is a tableau corresponding to "bmap".
 */
static isl_bool test_ineq_is_satisfied(__isl_keep isl_basic_map *bmap,
	struct test_ineq_data *data)
{
	isl_ctx *ctx;
	enum isl_lp_result res;

	ctx = isl_basic_map_get_ctx(bmap);
	if (!data->tab)
		data->tab = isl_tab_from_basic_map(bmap, 0);
	res = isl_tab_min(data->tab, data->v->el, ctx->one, &data->g, NULL, 0);
	if (res == isl_lp_error)
		return isl_bool_error;
	return res == isl_lp_ok && isl_int_is_nonneg(data->g);
}

/* Given a lower and an upper bound on div i, do they always allow
 * for an integer value of the given div?
 * Determine this property by constructing an inequality
 * such that the property is guaranteed when the inequality is nonnegative.
 * The lower bound is inequality l, while the upper bound is inequality u.
 * The constructed inequality is stored in data->v.
 *
 * Let the upper bound be
 *
 *	-n_u a + e_u >= 0
 *
 * and the lower bound
 *
 *	n_l a + e_l >= 0
 *
 * Let n_u = f_u g and n_l = f_l g, with g = gcd(n_u, n_l).
 * We have
 *
 *	- f_u e_l <= f_u f_l g a <= f_l e_u
 *
 * Since all variables are integer valued, this is equivalent to
 *
 *	- f_u e_l - (f_u - 1) <= f_u f_l g a <= f_l e_u + (f_l - 1)
 *
 * If this interval is at least f_u f_l g, then it contains at least
 * one integer value for a.
 * That is, the test constraint is
 *
 *	f_l e_u + f_u e_l + f_l - 1 + f_u - 1 + 1 >= f_u f_l g
 *
 * or
 *
 *	f_l e_u + f_u e_l + f_l - 1 + f_u - 1 + 1 - f_u f_l g >= 0
 *
 * If the coefficients of f_l e_u + f_u e_l have a common divisor g',
 * then the constraint can be scaled down by a factor g',
 * with the constant term replaced by
 * floor((f_l e_{u,0} + f_u e_{l,0} + f_l - 1 + f_u - 1 + 1 - f_u f_l g)/g').
 * Note that the result of applying Fourier-Motzkin to this pair
 * of constraints is
 *
 *	f_l e_u + f_u e_l >= 0
 *
 * If the constant term of the scaled down version of this constraint,
 * i.e., floor((f_l e_{u,0} + f_u e_{l,0})/g') is equal to the constant
 * term of the scaled down test constraint, then the test constraint
 * is known to hold and no explicit evaluation is required.
 * This is essentially the Omega test.
 *
 * If the test constraint consists of only a constant term, then
 * it is sufficient to look at the sign of this constant term.
 */
static isl_bool int_between_bounds(__isl_keep isl_basic_map *bmap, int i,
	int l, int u, struct test_ineq_data *data)
{
	unsigned offset;
	isl_size n_div;

	offset = isl_basic_map_offset(bmap, isl_dim_div);
	n_div = isl_basic_map_dim(bmap, isl_dim_div);
	if (n_div < 0)
		return isl_bool_error;

	isl_int_gcd(data->g,
		    bmap->ineq[l][offset + i], bmap->ineq[u][offset + i]);
	isl_int_divexact(data->fl, bmap->ineq[l][offset + i], data->g);
	isl_int_divexact(data->fu, bmap->ineq[u][offset + i], data->g);
	isl_int_neg(data->fu, data->fu);
	isl_seq_combine(data->v->el, data->fl, bmap->ineq[u],
			data->fu, bmap->ineq[l], offset + n_div);
	isl_int_mul(data->g, data->g, data->fl);
	isl_int_mul(data->g, data->g, data->fu);
	isl_int_sub(data->g, data->g, data->fl);
	isl_int_sub(data->g, data->g, data->fu);
	isl_int_add_ui(data->g, data->g, 1);
	isl_int_sub(data->fl, data->v->el[0], data->g);

	isl_seq_gcd(data->v->el + 1, offset - 1 + n_div, &data->g);
	if (isl_int_is_zero(data->g))
		return isl_int_is_nonneg(data->fl);
	if (isl_int_is_one(data->g)) {
		isl_int_set(data->v->el[0], data->fl);
		return test_ineq_is_satisfied(bmap, data);
	}
	isl_int_fdiv_q(data->fl, data->fl, data->g);
	isl_int_fdiv_q(data->v->el[0], data->v->el[0], data->g);
	if (isl_int_eq(data->fl, data->v->el[0]))
		return isl_bool_true;
	isl_int_set(data->v->el[0], data->fl);
	isl_seq_scale_down(data->v->el + 1, data->v->el + 1, data->g,
			    offset - 1 + n_div);

	return test_ineq_is_satisfied(bmap, data);
}

/* Remove more kinds of divs that are not strictly needed.
 * In particular, if all pairs of lower and upper bounds on a div
 * are such that they allow at least one integer value of the div,
 * then we can eliminate the div using Fourier-Motzkin without
 * introducing any spurious solutions.
 *
 * If at least one of the two constraints has a unit coefficient for the div,
 * then the presence of such a value is guaranteed so there is no need to check.
 * In particular, the value attained by the bound with unit coefficient
 * can serve as this intermediate value.
 */
static __isl_give isl_basic_map *drop_more_redundant_divs(
	__isl_take isl_basic_map *bmap, __isl_take int *pairs, int n)
{
	isl_ctx *ctx;
	struct test_ineq_data data = { NULL, NULL };
	unsigned off;
	isl_size n_div;
	int remove = -1;

	isl_int_init(data.g);
	isl_int_init(data.fl);
	isl_int_init(data.fu);

	n_div = isl_basic_map_dim(bmap, isl_dim_div);
	if (n_div < 0)
		goto error;

	ctx = isl_basic_map_get_ctx(bmap);
	off = isl_basic_map_offset(bmap, isl_dim_div);
	data.v = isl_vec_alloc(ctx, off + n_div);
	if (!data.v)
		goto error;

	while (n > 0) {
		int i, l, u;
		int best = -1;
		isl_bool has_int;

		for (i = 0; i < n_div; ++i) {
			if (!pairs[i])
				continue;
			if (best >= 0 && pairs[best] <= pairs[i])
				continue;
			best = i;
		}

		i = best;
		for (l = 0; l < bmap->n_ineq; ++l) {
			if (!isl_int_is_pos(bmap->ineq[l][off + i]))
				continue;
			if (isl_int_is_one(bmap->ineq[l][off + i]))
				continue;
			for (u = 0; u < bmap->n_ineq; ++u) {
				if (!isl_int_is_neg(bmap->ineq[u][off + i]))
					continue;
				if (isl_int_is_negone(bmap->ineq[u][off + i]))
					continue;
				has_int = int_between_bounds(bmap, i, l, u,
								&data);
				if (has_int < 0)
					goto error;
				if (data.tab && data.tab->empty)
					break;
				if (!has_int)
					break;
			}
			if (u < bmap->n_ineq)
				break;
		}
		if (data.tab && data.tab->empty) {
			bmap = isl_basic_map_set_to_empty(bmap);
			break;
		}
		if (l == bmap->n_ineq) {
			remove = i;
			break;
		}
		pairs[i] = 0;
		--n;
	}

	test_ineq_data_clear(&data);

	free(pairs);

	if (remove < 0)
		return bmap;

	bmap = isl_basic_map_remove_dims(bmap, isl_dim_div, remove, 1);
	return isl_basic_map_drop_redundant_divs(bmap);
error:
	free(pairs);
	isl_basic_map_free(bmap);
	test_ineq_data_clear(&data);
	return NULL;
}

/* Given a pair of divs div1 and div2 such that, except for the lower bound l
 * and the upper bound u, div1 always occurs together with div2 in the form
 * (div1 + m div2), where m is the constant range on the variable div1
 * allowed by l and u, replace the pair div1 and div2 by a single
 * div that is equal to div1 + m div2.
 *
 * The new div will appear in the location that contains div2.
 * We need to modify all constraints that contain
 * div2 = (div - div1) / m
 * The coefficient of div2 is known to be equal to 1 or -1.
 * (If a constraint does not contain div2, it will also not contain div1.)
 * If the constraint also contains div1, then we know they appear
 * as f (div1 + m div2) and we can simply replace (div1 + m div2) by div,
 * i.e., the coefficient of div is f.
 *
 * Otherwise, we first need to introduce div1 into the constraint.
 * Let l be
 *
 *	div1 + f >=0
 *
 * and u
 *
 *	-div1 + f' >= 0
 *
 * A lower bound on div2
 *
 *	div2 + t >= 0
 *
 * can be replaced by
 *
 *	m div2 + div1 + m t + f >= 0
 *
 * An upper bound
 *
 *	-div2 + t >= 0
 *
 * can be replaced by
 *
 *	-(m div2 + div1) + m t + f' >= 0
 *
 * These constraint are those that we would obtain from eliminating
 * div1 using Fourier-Motzkin.
 *
 * After all constraints have been modified, we drop the lower and upper
 * bound and then drop div1.
 * Since the new div is only placed in the same location that used
 * to store div2, but otherwise has a different meaning, any possible
 * explicit representation of the original div2 is removed.
 */
static __isl_give isl_basic_map *coalesce_divs(__isl_take isl_basic_map *bmap,
	unsigned div1, unsigned div2, unsigned l, unsigned u)
{
	isl_ctx *ctx;
	isl_int m;
	isl_size v_div;
	unsigned total;
	int i;

	ctx = isl_basic_map_get_ctx(bmap);

	v_div = isl_basic_map_var_offset(bmap, isl_dim_div);
	if (v_div < 0)
		return isl_basic_map_free(bmap);
	total = 1 + v_div + bmap->n_div;

	isl_int_init(m);
	isl_int_add(m, bmap->ineq[l][0], bmap->ineq[u][0]);
	isl_int_add_ui(m, m, 1);

	for (i = 0; i < bmap->n_ineq; ++i) {
		if (i == l || i == u)
			continue;
		if (isl_int_is_zero(bmap->ineq[i][1 + v_div + div2]))
			continue;
		if (isl_int_is_zero(bmap->ineq[i][1 + v_div + div1])) {
			if (isl_int_is_pos(bmap->ineq[i][1 + v_div + div2]))
				isl_seq_combine(bmap->ineq[i], m, bmap->ineq[i],
						ctx->one, bmap->ineq[l], total);
			else
				isl_seq_combine(bmap->ineq[i], m, bmap->ineq[i],
						ctx->one, bmap->ineq[u], total);
		}
		isl_int_set(bmap->ineq[i][1 + v_div + div2],
			    bmap->ineq[i][1 + v_div + div1]);
		isl_int_set_si(bmap->ineq[i][1 + v_div + div1], 0);
	}

	isl_int_clear(m);
	if (l > u) {
		isl_basic_map_drop_inequality(bmap, l);
		isl_basic_map_drop_inequality(bmap, u);
	} else {
		isl_basic_map_drop_inequality(bmap, u);
		isl_basic_map_drop_inequality(bmap, l);
	}
	bmap = isl_basic_map_mark_div_unknown(bmap, div2);
	bmap = isl_basic_map_drop_div(bmap, div1);
	return bmap;
}

/* First check if we can coalesce any pair of divs and
 * then continue with dropping more redundant divs.
 *
 * We loop over all pairs of lower and upper bounds on a div
 * with coefficient 1 and -1, respectively, check if there
 * is any other div "c" with which we can coalesce the div
 * and if so, perform the coalescing.
 */
static __isl_give isl_basic_map *coalesce_or_drop_more_redundant_divs(
	__isl_take isl_basic_map *bmap, int *pairs, int n)
{
	int i, l, u;
	isl_size v_div;
	isl_size n_div;

	v_div = isl_basic_map_var_offset(bmap, isl_dim_div);
	n_div = isl_basic_map_dim(bmap, isl_dim_div);
	if (v_div < 0 || n_div < 0)
		return isl_basic_map_free(bmap);

	for (i = 0; i < n_div; ++i) {
		if (!pairs[i])
			continue;
		for (l = 0; l < bmap->n_ineq; ++l) {
			if (!isl_int_is_one(bmap->ineq[l][1 + v_div + i]))
				continue;
			for (u = 0; u < bmap->n_ineq; ++u) {
				int c;

				if (!isl_int_is_negone(bmap->ineq[u][1+v_div+i]))
					continue;
				c = div_find_coalesce(bmap, pairs, i, l, u);
				if (c < 0)
					goto error;
				if (c >= n_div)
					continue;
				free(pairs);
				bmap = coalesce_divs(bmap, i, c, l, u);
				return isl_basic_map_drop_redundant_divs(bmap);
			}
		}
	}

	if (ISL_F_ISSET(bmap, ISL_BASIC_MAP_EMPTY)) {
		free(pairs);
		return bmap;
	}

	return drop_more_redundant_divs(bmap, pairs, n);
error:
	free(pairs);
	isl_basic_map_free(bmap);
	return NULL;
}

/* Are the "n" coefficients starting at "first" of inequality constraints
 * "i" and "j" of "bmap" equal to each other?
 */
static int is_parallel_part(__isl_keep isl_basic_map *bmap, int i, int j,
	int first, int n)
{
	return isl_seq_eq(bmap->ineq[i] + first, bmap->ineq[j] + first, n);
}

/* Are inequality constraints "i" and "j" of "bmap" equal to each other,
 * apart from the constant term and the coefficient at position "pos"?
 */
static isl_bool is_parallel_except(__isl_keep isl_basic_map *bmap, int i, int j,
	int pos)
{
	isl_size total;

	total = isl_basic_map_dim(bmap, isl_dim_all);
	if (total < 0)
		return isl_bool_error;
	return is_parallel_part(bmap, i, j, 1, pos - 1) &&
		is_parallel_part(bmap, i, j, pos + 1, total - pos);
}

/* Are inequality constraints "i" and "j" of "bmap" opposite to each other,
 * apart from the constant term and the coefficient at position "pos"?
 */
static isl_bool is_opposite_except(__isl_keep isl_basic_map *bmap, int i, int j,
	int pos)
{
	isl_size total;

	total = isl_basic_map_dim(bmap, isl_dim_all);
	if (total < 0)
		return isl_bool_error;
	return is_opposite_part(bmap, i, j, 1, pos - 1) &&
		is_opposite_part(bmap, i, j, pos + 1, total - pos);
}

/* Restart isl_basic_map_drop_redundant_divs after "bmap" has
 * been modified, simplying it if "simplify" is set.
 * Free the temporary data structure "pairs" that was associated
 * to the old version of "bmap".
 */
static __isl_give isl_basic_map *drop_redundant_divs_again(
	__isl_take isl_basic_map *bmap, __isl_take int *pairs, int simplify)
{
	if (simplify)
		bmap = isl_basic_map_simplify(bmap);
	free(pairs);
	return isl_basic_map_drop_redundant_divs(bmap);
}

/* Is "div" the single unknown existentially quantified variable
 * in inequality constraint "ineq" of "bmap"?
 * "div" is known to have a non-zero coefficient in "ineq".
 */
static isl_bool single_unknown(__isl_keep isl_basic_map *bmap, int ineq,
	int div)
{
	int i;
	isl_size n_div;
	unsigned o_div;
	isl_bool known;

	known = isl_basic_map_div_is_known(bmap, div);
	if (known < 0 || known)
		return isl_bool_not(known);
	n_div = isl_basic_map_dim(bmap, isl_dim_div);
	if (n_div < 0)
		return isl_bool_error;
	if (n_div == 1)
		return isl_bool_true;
	o_div = isl_basic_map_offset(bmap, isl_dim_div);
	for (i = 0; i < n_div; ++i) {
		isl_bool known;

		if (i == div)
			continue;
		if (isl_int_is_zero(bmap->ineq[ineq][o_div + i]))
			continue;
		known = isl_basic_map_div_is_known(bmap, i);
		if (known < 0 || !known)
			return known;
	}

	return isl_bool_true;
}

/* Does integer division "div" have coefficient 1 in inequality constraint
 * "ineq" of "map"?
 */
static isl_bool has_coef_one(__isl_keep isl_basic_map *bmap, int div, int ineq)
{
	unsigned o_div;

	o_div = isl_basic_map_offset(bmap, isl_dim_div);
	if (isl_int_is_one(bmap->ineq[ineq][o_div + div]))
		return isl_bool_true;

	return isl_bool_false;
}

/* Turn inequality constraint "ineq" of "bmap" into an equality and
 * then try and drop redundant divs again,
 * freeing the temporary data structure "pairs" that was associated
 * to the old version of "bmap".
 */
static __isl_give isl_basic_map *set_eq_and_try_again(
	__isl_take isl_basic_map *bmap, int ineq, __isl_take int *pairs)
{
	bmap = isl_basic_map_cow(bmap);
	isl_basic_map_inequality_to_equality(bmap, ineq);
	return drop_redundant_divs_again(bmap, pairs, 1);
}

/* Drop the integer division at position "div", along with the two
 * inequality constraints "ineq1" and "ineq2" in which it appears
 * from "bmap" and then try and drop redundant divs again,
 * freeing the temporary data structure "pairs" that was associated
 * to the old version of "bmap".
 */
static __isl_give isl_basic_map *drop_div_and_try_again(
	__isl_take isl_basic_map *bmap, int div, int ineq1, int ineq2,
	__isl_take int *pairs)
{
	if (ineq1 > ineq2) {
		isl_basic_map_drop_inequality(bmap, ineq1);
		isl_basic_map_drop_inequality(bmap, ineq2);
	} else {
		isl_basic_map_drop_inequality(bmap, ineq2);
		isl_basic_map_drop_inequality(bmap, ineq1);
	}
	bmap = isl_basic_map_drop_div(bmap, div);
	return drop_redundant_divs_again(bmap, pairs, 0);
}

/* Given two inequality constraints
 *
 *	f(x) + n d + c >= 0,		(ineq)
 *
 * with d the variable at position "pos", and
 *
 *	f(x) + c0 >= 0,			(lower)
 *
 * compute the maximal value of the lower bound ceil((-f(x) - c)/n)
 * determined by the first constraint.
 * That is, store
 *
 *	ceil((c0 - c)/n)
 *
 * in *l.
 */
static void lower_bound_from_parallel(__isl_keep isl_basic_map *bmap,
	int ineq, int lower, int pos, isl_int *l)
{
	isl_int_neg(*l, bmap->ineq[ineq][0]);
	isl_int_add(*l, *l, bmap->ineq[lower][0]);
	isl_int_cdiv_q(*l, *l, bmap->ineq[ineq][pos]);
}

/* Given two inequality constraints
 *
 *	f(x) + n d + c >= 0,		(ineq)
 *
 * with d the variable at position "pos", and
 *
 *	-f(x) - c0 >= 0,		(upper)
 *
 * compute the minimal value of the lower bound ceil((-f(x) - c)/n)
 * determined by the first constraint.
 * That is, store
 *
 *	ceil((-c1 - c)/n)
 *
 * in *u.
 */
static void lower_bound_from_opposite(__isl_keep isl_basic_map *bmap,
	int ineq, int upper, int pos, isl_int *u)
{
	isl_int_neg(*u, bmap->ineq[ineq][0]);
	isl_int_sub(*u, *u, bmap->ineq[upper][0]);
	isl_int_cdiv_q(*u, *u, bmap->ineq[ineq][pos]);
}

/* Given a lower bound constraint "ineq" on "div" in "bmap",
 * does the corresponding lower bound have a fixed value in "bmap"?
 *
 * In particular, "ineq" is of the form
 *
 *	f(x) + n d + c >= 0
 *
 * with n > 0, c the constant term and
 * d the existentially quantified variable "div".
 * That is, the lower bound is
 *
 *	ceil((-f(x) - c)/n)
 *
 * Look for a pair of constraints
 *
 *	f(x) + c0 >= 0
 *	-f(x) + c1 >= 0
 *
 * i.e., -c1 <= -f(x) <= c0, that fix ceil((-f(x) - c)/n) to a constant value.
 * That is, check that
 *
 *	ceil((-c1 - c)/n) = ceil((c0 - c)/n)
 *
 * If so, return the index of inequality f(x) + c0 >= 0.
 * Otherwise, return bmap->n_ineq.
 * Return -1 on error.
 */
static int lower_bound_is_cst(__isl_keep isl_basic_map *bmap, int div, int ineq)
{
	int i;
	int lower = -1, upper = -1;
	unsigned o_div;
	isl_int l, u;
	int equal;

	o_div = isl_basic_map_offset(bmap, isl_dim_div);
	for (i = 0; i < bmap->n_ineq && (lower < 0 || upper < 0); ++i) {
		isl_bool par, opp;

		if (i == ineq)
			continue;
		if (!isl_int_is_zero(bmap->ineq[i][o_div + div]))
			continue;
		par = isl_bool_false;
		if (lower < 0)
			par = is_parallel_except(bmap, ineq, i, o_div + div);
		if (par < 0)
			return -1;
		if (par) {
			lower = i;
			continue;
		}
		opp = isl_bool_false;
		if (upper < 0)
			opp = is_opposite_except(bmap, ineq, i, o_div + div);
		if (opp < 0)
			return -1;
		if (opp)
			upper = i;
	}

	if (lower < 0 || upper < 0)
		return bmap->n_ineq;

	isl_int_init(l);
	isl_int_init(u);

	lower_bound_from_parallel(bmap, ineq, lower, o_div + div, &l);
	lower_bound_from_opposite(bmap, ineq, upper, o_div + div, &u);

	equal = isl_int_eq(l, u);

	isl_int_clear(l);
	isl_int_clear(u);

	return equal ? lower : bmap->n_ineq;
}

/* Given a lower bound constraint "ineq" on the existentially quantified
 * variable "div", such that the corresponding lower bound has
 * a fixed value in "bmap", assign this fixed value to the variable and
 * then try and drop redundant divs again,
 * freeing the temporary data structure "pairs" that was associated
 * to the old version of "bmap".
 * "lower" determines the constant value for the lower bound.
 *
 * In particular, "ineq" is of the form
 *
 *	f(x) + n d + c >= 0,
 *
 * while "lower" is of the form
 *
 *	f(x) + c0 >= 0
 *
 * The lower bound is ceil((-f(x) - c)/n) and its constant value
 * is ceil((c0 - c)/n).
 */
static __isl_give isl_basic_map *fix_cst_lower(__isl_take isl_basic_map *bmap,
	int div, int ineq, int lower, int *pairs)
{
	isl_int c;
	unsigned o_div;

	isl_int_init(c);

	o_div = isl_basic_map_offset(bmap, isl_dim_div);
	lower_bound_from_parallel(bmap, ineq, lower, o_div + div, &c);
	bmap = isl_basic_map_fix(bmap, isl_dim_div, div, c);
	free(pairs);

	isl_int_clear(c);

	return isl_basic_map_drop_redundant_divs(bmap);
}

/* Remove divs that are not strictly needed based on the inequality
 * constraints.
 * In particular, if a div only occurs positively (or negatively)
 * in constraints, then it can simply be dropped.
 * Also, if a div occurs in only two constraints and if moreover
 * those two constraints are opposite to each other, except for the constant
 * term and if the sum of the constant terms is such that for any value
 * of the other values, there is always at least one integer value of the
 * div, i.e., if one plus this sum is greater than or equal to
 * the (absolute value) of the coefficient of the div in the constraints,
 * then we can also simply drop the div.
 *
 * If an existentially quantified variable does not have an explicit
 * representation, appears in only a single lower bound that does not
 * involve any other such existentially quantified variables and appears
 * in this lower bound with coefficient 1,
 * then fix the variable to the value of the lower bound.  That is,
 * turn the inequality into an equality.
 * If for any value of the other variables, there is any value
 * for the existentially quantified variable satisfying the constraints,
 * then this lower bound also satisfies the constraints.
 * It is therefore safe to pick this lower bound.
 *
 * The same reasoning holds even if the coefficient is not one.
 * However, fixing the variable to the value of the lower bound may
 * in general introduce an extra integer division, in which case
 * it may be better to pick another value.
 * If this integer division has a known constant value, then plugging
 * in this constant value removes the existentially quantified variable
 * completely.  In particular, if the lower bound is of the form
 * ceil((-f(x) - c)/n) and there are two constraints, f(x) + c0 >= 0 and
 * -f(x) + c1 >= 0 such that ceil((-c1 - c)/n) = ceil((c0 - c)/n),
 * then the existentially quantified variable can be assigned this
 * shared value.
 *
 * We skip divs that appear in equalities or in the definition of other divs.
 * Divs that appear in the definition of other divs usually occur in at least
 * 4 constraints, but the constraints may have been simplified.
 *
 * If any divs are left after these simple checks then we move on
 * to more complicated cases in drop_more_redundant_divs.
 */
static __isl_give isl_basic_map *isl_basic_map_drop_redundant_divs_ineq(
	__isl_take isl_basic_map *bmap)
{
	int i, j;
	isl_size off;
	int *pairs = NULL;
	int n = 0;
	int n_ineq;

	if (!bmap)
		goto error;
	if (bmap->n_div == 0)
		return bmap;

	off = isl_basic_map_var_offset(bmap, isl_dim_div);
	if (off < 0)
		return isl_basic_map_free(bmap);
	pairs = isl_calloc_array(bmap->ctx, int, bmap->n_div);
	if (!pairs)
		goto error;

	n_ineq = isl_basic_map_n_inequality(bmap);
	for (i = 0; i < bmap->n_div; ++i) {
		int pos, neg;
		int last_pos, last_neg;
		int redundant;
		int defined;
		isl_bool opp, set_div;

		defined = !isl_int_is_zero(bmap->div[i][0]);
		for (j = i; j < bmap->n_div; ++j)
			if (!isl_int_is_zero(bmap->div[j][1 + 1 + off + i]))
				break;
		if (j < bmap->n_div)
			continue;
		for (j = 0; j < bmap->n_eq; ++j)
			if (!isl_int_is_zero(bmap->eq[j][1 + off + i]))
				break;
		if (j < bmap->n_eq)
			continue;
		++n;
		pos = neg = 0;
		for (j = 0; j < bmap->n_ineq; ++j) {
			if (isl_int_is_pos(bmap->ineq[j][1 + off + i])) {
				last_pos = j;
				++pos;
			}
			if (isl_int_is_neg(bmap->ineq[j][1 + off + i])) {
				last_neg = j;
				++neg;
			}
		}
		pairs[i] = pos * neg;
		if (pairs[i] == 0) {
			for (j = bmap->n_ineq - 1; j >= 0; --j)
				if (!isl_int_is_zero(bmap->ineq[j][1+off+i]))
					isl_basic_map_drop_inequality(bmap, j);
			bmap = isl_basic_map_drop_div(bmap, i);
			return drop_redundant_divs_again(bmap, pairs, 0);
		}
		if (pairs[i] != 1)
			opp = isl_bool_false;
		else
			opp = is_opposite(bmap, last_pos, last_neg);
		if (opp < 0)
			goto error;
		if (!opp) {
			int lower;
			isl_bool single, one;

			if (pos != 1)
				continue;
			single = single_unknown(bmap, last_pos, i);
			if (single < 0)
				goto error;
			if (!single)
				continue;
			one = has_coef_one(bmap, i, last_pos);
			if (one < 0)
				goto error;
			if (one)
				return set_eq_and_try_again(bmap, last_pos,
							    pairs);
			lower = lower_bound_is_cst(bmap, i, last_pos);
			if (lower < 0)
				goto error;
			if (lower < n_ineq)
				return fix_cst_lower(bmap, i, last_pos, lower,
						pairs);
			continue;
		}

		isl_int_add(bmap->ineq[last_pos][0],
			    bmap->ineq[last_pos][0], bmap->ineq[last_neg][0]);
		isl_int_add_ui(bmap->ineq[last_pos][0],
			       bmap->ineq[last_pos][0], 1);
		redundant = isl_int_ge(bmap->ineq[last_pos][0],
				bmap->ineq[last_pos][1+off+i]);
		isl_int_sub_ui(bmap->ineq[last_pos][0],
			       bmap->ineq[last_pos][0], 1);
		isl_int_sub(bmap->ineq[last_pos][0],
			    bmap->ineq[last_pos][0], bmap->ineq[last_neg][0]);
		if (redundant)
			return drop_div_and_try_again(bmap, i,
						    last_pos, last_neg, pairs);
		if (defined)
			set_div = isl_bool_false;
		else
			set_div = ok_to_set_div_from_bound(bmap, i, last_pos);
		if (set_div < 0)
			return isl_basic_map_free(bmap);
		if (set_div) {
			bmap = set_div_from_lower_bound(bmap, i, last_pos);
			return drop_redundant_divs_again(bmap, pairs, 1);
		}
		pairs[i] = 0;
		--n;
	}

	if (n > 0)
		return coalesce_or_drop_more_redundant_divs(bmap, pairs, n);

	free(pairs);
	return bmap;
error:
	free(pairs);
	isl_basic_map_free(bmap);
	return NULL;
}

/* Consider the coefficients at "c" as a row vector and replace
 * them with their product with "T".  "T" is assumed to be a square matrix.
 */
static isl_stat preimage(isl_int *c, __isl_keep isl_mat *T)
{
	isl_size n;
	isl_ctx *ctx;
	isl_vec *v;

	n = isl_mat_rows(T);
	if (n < 0)
		return isl_stat_error;
	if (isl_seq_first_non_zero(c, n) == -1)
		return isl_stat_ok;
	ctx = isl_mat_get_ctx(T);
	v = isl_vec_alloc(ctx, n);
	if (!v)
		return isl_stat_error;
	isl_seq_swp_or_cpy(v->el, c, n);
	v = isl_vec_mat_product(v, isl_mat_copy(T));
	if (!v)
		return isl_stat_error;
	isl_seq_swp_or_cpy(c, v->el, n);
	isl_vec_free(v);

	return isl_stat_ok;
}

/* Plug in T for the variables in "bmap" starting at "pos".
 * T is a linear unimodular matrix, i.e., without constant term.
 */
static __isl_give isl_basic_map *isl_basic_map_preimage_vars(
	__isl_take isl_basic_map *bmap, unsigned pos, __isl_take isl_mat *T)
{
	int i;
	isl_size n_row, n_col;

	bmap = isl_basic_map_cow(bmap);
	n_row = isl_mat_rows(T);
	n_col = isl_mat_cols(T);
	if (!bmap || n_row < 0 || n_col < 0)
		goto error;

	if (n_col != n_row)
		isl_die(isl_mat_get_ctx(T), isl_error_invalid,
			"expecting square matrix", goto error);

	if (isl_basic_map_check_range(bmap, isl_dim_all, pos, n_col) < 0)
		goto error;

	for (i = 0; i < bmap->n_eq; ++i)
		if (preimage(bmap->eq[i] + 1 + pos, T) < 0)
			goto error;
	for (i = 0; i < bmap->n_ineq; ++i)
		if (preimage(bmap->ineq[i] + 1 + pos, T) < 0)
			goto error;
	for (i = 0; i < bmap->n_div; ++i) {
		if (isl_basic_map_div_is_marked_unknown(bmap, i))
			continue;
		if (preimage(bmap->div[i] + 1 + 1 + pos, T) < 0)
			goto error;
	}

	isl_mat_free(T);
	return bmap;
error:
	isl_basic_map_free(bmap);
	isl_mat_free(T);
	return NULL;
}

/* Remove divs that are not strictly needed.
 *
 * First look for an equality constraint involving two or more
 * existentially quantified variables without an explicit
 * representation.  Replace the combination that appears
 * in the equality constraint by a single existentially quantified
 * variable such that the equality can be used to derive
 * an explicit representation for the variable.
 * If there are no more such equality constraints, then continue
 * with isl_basic_map_drop_redundant_divs_ineq.
 *
 * In particular, if the equality constraint is of the form
 *
 *	f(x) + \sum_i c_i a_i = 0
 *
 * with a_i existentially quantified variable without explicit
 * representation, then apply a transformation on the existentially
 * quantified variables to turn the constraint into
 *
 *	f(x) + g a_1' = 0
 *
 * with g the gcd of the c_i.
 * In order to easily identify which existentially quantified variables
 * have a complete explicit representation, i.e., without being defined
 * in terms of other existentially quantified variables without
 * an explicit representation, the existentially quantified variables
 * are first sorted.
 *
 * The variable transformation is computed by extending the row
 * [c_1/g ... c_n/g] to a unimodular matrix, obtaining the transformation
 *
 *	[a_1']   [c_1/g ... c_n/g]   [ a_1 ]
 *	[a_2']                       [ a_2 ]
 *	 ...   =         U             ....
 *	[a_n']            	     [ a_n ]
 *
 * with [c_1/g ... c_n/g] representing the first row of U.
 * The inverse of U is then plugged into the original constraints.
 * The call to isl_basic_map_simplify makes sure the explicit
 * representation for a_1' is extracted from the equality constraint.
 */
__isl_give isl_basic_map *isl_basic_map_drop_redundant_divs(
	__isl_take isl_basic_map *bmap)
{
	int first;
	int i;
	unsigned o_div;
	isl_size n_div;
	int l;
	isl_ctx *ctx;
	isl_mat *T;

	if (!bmap)
		return NULL;
	if (isl_basic_map_divs_known(bmap))
		return isl_basic_map_drop_redundant_divs_ineq(bmap);
	if (bmap->n_eq == 0)
		return isl_basic_map_drop_redundant_divs_ineq(bmap);
	bmap = isl_basic_map_sort_divs(bmap);
	if (!bmap)
		return NULL;

	first = isl_basic_map_first_unknown_div(bmap);
	if (first < 0)
		return isl_basic_map_free(bmap);

	o_div = isl_basic_map_offset(bmap, isl_dim_div);
	n_div = isl_basic_map_dim(bmap, isl_dim_div);
	if (n_div < 0)
		return isl_basic_map_free(bmap);

	for (i = 0; i < bmap->n_eq; ++i) {
		l = isl_seq_first_non_zero(bmap->eq[i] + o_div + first,
					    n_div - (first));
		if (l < 0)
			continue;
		l += first;
		if (isl_seq_first_non_zero(bmap->eq[i] + o_div + l + 1,
					    n_div - (l + 1)) == -1)
			continue;
		break;
	}
	if (i >= bmap->n_eq)
		return isl_basic_map_drop_redundant_divs_ineq(bmap);

	ctx = isl_basic_map_get_ctx(bmap);
	T = isl_mat_alloc(ctx, n_div - l, n_div - l);
	if (!T)
		return isl_basic_map_free(bmap);
	isl_seq_cpy(T->row[0], bmap->eq[i] + o_div + l, n_div - l);
	T = isl_mat_normalize_row(T, 0);
	T = isl_mat_unimodular_complete(T, 1);
	T = isl_mat_right_inverse(T);

	for (i = l; i < n_div; ++i)
		bmap = isl_basic_map_mark_div_unknown(bmap, i);
	bmap = isl_basic_map_preimage_vars(bmap, o_div - 1 + l, T);
	bmap = isl_basic_map_simplify(bmap);

	return isl_basic_map_drop_redundant_divs(bmap);
}

/* Does "bmap" satisfy any equality that involves more than 2 variables
 * and/or has coefficients different from -1 and 1?
 */
static isl_bool has_multiple_var_equality(__isl_keep isl_basic_map *bmap)
{
	int i;
	isl_size total;

	total = isl_basic_map_dim(bmap, isl_dim_all);
	if (total < 0)
		return isl_bool_error;

	for (i = 0; i < bmap->n_eq; ++i) {
		int j, k;

		j = isl_seq_first_non_zero(bmap->eq[i] + 1, total);
		if (j < 0)
			continue;
		if (!isl_int_is_one(bmap->eq[i][1 + j]) &&
		    !isl_int_is_negone(bmap->eq[i][1 + j]))
			return isl_bool_true;

		j += 1;
		k = isl_seq_first_non_zero(bmap->eq[i] + 1 + j, total - j);
		if (k < 0)
			continue;
		j += k;
		if (!isl_int_is_one(bmap->eq[i][1 + j]) &&
		    !isl_int_is_negone(bmap->eq[i][1 + j]))
			return isl_bool_true;

		j += 1;
		k = isl_seq_first_non_zero(bmap->eq[i] + 1 + j, total - j);
		if (k >= 0)
			return isl_bool_true;
	}

	return isl_bool_false;
}

/* Remove any common factor g from the constraint coefficients in "v".
 * The constant term is stored in the first position and is replaced
 * by floor(c/g).  If any common factor is removed and if this results
 * in a tightening of the constraint, then set *tightened.
 */
static __isl_give isl_vec *normalize_constraint(__isl_take isl_vec *v,
	int *tightened)
{
	isl_ctx *ctx;

	if (!v)
		return NULL;
	ctx = isl_vec_get_ctx(v);
	isl_seq_gcd(v->el + 1, v->size - 1, &ctx->normalize_gcd);
	if (isl_int_is_zero(ctx->normalize_gcd))
		return v;
	if (isl_int_is_one(ctx->normalize_gcd))
		return v;
	v = isl_vec_cow(v);
	if (!v)
		return NULL;
	if (tightened && !isl_int_is_divisible_by(v->el[0], ctx->normalize_gcd))
		*tightened = 1;
	isl_int_fdiv_q(v->el[0], v->el[0], ctx->normalize_gcd);
	isl_seq_scale_down(v->el + 1, v->el + 1, ctx->normalize_gcd,
				v->size - 1);
	return v;
}

/* If "bmap" is an integer set that satisfies any equality involving
 * more than 2 variables and/or has coefficients different from -1 and 1,
 * then use variable compression to reduce the coefficients by removing
 * any (hidden) common factor.
 * In particular, apply the variable compression to each constraint,
 * factor out any common factor in the non-constant coefficients and
 * then apply the inverse of the compression.
 * At the end, we mark the basic map as having reduced constants.
 * If this flag is still set on the next invocation of this function,
 * then we skip the computation.
 *
 * Removing a common factor may result in a tightening of some of
 * the constraints.  If this happens, then we may end up with two
 * opposite inequalities that can be replaced by an equality.
 * We therefore call isl_basic_map_detect_inequality_pairs,
 * which checks for such pairs of inequalities as well as eliminate_divs_eq
 * and isl_basic_map_gauss if such a pair was found.
 *
 * Tightening may also result in some other constraints becoming
 * (rationally) redundant with respect to the tightened constraint
 * (in combination with other constraints).  The basic map may
 * therefore no longer be assumed to have no redundant constraints.
 *
 * Note that this function may leave the result in an inconsistent state.
 * In particular, the constraints may not be gaussed.
 * Unfortunately, isl_map_coalesce actually depends on this inconsistent state
 * for some of the test cases to pass successfully.
 * Any potential modification of the representation is therefore only
 * performed on a single copy of the basic map.
 */
__isl_give isl_basic_map *isl_basic_map_reduce_coefficients(
	__isl_take isl_basic_map *bmap)
{
	isl_size total;
	isl_bool multi;
	isl_ctx *ctx;
	isl_vec *v;
	isl_mat *eq, *T, *T2;
	int i;
	int tightened;

	if (!bmap)
		return NULL;
	if (ISL_F_ISSET(bmap, ISL_BASIC_MAP_REDUCED_COEFFICIENTS))
		return bmap;
	if (isl_basic_map_is_rational(bmap))
		return bmap;
	if (bmap->n_eq == 0)
		return bmap;
	multi = has_multiple_var_equality(bmap);
	if (multi < 0)
		return isl_basic_map_free(bmap);
	if (!multi)
		return bmap;

	total = isl_basic_map_dim(bmap, isl_dim_all);
	if (total < 0)
		return isl_basic_map_free(bmap);
	ctx = isl_basic_map_get_ctx(bmap);
	v = isl_vec_alloc(ctx, 1 + total);
	if (!v)
		return isl_basic_map_free(bmap);

	eq = isl_mat_sub_alloc6(ctx, bmap->eq, 0, bmap->n_eq, 0, 1 + total);
	T = isl_mat_variable_compression(eq, &T2);
	if (!T || !T2)
		goto error;
	if (T->n_col == 0) {
		isl_mat_free(T);
		isl_mat_free(T2);
		isl_vec_free(v);
		return isl_basic_map_set_to_empty(bmap);
	}

	bmap = isl_basic_map_cow(bmap);
	if (!bmap)
		goto error;

	tightened = 0;
	for (i = 0; i < bmap->n_ineq; ++i) {
		isl_seq_cpy(v->el, bmap->ineq[i], 1 + total);
		v = isl_vec_mat_product(v, isl_mat_copy(T));
		v = normalize_constraint(v, &tightened);
		v = isl_vec_mat_product(v, isl_mat_copy(T2));
		if (!v)
			goto error;
		isl_seq_cpy(bmap->ineq[i], v->el, 1 + total);
	}

	isl_mat_free(T);
	isl_mat_free(T2);
	isl_vec_free(v);

	ISL_F_SET(bmap, ISL_BASIC_MAP_REDUCED_COEFFICIENTS);

	if (tightened) {
		int progress = 0;

		ISL_F_CLR(bmap, ISL_BASIC_MAP_NO_REDUNDANT);
		bmap = isl_basic_map_detect_inequality_pairs(bmap, &progress);
		if (progress) {
			bmap = eliminate_divs_eq(bmap, &progress);
			bmap = isl_basic_map_gauss(bmap, NULL);
		}
	}

	return bmap;
error:
	isl_mat_free(T);
	isl_mat_free(T2);
	isl_vec_free(v);
	return isl_basic_map_free(bmap);
}

/* Shift the integer division at position "div" of "bmap"
 * by "shift" times the variable at position "pos".
 * "pos" is as determined by isl_basic_map_offset, i.e., pos == 0
 * corresponds to the constant term.
 *
 * That is, if the integer division has the form
 *
 *	floor(f(x)/d)
 *
 * then replace it by
 *
 *	floor((f(x) + shift * d * x_pos)/d) - shift * x_pos
 */
__isl_give isl_basic_map *isl_basic_map_shift_div(
	__isl_take isl_basic_map *bmap, int div, int pos, isl_int shift)
{
	int i;
	isl_size total, n_div;

	if (isl_int_is_zero(shift))
		return bmap;
	total = isl_basic_map_dim(bmap, isl_dim_all);
	n_div = isl_basic_map_dim(bmap, isl_dim_div);
	total -= n_div;
	if (total < 0 || n_div < 0)
		return isl_basic_map_free(bmap);

	isl_int_addmul(bmap->div[div][1 + pos], shift, bmap->div[div][0]);

	for (i = 0; i < bmap->n_eq; ++i) {
		if (isl_int_is_zero(bmap->eq[i][1 + total + div]))
			continue;
		isl_int_submul(bmap->eq[i][pos],
				shift, bmap->eq[i][1 + total + div]);
	}
	for (i = 0; i < bmap->n_ineq; ++i) {
		if (isl_int_is_zero(bmap->ineq[i][1 + total + div]))
			continue;
		isl_int_submul(bmap->ineq[i][pos],
				shift, bmap->ineq[i][1 + total + div]);
	}
	for (i = 0; i < bmap->n_div; ++i) {
		if (isl_int_is_zero(bmap->div[i][0]))
			continue;
		if (isl_int_is_zero(bmap->div[i][1 + 1 + total + div]))
			continue;
		isl_int_submul(bmap->div[i][1 + pos],
				shift, bmap->div[i][1 + 1 + total + div]);
	}

	return bmap;
}<|MERGE_RESOLUTION|>--- conflicted
+++ resolved
@@ -596,12 +596,8 @@
 	int done;
 	int last_var;
 	unsigned total_var;
-<<<<<<< HEAD
 	isl_size total;
-=======
-	unsigned total;
 	unsigned n_drop;
->>>>>>> 179e221b
 
 	if (!swap && !drop)
 		bmap = isl_basic_map_order_divs(bmap);
